--- conflicted
+++ resolved
@@ -28,13 +28,8 @@
     - name: Install dependencies
       run: |
         pip install --upgrade pip
-<<<<<<< HEAD
         pip install --upgrade git+https://github.com/aws/amazon-braket-schemas-python.git@main
         pip install --upgrade git+https://github.com/aws/amazon-braket-default-simulator-python.git@main
-=======
-        pip install --upgrade git+ssh://git@github.com/aws/amazon-braket-schemas-python-staging.git
-        pip install --upgrade git+ssh://git@github.com/aws/amazon-braket-default-simulator-python-staging.git
->>>>>>> 3de09347
         pip install -e .
         cd ..
         git clone https://github.com/aws/${{ matrix.dependent }}.git
