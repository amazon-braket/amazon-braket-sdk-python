# This workflow will install Python dependencies, run tests and lint with a variety of Python versions
# For more information see: https://help.github.com/actions/language-and-framework-guides/using-python-with-github-actions

name: Python package

on:
  push:
    branches:
      - main
  pull_request:
    branches:
      - main
      - feature/**

permissions:
  contents: read

jobs:
  build:
    runs-on: ${{ matrix.os }}
    strategy:
      matrix:
        os: [ubuntu-latest, macos-latest, windows-latest]
        python-version: ["3.9", "3.10", "3.11"]

    steps:
    - uses: actions/checkout@b4ffde65f46336ab88eb53be808477a3936bae11 # v4.1.1
    - name: Set up Python ${{ matrix.python-version }}
<<<<<<< HEAD
      uses: actions/setup-python@65d7f2d534ac1bc67fcd62888c5f4f3d2cb2b236 # v4.7.1
=======
      uses: actions/setup-python@0a5c61591373683505ea898e09a3ea4f39ef2b9c # v5.0.0
>>>>>>> 879133cb
      with:
        python-version: ${{ matrix.python-version }}
    - name: Install dependencies
      run: |
        pip install tox
    - name: Run unit tests
      run: |
        tox -e unit-tests
    - name: Upload coverage report to Codecov
      uses: codecov/codecov-action@4fe8c5f003fae66aa5ebb77cfd3e7bfbbda0b6b0 # v3.1.5
      if: ${{ strategy.job-index }} == 0<|MERGE_RESOLUTION|>--- conflicted
+++ resolved
@@ -26,11 +26,7 @@
     steps:
     - uses: actions/checkout@b4ffde65f46336ab88eb53be808477a3936bae11 # v4.1.1
     - name: Set up Python ${{ matrix.python-version }}
-<<<<<<< HEAD
-      uses: actions/setup-python@65d7f2d534ac1bc67fcd62888c5f4f3d2cb2b236 # v4.7.1
-=======
       uses: actions/setup-python@0a5c61591373683505ea898e09a3ea4f39ef2b9c # v5.0.0
->>>>>>> 879133cb
       with:
         python-version: ${{ matrix.python-version }}
     - name: Install dependencies
