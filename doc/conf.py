"""Sphinx configuration."""

import datetime
from importlib.metadata import version

# Sphinx configuration below.
project = "amazon-braket-sdk"
version = version(project)
release = version
copyright = f"{datetime.datetime.now().year}, Amazon.com"

extensions = [
    "sphinxcontrib.apidoc",
    "sphinx.ext.autodoc",
    "sphinx.ext.viewcode",
    "sphinx.ext.napoleon",
    "sphinx.ext.todo",
    "sphinx.ext.coverage",
]

source_suffix = ".rst"
root_doc = "index"

autoclass_content = "both"
autodoc_member_order = "bysource"
default_role = "py:obj"

html_theme = "sphinx_rtd_theme"
<<<<<<< HEAD
html_theme_options = {
    "prev_next_buttons_location": "both",
}
htmlhelp_basename = "{}doc".format(project)
=======
htmlhelp_basename = f"{project}doc"
>>>>>>> 1c46ca7f

language = "en"

napoleon_use_rtype = False
napoleon_google_docstring = True
napoleon_numpy_docstring = False

apidoc_module_dir = "../src/braket"
apidoc_output_dir = "_apidoc"
apidoc_excluded_paths = ["../test"]
apidoc_separate_modules = True
apidoc_module_first = True
apidoc_extra_args = ["-f", "--implicit-namespaces", "-H", "API Reference"]<|MERGE_RESOLUTION|>--- conflicted
+++ resolved
@@ -26,14 +26,10 @@
 default_role = "py:obj"
 
 html_theme = "sphinx_rtd_theme"
-<<<<<<< HEAD
 html_theme_options = {
     "prev_next_buttons_location": "both",
 }
-htmlhelp_basename = "{}doc".format(project)
-=======
 htmlhelp_basename = f"{project}doc"
->>>>>>> 1c46ca7f
 
 language = "en"
 
