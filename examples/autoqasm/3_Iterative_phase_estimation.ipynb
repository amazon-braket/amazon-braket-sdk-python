--- conflicted
+++ resolved
@@ -82,10 +82,6 @@
    "metadata": {},
    "outputs": [],
    "source": [
-<<<<<<< HEAD
-    "# TODO: consider using n_iterations as an input (blocked by #818)\n",
-=======
->>>>>>> 2fff3111
     "n_iterations = 4\n",
     "\n",
     "@aq.main(num_qubits=2)\n",
