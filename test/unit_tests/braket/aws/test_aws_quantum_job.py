# Copyright Amazon.com, Inc. or its affiliates. All Rights Reserved.
#
# Licensed under the Apache License, Version 2.0 (the "License"). You
# may not use this file except in compliance with the License. A copy of
# the License is located at
#
#     http://aws.amazon.com/apache2.0/
#
# or in the "license" file accompanying this file. This file is
# distributed on an "AS IS" BASIS, WITHOUT WARRANTIES OR CONDITIONS OF
# ANY KIND, either express or implied. See the License for the specific
# language governing permissions and limitations under the License.

import datetime
import json
import logging
import os
import re
import tarfile
import tempfile
from unittest.mock import Mock, patch

import pytest
from botocore.exceptions import ClientError

from braket.aws import AwsQuantumJob, AwsSession


@pytest.fixture
def aws_session(quantum_job_arn, job_region):
    _aws_session = Mock(spec=AwsSession)
    _aws_session.create_job.return_value = quantum_job_arn
    _aws_session.default_bucket.return_value = "default-bucket-name"
    _aws_session.get_default_jobs_role.return_value = "default-role-arn"
    _aws_session.construct_s3_uri.side_effect = (
        lambda bucket, *dirs: f"s3://{bucket}/{'/'.join(dirs)}"
    )

    def fake_copy_session(region):
        _aws_session.region = region
        return _aws_session

    _aws_session.copy_session.side_effect = fake_copy_session
    _aws_session.list_keys.return_value = ["job-path/output/model.tar.gz"]
    _aws_session.region = "us-test-1"

    _braket_client_mock = Mock(meta=Mock(region_name=job_region))
    _aws_session.braket_client = _braket_client_mock
    return _aws_session


@pytest.fixture
def generate_get_job_response():
    def _get_job_response(**kwargs):
        response = {
            "ResponseMetadata": {
                "RequestId": "d223b1a0-ee5c-4c75-afa7-3c29d5338b62",
                "HTTPStatusCode": 200,
            },
            "algorithmSpecification": {
                "scriptModeConfig": {
                    "entryPoint": "my_file:start_here",
                    "s3Uri": "s3://amazon-braket-jobs/job-path/my_file.py",
                }
            },
            "checkpointConfig": {
                "localPath": "/opt/omega/checkpoints",
                "s3Uri": "s3://amazon-braket-jobs/job-path/checkpoints",
            },
            "createdAt": datetime.datetime(2021, 6, 28, 21, 4, 51),
            "deviceConfig": {
                "device": "arn:aws:braket:::device/qpu/rigetti/Aspen-10",
            },
            "hyperParameters": {
                "foo": "bar",
            },
            "inputDataConfig": [
                {
                    "channelName": "training_input",
                    "dataSource": {
                        "s3DataSource": {
                            "s3Uri": "s3://amazon-braket-jobs/job-path/input",
                        }
                    },
                }
            ],
            "instanceConfig": {
                "instanceCount": 1,
                "instanceType": "ml.m5.large",
                "volumeSizeInGb": 1,
            },
            "jobArn": "arn:aws:braket:us-west-2:875981177017:job/job-test-20210628140446",
            "jobName": "job-test-20210628140446",
            "outputDataConfig": {"s3Path": "s3://amazon-braket-jobs/job-path/data"},
            "roleArn": "arn:aws:iam::875981177017:role/AmazonBraketJobRole",
            "status": "RUNNING",
            "stoppingCondition": {"maxRuntimeInSeconds": 1200},
        }
        response.update(kwargs)

        return response

    return _get_job_response


@pytest.fixture
def generate_cancel_job_response():
    def _cancel_job_response(**kwargs):
        response = {
            "ResponseMetadata": {
                "RequestId": "857b0893-2073-4ad6-b828-744af8400dfe",
                "HTTPStatusCode": 200,
            },
            "cancellationStatus": "CANCELLING",
            "jobArn": "arn:aws:braket:us-west-2:875981177017:job/job-test-20210628140446",
        }
        response.update(kwargs)
        return response

    return _cancel_job_response


@pytest.fixture
def quantum_job_name():
    return "job-test-20210628140446"


@pytest.fixture
def job_region():
    return "us-west-2"


@pytest.fixture
def quantum_job_arn(quantum_job_name, job_region):
    return f"arn:aws:braket:{job_region}:875981177017:job/{quantum_job_name}"


@pytest.fixture
def quantum_job(quantum_job_arn, aws_session):
    return AwsQuantumJob(quantum_job_arn, aws_session)


def test_equality(quantum_job_arn, aws_session, job_region):
    new_aws_session = Mock(braket_client=Mock(meta=Mock(region_name=job_region)))
    quantum_job_1 = AwsQuantumJob(quantum_job_arn, aws_session)
    quantum_job_2 = AwsQuantumJob(quantum_job_arn, aws_session)
    quantum_job_3 = AwsQuantumJob(quantum_job_arn, new_aws_session)
    other_quantum_job = AwsQuantumJob(
        "arn:aws:braket:us-west-2:875981177017:job/other-job", aws_session
    )
    non_quantum_job = quantum_job_1.arn

    assert quantum_job_1 == quantum_job_2
    assert quantum_job_1 == quantum_job_3
    assert quantum_job_1 is not quantum_job_2
    assert quantum_job_1 is not quantum_job_3
    assert quantum_job_1 is quantum_job_1
    assert quantum_job_1 != other_quantum_job
    assert quantum_job_1 != non_quantum_job


def test_hash(quantum_job):
    assert hash(quantum_job) == hash(quantum_job.arn)


@pytest.mark.parametrize(
    "arn, expected_region",
    [
        ("arn:aws:braket:us-west-2:875981177017:job/job-name", "us-west-2"),
        ("arn:aws:braket:us-west-1:1234567890:job/job-name", "us-west-1"),
    ],
)
@patch("braket.aws.aws_quantum_job.boto3.Session")
@patch("braket.aws.aws_quantum_job.AwsSession")
def test_quantum_job_constructor_default_session(
    aws_session_mock, mock_session, arn, expected_region
):
    mock_boto_session = Mock()
    aws_session_mock.return_value = Mock()
    mock_session.return_value = mock_boto_session
    job = AwsQuantumJob(arn)
    mock_session.assert_called_with(region_name=expected_region)
    aws_session_mock.assert_called_with(boto_session=mock_boto_session)
    assert job.arn == arn
    assert job._aws_session == aws_session_mock.return_value


def test_quantum_job_constructor_invalid_region(aws_session):
    region_mismatch = "The aws session region does not match the region for the supplied arn."
    arn = "arn:aws:braket:unknown-region:875981177017:job/quantum_job_name"
    with pytest.raises(ValueError, match=region_mismatch):
        AwsQuantumJob(arn, aws_session)


@patch("braket.aws.aws_quantum_job.boto3.Session")
def test_quantum_job_constructor_explicit_session(mock_session, quantum_job_arn, job_region):
    aws_session_mock = Mock(braket_client=Mock(meta=Mock(region_name=job_region)))
    job = AwsQuantumJob(quantum_job_arn, aws_session_mock)
    assert job._aws_session == aws_session_mock
    assert job.arn == quantum_job_arn
    mock_session.assert_not_called()


def test_metadata(quantum_job, aws_session, generate_get_job_response, quantum_job_arn):
    get_job_response_running = generate_get_job_response(status="RUNNING")
    aws_session.get_job.return_value = get_job_response_running
    assert quantum_job.metadata() == get_job_response_running
    aws_session.get_job.assert_called_with(quantum_job_arn)

    get_job_response_completed = generate_get_job_response(status="COMPLETED")
    aws_session.get_job.return_value = get_job_response_completed
    assert quantum_job.metadata() == get_job_response_completed
    aws_session.get_job.assert_called_with(quantum_job_arn)
    assert aws_session.get_job.call_count == 2


def test_metadata_caching(quantum_job, aws_session, generate_get_job_response, quantum_job_arn):
    get_job_response_running = generate_get_job_response(status="RUNNING")
    aws_session.get_job.return_value = get_job_response_running
    assert quantum_job.metadata(True) == get_job_response_running

    get_job_response_completed = generate_get_job_response(status="COMPLETED")
    aws_session.get_job.return_value = get_job_response_completed
    assert quantum_job.metadata(True) == get_job_response_running
    aws_session.get_job.assert_called_with(quantum_job_arn)
    assert aws_session.get_job.call_count == 1


def test_state(quantum_job, aws_session, generate_get_job_response, quantum_job_arn):
    state_1 = "RUNNING"
    get_job_response_running = generate_get_job_response(status=state_1)
    aws_session.get_job.return_value = get_job_response_running
    assert quantum_job.state() == state_1
    aws_session.get_job.assert_called_with(quantum_job_arn)

    state_2 = "COMPLETED"
    get_job_response_completed = generate_get_job_response(status=state_2)
    aws_session.get_job.return_value = get_job_response_completed
    assert quantum_job.state() == state_2
    aws_session.get_job.assert_called_with(quantum_job_arn)
    assert aws_session.get_job.call_count == 2


def test_state_caching(quantum_job, aws_session, generate_get_job_response, quantum_job_arn):
    state_1 = "RUNNING"
    get_job_response_running = generate_get_job_response(status=state_1)
    aws_session.get_job.return_value = get_job_response_running
    assert quantum_job.state(True) == state_1

    state_2 = "COMPLETED"
    get_job_response_completed = generate_get_job_response(status=state_2)
    aws_session.get_job.return_value = get_job_response_completed
    assert quantum_job.state(True) == state_1
    aws_session.get_job.assert_called_with(quantum_job_arn)
    assert aws_session.get_job.call_count == 1


@pytest.fixture()
def result_setup(quantum_job_name):
    with tempfile.TemporaryDirectory() as temp_dir:
        os.chdir(temp_dir)
        file_path = "results.json"

        with open(file_path, "w") as write_file:
            write_file.write(
                json.dumps(
                    {
                        "braketSchemaHeader": {
                            "name": "braket.jobs_data.persisted_job_data",
                            "version": "1",
                        },
                        "dataDictionary": {"converged": True, "energy": -0.2},
                        "dataFormat": "plaintext",
                    }
                )
            )

        with tarfile.open("model.tar.gz", "w:gz") as tar:
            tar.add(file_path, arcname=os.path.basename(file_path))

        yield

        result_dir = f"{os.getcwd()}/{quantum_job_name}"

        if os.path.exists(result_dir):
            os.remove(f"{result_dir}/results.json")
            os.rmdir(f"{result_dir}/")

        if os.path.isfile("model.tar.gz"):
            os.remove("model.tar.gz")

        os.chdir("..")


@pytest.mark.parametrize("state", AwsQuantumJob.TERMINAL_STATES)
def test_results_when_job_is_completed(
    quantum_job, aws_session, generate_get_job_response, result_setup, state
):
    expected_saved_data = {"converged": True, "energy": -0.2}

    get_job_response_completed = generate_get_job_response(status=state)
    quantum_job._aws_session.get_job.return_value = get_job_response_completed
    actual_data = quantum_job.result()

    job_metadata = quantum_job.metadata(True)
    s3_path = job_metadata["outputDataConfig"]["s3Path"]

    output_bucket_uri = f"{s3_path}/output/model.tar.gz"
    quantum_job._aws_session.download_from_s3.assert_called_with(
        s3_uri=output_bucket_uri, filename="model.tar.gz"
    )
    assert actual_data == expected_saved_data


def test_download_result_when_job_is_running(
    quantum_job, aws_session, generate_get_job_response, result_setup
):
    poll_timeout_seconds, poll_interval_seconds, state = 1, 0.5, "RUNNING"
    get_job_response_completed = generate_get_job_response(status=state)
    aws_session.get_job.return_value = get_job_response_completed
    job_metadata = quantum_job.metadata(True)

    with pytest.raises(
        TimeoutError,
        match=f"{job_metadata['jobName']}: Polling for job completion "
        f"timed out after {poll_timeout_seconds} seconds.",
    ):
        quantum_job.download_result(
            poll_timeout_seconds=poll_timeout_seconds, poll_interval_seconds=poll_interval_seconds
        )


def test_download_result_when_extract_path_not_provided(
    quantum_job, generate_get_job_response, aws_session, result_setup
):
    state = "COMPLETED"
    expected_saved_data = {"converged": True, "energy": -0.2}
    get_job_response_completed = generate_get_job_response(status=state)
    quantum_job._aws_session.get_job.return_value = get_job_response_completed
    job_metadata = quantum_job.metadata(True)
    job_name = job_metadata["jobName"]
    quantum_job.download_result()

    with open(f"{job_name}/results.json", "r") as file:
        actual_data = json.loads(file.read())["dataDictionary"]
        assert expected_saved_data == actual_data


def test_download_result_when_extract_path_provided(
    quantum_job, generate_get_job_response, aws_session, result_setup
):
    expected_saved_data = {"converged": True, "energy": -0.2}
    state = "COMPLETED"
    get_job_response_completed = generate_get_job_response(status=state)
    aws_session.get_job.return_value = get_job_response_completed
    job_metadata = quantum_job.metadata(True)
    job_name = job_metadata["jobName"]

    with tempfile.TemporaryDirectory() as temp_dir:
        quantum_job.download_result(temp_dir)

        with open(f"{temp_dir}/{job_name}/results.json", "r") as file:
            actual_data = json.loads(file.read())["dataDictionary"]
            assert expected_saved_data == actual_data


def test_empty_dict_returned_when_result_not_saved(
    quantum_job, generate_get_job_response, aws_session
):
    state = "COMPLETED"
    get_job_response_completed = generate_get_job_response(status=state)
    aws_session.get_job.return_value = get_job_response_completed

    exception_response = {
        "Error": {
            "Code": "404",
            "Message": "Not Found",
        }
    }
    quantum_job._aws_session.download_from_s3 = Mock(
        side_effect=ClientError(exception_response, "HeadObject")
    )
    assert quantum_job.result() == {}


def test_results_not_in_s3_for_download(quantum_job, generate_get_job_response, aws_session):
    state = "COMPLETED"
    get_job_response_completed = generate_get_job_response(status=state)
    aws_session.get_job.return_value = get_job_response_completed
    job_metadata = quantum_job.metadata(True)
    output_s3_path = job_metadata["outputDataConfig"]["s3Path"]

    error_message = f"Error retrieving results, could not find results at '{output_s3_path}"

    exception_response = {
        "Error": {
            "Code": "404",
            "Message": "Not Found",
        }
    }
    quantum_job._aws_session.download_from_s3 = Mock(
        side_effect=ClientError(exception_response, "HeadObject")
    )
    with pytest.raises(ClientError, match=error_message):
        quantum_job.download_result()


def test_results_raises_error_for_non_404_errors(
    quantum_job, generate_get_job_response, aws_session
):
    state = "COMPLETED"
    get_job_response_completed = generate_get_job_response(status=state)
    aws_session.get_job.return_value = get_job_response_completed

    error = "An error occurred \\(402\\) when calling the SomeObject operation: Something"

    exception_response = {
        "Error": {
            "Code": "402",
            "Message": "Something",
        }
    }
    quantum_job._aws_session.download_from_s3 = Mock(
        side_effect=ClientError(exception_response, "SomeObject")
    )
    with pytest.raises(ClientError, match=error):
        quantum_job.result()


@patch("braket.aws.aws_quantum_job.AwsQuantumJob.download_result")
def test_results_json_file_not_in_tar(
    result_download, quantum_job, aws_session, generate_get_job_response
):
    state = "COMPLETED"
    get_job_response_completed = generate_get_job_response(status=state)
    quantum_job._aws_session.get_job.return_value = get_job_response_completed
    assert quantum_job.result() == {}


@pytest.fixture
def entry_point():
    return "test-source-module.entry_point:func"


@pytest.fixture
def bucket():
    return "braket-region-id"


@pytest.fixture(
    params=[
        None,
        "aws.location/custom-jobs:tag.1.2.3",
        "other.uri/custom-name:tag",
        "other-custom-format.com",
    ]
)
def image_uri(request):
    return request.param


@pytest.fixture(params=["given_job_name", "default_job_name"])
def job_name(request):
    if request.param == "given_job_name":
        return "test-job-name"


@pytest.fixture
def s3_prefix(job_name):
    return f"{job_name}/non-default"


@pytest.fixture(params=["local_source", "s3_source"])
def source_module(request, bucket, s3_prefix):
    if request.param == "local_source":
        return "test-source-module"
    elif request.param == "s3_source":
        return AwsSession.construct_s3_uri(bucket, "test-source-prefix", "source.tar.gz")


@pytest.fixture
def role_arn():
    return "arn:aws:iam::0000000000:role/AmazonBraketInternalSLR"


@pytest.fixture(
    params=[
        "arn:aws:braket:us-test-1::device/qpu/test/device-name",
        "arn:aws:braket:::device/qpu/test/device-name",
    ]
)
def device_arn(request):
    return request.param


@pytest.fixture
def prepare_job_args(aws_session, device_arn):
    return {
        "device": device_arn,
        "source_module": Mock(),
        "entry_point": Mock(),
        "image_uri": Mock(),
        "job_name": Mock(),
        "code_location": Mock(),
        "role_arn": Mock(),
        "hyperparameters": Mock(),
        "input_data": Mock(),
        "instance_config": Mock(),
        "distribution": Mock(),
        "stopping_condition": Mock(),
        "output_data_config": Mock(),
        "copy_checkpoints_from_job": Mock(),
        "checkpoint_config": Mock(),
        "aws_session": aws_session,
        "tags": Mock(),
    }


def test_str(quantum_job):
    expected = f"AwsQuantumJob('arn':'{quantum_job.arn}')"
    assert str(quantum_job) == expected


def test_arn(quantum_job_arn, aws_session):
    quantum_job = AwsQuantumJob(quantum_job_arn, aws_session)
    assert quantum_job.arn == quantum_job_arn


def test_name(quantum_job_arn, quantum_job_name, aws_session):
    quantum_job = AwsQuantumJob(quantum_job_arn, aws_session)
    assert quantum_job.name == quantum_job_name


def test_no_arn_setter(quantum_job):
    with pytest.raises(AttributeError, match="can't set attribute"):
        quantum_job.arn = 123


@pytest.mark.parametrize("wait_until_complete", [True, False])
@patch("braket.aws.aws_quantum_job.AwsQuantumJob.logs")
@patch("braket.aws.aws_quantum_job.prepare_quantum_job")
def test_create_job(
    mock_prepare_quantum_job,
    mock_logs,
    aws_session,
    prepare_job_args,
    quantum_job_arn,
    wait_until_complete,
):
    test_response_args = {"testArgs": "MyTestArg"}
    mock_prepare_quantum_job.return_value = test_response_args
    job = AwsQuantumJob.create(wait_until_complete=wait_until_complete, **prepare_job_args)
    mock_prepare_quantum_job.assert_called_with(**prepare_job_args)
    aws_session.create_job.assert_called_with(**test_response_args)
    if wait_until_complete:
        mock_logs.assert_called_once()
    else:
        mock_logs.assert_not_called()
    assert job.arn == quantum_job_arn


def test_create_fake_arg():
    unexpected_kwarg = "create\\(\\) got an unexpected keyword argument 'fake_arg'"
    with pytest.raises(TypeError, match=unexpected_kwarg):
        AwsQuantumJob.create(
            device="device",
            source_module="source",
            fake_arg="fake_value",
        )


def test_cancel_job(quantum_job_arn, aws_session, generate_cancel_job_response):
    cancellation_status = "CANCELLING"
    aws_session.cancel_job.return_value = generate_cancel_job_response(
        cancellationStatus=cancellation_status
    )
    quantum_job = AwsQuantumJob(quantum_job_arn, aws_session)
    status = quantum_job.cancel()
    aws_session.cancel_job.assert_called_with(quantum_job_arn)
    assert status == cancellation_status


def test_cancel_job_surfaces_exception(quantum_job, aws_session):
    exception_response = {
        "Error": {
            "Code": "ValidationException",
            "Message": "unit-test-error",
        }
    }
    error_string = re.escape(
        "An error occurred (ValidationException) when calling the "
        "cancel_job operation: unit-test-error"
    )
    aws_session.cancel_job.side_effect = ClientError(exception_response, "cancel_job")
    with pytest.raises(ClientError, match=error_string):
        quantum_job.cancel()


@pytest.mark.parametrize(
    "generate_get_job_response_kwargs",
    [
        {
            "status": "RUNNING",
        },
        {
            "status": "COMPLETED",
        },
        {
            "status": "COMPLETED",
            "startedAt": datetime.datetime(2021, 1, 1, 1, 0, 0, 0),
        },
        {"status": "COMPLETED", "endedAt": datetime.datetime(2021, 1, 1, 1, 0, 0, 0)},
        {
            "status": "COMPLETED",
            "startedAt": datetime.datetime(2021, 1, 1, 1, 0, 0, 0),
            "endedAt": datetime.datetime(2021, 1, 1, 1, 0, 0, 0),
        },
    ],
)
@patch(
    "braket.jobs.metrics_data.cwl_insights_metrics_fetcher."
    "CwlInsightsMetricsFetcher.get_metrics_for_job"
)
def test_metrics(
    metrics_fetcher_mock,
    quantum_job,
    aws_session,
    generate_get_job_response,
    generate_get_job_response_kwargs,
):
    get_job_response_running = generate_get_job_response(**generate_get_job_response_kwargs)
    aws_session.get_job.return_value = get_job_response_running

    expected_metrics = {"Test": [1]}
    metrics_fetcher_mock.return_value = expected_metrics
    metrics = quantum_job.metrics()
    assert metrics == expected_metrics


@pytest.fixture
def log_stream_responses():
    return (
        ClientError(
            {
                "Error": {
                    "Code": "ResourceNotFoundException",
                    "Message": "This shouldn't get raised...",
                }
            },
            "DescribeLogStreams",
        ),
        {"logStreams": []},
        {"logStreams": [{"logStreamName": "stream-1"}]},
    )


@pytest.fixture
def log_events_responses():
    return (
        {"nextForwardToken": None, "events": [{"timestamp": 1, "message": "hi there #1"}]},
        {"nextForwardToken": None, "events": []},
        {
            "nextForwardToken": None,
            "events": [
                {"timestamp": 1, "message": "hi there #1"},
                {"timestamp": 2, "message": "hi there #2"},
            ],
        },
        {"nextForwardToken": None, "events": []},
        {
            "nextForwardToken": None,
            "events": [
                {"timestamp": 2, "message": "hi there #2"},
                {"timestamp": 2, "message": "hi there #2a"},
                {"timestamp": 3, "message": "hi there #3"},
            ],
        },
        {"nextForwardToken": None, "events": []},
    )


def test_logs(
    quantum_job,
    generate_get_job_response,
    log_events_responses,
    log_stream_responses,
    capsys,
):
    quantum_job._aws_session.get_job.side_effect = (
        generate_get_job_response(status="RUNNING"),
        generate_get_job_response(status="RUNNING"),
        generate_get_job_response(status="RUNNING"),
        generate_get_job_response(status="COMPLETED"),
    )
    quantum_job._aws_session.describe_log_streams.side_effect = log_stream_responses
    quantum_job._aws_session.get_log_events.side_effect = log_events_responses

    quantum_job.logs(wait=True, poll_interval_seconds=0)

    captured = capsys.readouterr()
    assert captured.out == "\n".join(
        (
            "..",
            "hi there #1",
            "hi there #2",
            "hi there #2a",
            "hi there #3",
            "",
        )
    )


@patch.dict("os.environ", {"JPY_PARENT_PID": "True"})
def test_logs_multiple_instances(
    quantum_job,
    generate_get_job_response,
    log_events_responses,
    log_stream_responses,
    capsys,
):
    quantum_job._aws_session.get_job.side_effect = (
        generate_get_job_response(status="RUNNING", instanceConfig={"instanceCount": 2}),
        generate_get_job_response(status="RUNNING"),
        generate_get_job_response(status="RUNNING"),
        generate_get_job_response(status="RUNNING"),
        generate_get_job_response(status="COMPLETED"),
    )
    log_stream_responses[-1]["logStreams"].append({"logStreamName": "stream-2"})
    quantum_job._aws_session.describe_log_streams.side_effect = log_stream_responses

    event_counts = {
        "stream-1": 0,
        "stream-2": 0,
    }

    def get_log_events(log_group, log_stream, start_time, start_from_head, next_token):
        log_events_dict = {
            "stream-1": log_events_responses,
            "stream-2": log_events_responses,
        }
        log_events_dict["stream-1"] += (
            {
                "nextForwardToken": None,
                "events": [],
            },
            {
                "nextForwardToken": None,
                "events": [],
            },
        )
        log_events_dict["stream-2"] += (
            {
                "nextForwardToken": None,
                "events": [
                    {"timestamp": 3, "message": "hi there #3"},
                    {"timestamp": 4, "message": "hi there #4"},
                ],
            },
            {
                "nextForwardToken": None,
                "events": [],
            },
        )
        event_counts[log_stream] += 1
        return log_events_dict[log_stream][event_counts[log_stream]]

    quantum_job._aws_session.get_log_events.side_effect = get_log_events

    quantum_job.logs(wait=True, poll_interval_seconds=0)

    captured = capsys.readouterr()
    assert captured.out == "\n".join(
        (
            "..",
            "\x1b[34mhi there #1\x1b[0m",
            "\x1b[35mhi there #1\x1b[0m",
            "\x1b[34mhi there #2\x1b[0m",
            "\x1b[35mhi there #2\x1b[0m",
            "\x1b[34mhi there #2a\x1b[0m",
            "\x1b[35mhi there #2a\x1b[0m",
            "\x1b[34mhi there #3\x1b[0m",
            "\x1b[35mhi there #3\x1b[0m",
            "\x1b[35mhi there #4\x1b[0m",
            "",
        )
    )


def test_logs_error(quantum_job, generate_get_job_response, capsys):
    quantum_job._aws_session.get_job.side_effect = (
        generate_get_job_response(status="RUNNING"),
        generate_get_job_response(status="RUNNING"),
        generate_get_job_response(status="COMPLETED"),
    )
    quantum_job._aws_session.describe_log_streams.side_effect = (
        ClientError(
            {
                "Error": {
                    "Code": "UnknownCode",
                    "Message": "Some error message",
                }
            },
            "DescribeLogStreams",
        ),
    )

    with pytest.raises(ClientError, match="Some error message"):
        quantum_job.logs(wait=True, poll_interval_seconds=0)


def test_initialize_session_for_valid_non_regional_device(aws_session, caplog):
    device_arn = "arn:aws:braket:::device/qpu/test/device-name"
    first_region = aws_session.region
    logger = logging.getLogger(__name__)

    aws_session.get_device.side_effect = [
        ClientError(
            {
                "Error": {
                    "Code": "ResourceNotFoundException",
                }
            },
            "getDevice",
        ),
        ClientError(
            {
                "Error": {
                    "Code": "ResourceNotFoundException",
                }
            },
            "getDevice",
        ),
        device_arn,
    ]

    caplog.set_level(logging.INFO)
    AwsQuantumJob._initialize_session(aws_session, device_arn, logger)

    assert f"Changed session region from '{first_region}' to '{aws_session.region}'" in caplog.text


def test_initialize_session_for_valid_regional_device(aws_session, caplog):
    device_arn = f"arn:aws:braket:{aws_session.region}::device/qpu/test/device-name"
    logger = logging.getLogger(__name__)
    aws_session.get_device.return_value = device_arn
    caplog.set_level(logging.INFO)
    AwsQuantumJob._initialize_session(aws_session, device_arn, logger)
    assert not caplog.text


@pytest.mark.parametrize(
    "get_device_side_effect, expected_exception",
    [
        (
            [
                ClientError(
                    {
                        "Error": {
                            "Code": "ResourceNotFoundException",
                        }
                    },
                    "getDevice",
                )
            ],
            ValueError,
        ),
        (
            [
                ClientError(
                    {
                        "Error": {
                            "Code": "ThrottlingException",
                        }
                    },
                    "getDevice",
                )
            ],
            ClientError,
        ),
    ],
)
def test_regional_device_raises_error(
    get_device_side_effect, expected_exception, aws_session, caplog
):
    device_arn = f"arn:aws:braket:{aws_session.region}::device/qpu/test/device-name"
    aws_session.get_device.side_effect = get_device_side_effect
    logger = logging.getLogger(__name__)
    caplog.set_level(logging.INFO)
    with pytest.raises(expected_exception):
        AwsQuantumJob._initialize_session(aws_session, device_arn, logger)
        aws_session.get_device.assert_called_with(device_arn)
        assert not caplog.text


def test_regional_device_switches(aws_session, caplog):
    original_region = aws_session.region
    device_region = "us-east-1"
    device_arn = f"arn:aws:braket:{device_region}::device/qpu/test/device-name"
    mock_session = Mock()
    mock_session.get_device.side_effect = device_arn
    aws_session.copy_session.side_effect = [mock_session]
    logger = logging.getLogger(__name__)
    caplog.set_level(logging.INFO)

    assert mock_session == AwsQuantumJob._initialize_session(aws_session, device_arn, logger)

    aws_session.copy_session.assert_called_with(region=device_region)
    mock_session.get_device.assert_called_with(device_arn)
    assert f"Changed session region from '{original_region}' to '{device_region}'" in caplog.text


def test_initialize_session_for_invalid_device(aws_session, device_arn):
    logger = logging.getLogger(__name__)
    aws_session.get_device.side_effect = ClientError(
        {
            "Error": {
                "Code": "ResourceNotFoundException",
            }
        },
        "getDevice",
    )

    device_not_found = f"'{device_arn}' not found."
    with pytest.raises(ValueError, match=device_not_found):
        AwsQuantumJob._initialize_session(aws_session, device_arn, logger)


def test_no_region_routing_simulator(aws_session):
    logger = logging.getLogger(__name__)

    aws_session.get_device.side_effect = ClientError(
        {
            "Error": {
                "Code": "ResourceNotFoundException",
            }
        },
        "getDevice",
    )

    device_arn = "arn:aws:braket:::device/simulator/test/device-name"
    device_not_found = f"Simulator '{device_arn}' not found in 'us-test-1'"
    with pytest.raises(ValueError, match=device_not_found):
        AwsQuantumJob._initialize_session(aws_session, device_arn, logger)


def test_exception_in_credentials_session_region(device_arn, aws_session):
    logger = logging.getLogger(__name__)

    aws_session.get_device.side_effect = ClientError(
        {
            "Error": {
                "Code": "SomeOtherErrorMessage",
            }
        },
        "getDevice",
    )

    error_message = (
        "An error occurred \\(SomeOtherErrorMessage\\) "
        "when calling the getDevice operation: Unknown"
    )
    with pytest.raises(ClientError, match=error_message):
        AwsQuantumJob._initialize_session(aws_session, device_arn, logger)


def test_exceptions_in_all_device_regions(aws_session):
    device_arn = "arn:aws:braket:::device/qpu/test/device-name"
    logger = logging.getLogger(__name__)

    aws_session.get_device.side_effect = [
        ClientError(
            {
                "Error": {
                    "Code": "ResourceNotFoundException",
                }
            },
            "getDevice",
        ),
        ClientError(
            {
                "Error": {
                    "Code": "SomeOtherErrorMessage",
                }
            },
            "getDevice",
        ),
    ]

    error_message = (
        "An error occurred \\(SomeOtherErrorMessage\\) "
        "when calling the getDevice operation: Unknown"
    )
    with pytest.raises(ClientError, match=error_message):
        AwsQuantumJob._initialize_session(aws_session, device_arn, logger)


<<<<<<< HEAD
@patch("braket.aws.aws_quantum_job.AwsSession")
def test_initialize_session_local_device(mock_new_session, aws_session):
    logger = logging.getLogger(__name__)
    device = "local:provider.device.name"
    # don't change a provided AwsSession
    assert AwsQuantumJob._initialize_session(aws_session, device, logger) == aws_session
    # otherwise, create an AwsSession with the profile defaults
    assert AwsQuantumJob._initialize_session(None, device, logger) == mock_new_session()
=======
def test_bad_arn_format(aws_session):
    logger = logging.getLogger(__name__)
    device_not_found = (
        "Device ARN is not a valid format: bad-arn-format. For valid Braket ARNs, "
        "see 'https://docs.aws.amazon.com/braket/latest/developerguide/braket-devices.html'"
    )

    with pytest.raises(ValueError, match=device_not_found):
        AwsQuantumJob._initialize_session(aws_session, "bad-arn-format", logger)
>>>>>>> be3b6399
<|MERGE_RESOLUTION|>--- conflicted
+++ resolved
@@ -994,7 +994,6 @@
         AwsQuantumJob._initialize_session(aws_session, device_arn, logger)
 
 
-<<<<<<< HEAD
 @patch("braket.aws.aws_quantum_job.AwsSession")
 def test_initialize_session_local_device(mock_new_session, aws_session):
     logger = logging.getLogger(__name__)
@@ -1003,7 +1002,8 @@
     assert AwsQuantumJob._initialize_session(aws_session, device, logger) == aws_session
     # otherwise, create an AwsSession with the profile defaults
     assert AwsQuantumJob._initialize_session(None, device, logger) == mock_new_session()
-=======
+
+
 def test_bad_arn_format(aws_session):
     logger = logging.getLogger(__name__)
     device_not_found = (
@@ -1012,5 +1012,4 @@
     )
 
     with pytest.raises(ValueError, match=device_not_found):
-        AwsQuantumJob._initialize_session(aws_session, "bad-arn-format", logger)
->>>>>>> be3b6399
+        AwsQuantumJob._initialize_session(aws_session, "bad-arn-format", logger)