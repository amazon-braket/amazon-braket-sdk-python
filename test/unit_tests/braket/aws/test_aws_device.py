--- conflicted
+++ resolved
@@ -37,11 +37,7 @@
 
 from braket.aws import AwsDevice, AwsDeviceType, AwsQuantumTask
 from braket.aws.queue_information import QueueDepthInfo, QueueType
-<<<<<<< HEAD
-from braket.circuits import Circuit, FreeParameter, Gate, QubitSet
-=======
 from braket.circuits import Circuit, FreeParameter, Gate, Noise, QubitSet
->>>>>>> 879133cb
 from braket.circuits.gate_calibrations import GateCalibrations
 from braket.circuits.noise_model import GateCriteria, NoiseModel
 from braket.device_schema.device_execution_window import DeviceExecutionWindow
@@ -2150,9 +2146,6 @@
     assert device.queue_depth() == QueueDepthInfo(
         quantum_tasks={QueueType.NORMAL: "19", QueueType.PRIORITY: "3"},
         jobs="0 (3 prioritized job(s) running)",
-<<<<<<< HEAD
-    )
-=======
     )
 
 
@@ -2228,5 +2221,4 @@
     ).strip()
 
     expected_circuit = Circuit().h(0).bit_flip(0, 0.05).cnot(0, 1).two_qubit_depolarizing(0, 1, 0.1)
-    assert aws_quantum_task_mock.call_args_list[0][0][2] == expected_circuit
->>>>>>> 879133cb
+    assert aws_quantum_task_mock.call_args_list[0][0][2] == expected_circuit