--- conflicted
+++ resolved
@@ -241,7 +241,7 @@
 )
 
 
-<<<<<<< HEAD
+
 @pytest.fixture
 def parameterized_quantum_task(aws_session, s3_destination_folder):
     theta = FreeParameter("theta")
@@ -272,10 +272,6 @@
     )
 
 
-@pytest.fixture
-def arn():
-    return "test_arn"
-=======
 @pytest.fixture(
     params=[
         "arn:aws:braket:us-west-1::device/quantum-simulator/amazon/sim",
@@ -284,7 +280,6 @@
 )
 def arn(request):
     return request.param
->>>>>>> 69acaf54
 
 
 @pytest.fixture
