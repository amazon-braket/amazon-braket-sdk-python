# Copyright Amazon.com Inc. or its affiliates. All Rights Reserved.
#
# Licensed under the Apache License, Version 2.0 (the "License"). You
# may not use this file except in compliance with the License. A copy of
# the License is located at
#
#     http://aws.amazon.com/apache2.0/
#
# or in the "license" file accompanying this file. This file is
# distributed on an "AS IS" BASIS, WITHOUT WARRANTIES OR CONDITIONS OF
# ANY KIND, either express or implied. See the License for the specific
# language governing permissions and limitations under the License.
import json
import os
from datetime import datetime
from unittest.mock import Mock, patch

import networkx as nx
import pytest
from botocore.exceptions import ClientError
from common_test_utils import (
    DWAVE_ARN,
    IONQ_ARN,
    OQC_ARN,
    RIGETTI_ARN,
    RIGETTI_REGION,
    SV1_ARN,
    TN1_ARN,
    run_and_assert,
    run_batch_and_assert,
)
from jsonschema import validate

<<<<<<< HEAD
from braket.aws import AwsDevice, AwsDeviceType, AwsQuantumTask, AwsQuantumTaskBatch
from braket.circuits import Circuit, FreeParameter
=======
from braket.aws import AwsDevice, AwsDeviceType, AwsQuantumTask
from braket.circuits import Circuit
>>>>>>> 3de09347
from braket.device_schema.device_execution_window import DeviceExecutionWindow
from braket.device_schema.dwave import DwaveDeviceCapabilities
from braket.device_schema.rigetti import RigettiDeviceCapabilities
from braket.device_schema.simulators import GateModelSimulatorDeviceCapabilities
from braket.ir.openqasm import Program as OpenQasmProgram

MOCK_GATE_MODEL_QPU_CAPABILITIES_JSON_1 = {
    "braketSchemaHeader": {
        "name": "braket.device_schema.rigetti.rigetti_device_capabilities",
        "version": "1",
    },
    "service": {
        "executionWindows": [
            {
                "executionDay": "Everyday",
                "windowStartHour": "11:00",
                "windowEndHour": "12:00",
            }
        ],
        "shotsRange": [1, 10],
    },
    "action": {
        "braket.ir.jaqcd.program": {
            "actionType": "braket.ir.jaqcd.program",
            "version": ["1"],
            "supportedOperations": ["H"],
        }
    },
    "paradigm": {
        "qubitCount": 30,
        "nativeGateSet": ["ccnot", "cy"],
        "connectivity": {"fullyConnected": False, "connectivityGraph": {"1": ["2", "3"]}},
    },
    "deviceParameters": {},
}


MOCK_GATE_MODEL_QPU_CAPABILITIES_1 = RigettiDeviceCapabilities.parse_obj(
    MOCK_GATE_MODEL_QPU_CAPABILITIES_JSON_1
)


def test_mock_rigetti_schema_1():
    validate(MOCK_GATE_MODEL_QPU_CAPABILITIES_JSON_1, RigettiDeviceCapabilities.schema())


MOCK_GATE_MODEL_QPU_1 = {
    "deviceName": "Aspen-10",
    "deviceType": "QPU",
    "providerName": "provider1",
    "deviceStatus": "OFFLINE",
    "deviceCapabilities": MOCK_GATE_MODEL_QPU_CAPABILITIES_1.json(),
}

MOCK_GATE_MODEL_QPU_CAPABILITIES_JSON_2 = {
    "braketSchemaHeader": {
        "name": "braket.device_schema.rigetti.rigetti_device_capabilities",
        "version": "1",
    },
    "service": {
        "executionWindows": [
            {
                "executionDay": "Everyday",
                "windowStartHour": "11:00",
                "windowEndHour": "12:00",
            }
        ],
        "shotsRange": [1, 10],
    },
    "action": {
        "braket.ir.jaqcd.program": {
            "actionType": "braket.ir.jaqcd.program",
            "version": ["1"],
            "supportedOperations": ["H"],
        }
    },
    "paradigm": {
        "qubitCount": 30,
        "nativeGateSet": ["ccnot", "cy"],
        "connectivity": {"fullyConnected": True, "connectivityGraph": {}},
    },
    "deviceParameters": {},
}

MOCK_GATE_MODEL_QPU_CAPABILITIES_2 = RigettiDeviceCapabilities.parse_obj(
    MOCK_GATE_MODEL_QPU_CAPABILITIES_JSON_2
)


def test_mock_rigetti_schema_2():
    validate(MOCK_GATE_MODEL_QPU_CAPABILITIES_JSON_2, RigettiDeviceCapabilities.schema())


MOCK_GATE_MODEL_QPU_2 = {
    "deviceName": "Blah",
    "deviceType": "QPU",
    "providerName": "blahhhh",
    "deviceStatus": "OFFLINE",
    "deviceCapabilities": MOCK_GATE_MODEL_QPU_CAPABILITIES_2.json(),
}

MOCK_GATE_MODEL_QPU_3 = {
    "deviceName": "Lucy",
    "deviceType": "QPU",
    "providerName": "OQC",
    "deviceStatus": "OFFLINE",
    "deviceCapabilities": MOCK_GATE_MODEL_QPU_CAPABILITIES_1.json(),
}

MOCK_DWAVE_QPU_CAPABILITIES_JSON = {
    "braketSchemaHeader": {
        "name": "braket.device_schema.dwave.dwave_device_capabilities",
        "version": "1",
    },
    "provider": {
        "annealingOffsetStep": 1.45,
        "annealingOffsetStepPhi0": 1.45,
        "annealingOffsetRanges": [[1.45, 1.45], [1.45, 1.45]],
        "annealingDurationRange": [1, 2, 3],
        "couplers": [[1, 2], [2, 3]],
        "defaultAnnealingDuration": 1,
        "defaultProgrammingThermalizationDuration": 1,
        "defaultReadoutThermalizationDuration": 1,
        "extendedJRange": [1, 2, 3],
        "hGainScheduleRange": [1, 2, 3],
        "hRange": [1, 2, 3],
        "jRange": [1, 2, 3],
        "maximumAnnealingSchedulePoints": 1,
        "maximumHGainSchedulePoints": 1,
        "perQubitCouplingRange": [1, 2, 3],
        "programmingThermalizationDurationRange": [1, 2, 3],
        "qubits": [1, 2, 3],
        "qubitCount": 1,
        "quotaConversionRate": 1,
        "readoutThermalizationDurationRange": [1, 2, 3],
        "taskRunDurationRange": [1, 2, 3],
        "topology": {},
    },
    "service": {
        "executionWindows": [
            {"executionDay": "Everyday", "windowStartHour": "11:00", "windowEndHour": "12:00"}
        ],
        "shotsRange": [1, 10],
    },
    "action": {
        "braket.ir.annealing.problem": {
            "actionType": "braket.ir.annealing.problem",
            "version": ["1"],
        }
    },
    "deviceParameters": {},
}

MOCK_DWAVE_QPU_CAPABILITIES = DwaveDeviceCapabilities.parse_obj(MOCK_DWAVE_QPU_CAPABILITIES_JSON)


def test_d_wave_schema():
    validate(MOCK_DWAVE_QPU_CAPABILITIES_JSON, DwaveDeviceCapabilities.schema())


MOCK_DWAVE_QPU = {
    "deviceName": "Advantage_system1.1",
    "deviceType": "QPU",
    "providerName": "provider1",
    "deviceStatus": "ONLINE",
    "deviceCapabilities": MOCK_DWAVE_QPU_CAPABILITIES.json(),
}

MOCK_GATE_MODEL_SIMULATOR_CAPABILITIES_JSON = {
    "braketSchemaHeader": {
        "name": "braket.device_schema.simulators.gate_model_simulator_device_capabilities",
        "version": "1",
    },
    "service": {
        "executionWindows": [
            {
                "executionDay": "Everyday",
                "windowStartHour": "11:00",
                "windowEndHour": "12:00",
            }
        ],
        "shotsRange": [1, 10],
    },
    "action": {
        "braket.ir.jaqcd.program": {
            "actionType": "braket.ir.jaqcd.program",
            "version": ["1"],
            "supportedOperations": ["H"],
        }
    },
    "paradigm": {"qubitCount": 30},
    "deviceParameters": {},
}

MOCK_GATE_MODEL_SIMULATOR_CAPABILITIES = GateModelSimulatorDeviceCapabilities.parse_obj(
    MOCK_GATE_MODEL_SIMULATOR_CAPABILITIES_JSON
)


def test_gate_model_sim_schema():
    validate(
        MOCK_GATE_MODEL_SIMULATOR_CAPABILITIES_JSON, GateModelSimulatorDeviceCapabilities.schema()
    )


MOCK_GATE_MODEL_SIMULATOR = {
    "deviceName": "SV1",
    "deviceType": "SIMULATOR",
    "providerName": "provider1",
    "deviceStatus": "ONLINE",
    "deviceCapabilities": MOCK_GATE_MODEL_SIMULATOR_CAPABILITIES.json(),
}

MOCK_DEFAULT_S3_DESTINATION_FOLDER = (
    "amazon-braket-us-test-1-00000000",
    "tasks",
)
<<<<<<< HEAD


@pytest.fixture
def parameterized_quantum_task(aws_session, s3_destination_folder):
    theta = FreeParameter("theta")
    circ = Circuit().ry(angle=theta, target=0)
    return AwsQuantumTask.create(
        device_arn="arn:aws:braket:::device/quantum-simulator/amazon/sv1",
        aws_session=aws_session,
        poll_timeout_seconds=2,
        task_specification=circ,
        shots=10,
        s3_destination_folder=s3_destination_folder,
    )


@pytest.fixture
def parameterized_quantum_task_batch(aws_session, s3_destination_folder):
    theta = FreeParameter("theta")
    circ_1 = Circuit().ry(angle=3, target=0)
    circ_2 = Circuit().ry(angle=theta, target=0)
    return AwsQuantumTaskBatch(
        device_arn="arn:aws:braket:::device/quantum-simulator/amazon/sv1",
        aws_session=aws_session,
        poll_timeout_seconds=2,
        task_specifications=[circ_1, circ_2],
        shots=1,
        s3_destination_folder=s3_destination_folder,
        max_parallel=100,
    )

=======

>>>>>>> 3de09347

@pytest.fixture(
    params=[
        "arn:aws:braket:us-west-1::device/quantum-simulator/amazon/sim",
        "arn:aws:braket:::device/quantum-simulator/amazon/sim",
    ]
)
def arn(request):
    return request.param


@pytest.fixture
def s3_destination_folder():
    return "bucket-foo", "key-bar"


@pytest.fixture
def bell_circuit():
    return Circuit().h(0)


@pytest.fixture
def openqasm_program():
    return OpenQasmProgram(source="OPENQASM 3.0; h $0;")


<<<<<<< HEAD
=======
@pytest.fixture(params=["bell_circuit", "openqasm_program"])
def circuit(request):
    return request.getfixturevalue(request.param)


>>>>>>> 3de09347
@pytest.fixture
def aws_session():
    _boto_session = Mock()
    _boto_session.region_name = RIGETTI_REGION

    creds = Mock()
    creds.method = "other"
    _boto_session.get_credentials.return_value = creds

    _aws_session = Mock()
    _aws_session.boto_session = _boto_session
    _aws_session._default_bucket = MOCK_DEFAULT_S3_DESTINATION_FOLDER[0]
    _aws_session.default_bucket.return_value = _aws_session._default_bucket
    _aws_session._custom_default_bucket = False
    _aws_session.account_id = "00000000"
    _aws_session.region = RIGETTI_REGION
    return _aws_session


@pytest.fixture
def device(aws_session):
    def _device(arn):
        aws_session.get_device.return_value = MOCK_GATE_MODEL_QPU_1
        aws_session.search_devices.return_value = [MOCK_GATE_MODEL_QPU_1]
        return AwsDevice(arn, aws_session)

    return _device


@pytest.mark.parametrize(
    "device_capabilities, get_device_data",
    [
        (MOCK_GATE_MODEL_SIMULATOR_CAPABILITIES, MOCK_GATE_MODEL_SIMULATOR),
        (MOCK_GATE_MODEL_QPU_CAPABILITIES_1, MOCK_GATE_MODEL_QPU_1),
        (MOCK_DWAVE_QPU_CAPABILITIES, MOCK_DWAVE_QPU),
    ],
)
def test_device_aws_session(device_capabilities, get_device_data, arn):
    mock_session = Mock()
    mock_session.get_device.return_value = get_device_data
    mock_session.region = RIGETTI_REGION
    device = AwsDevice(arn, mock_session)
    _assert_device_fields(device, device_capabilities, get_device_data)


@patch("braket.aws.aws_device.AwsSession")
def test_device_simulator_no_aws_session(aws_session_init, aws_session):
    arn = SV1_ARN
    aws_session_init.return_value = aws_session
    aws_session.get_device.return_value = MOCK_GATE_MODEL_SIMULATOR
    device = AwsDevice(arn)
    _assert_device_fields(device, MOCK_GATE_MODEL_SIMULATOR_CAPABILITIES, MOCK_GATE_MODEL_SIMULATOR)
    aws_session.get_device.assert_called_with(arn)


@patch("braket.aws.aws_device.AwsSession.copy_session")
@patch("braket.aws.aws_device.AwsSession")
@pytest.mark.parametrize(
    "get_device_side_effect",
    [
        [MOCK_GATE_MODEL_QPU_1],
        [
            ClientError(
                {
                    "Error": {
                        "Code": "ResourceNotFoundException",
                    }
                },
                "getDevice",
            ),
            MOCK_GATE_MODEL_QPU_1,
        ],
    ],
)
def test_device_qpu_no_aws_session(
    aws_session_init, mock_copy_session, get_device_side_effect, aws_session
):
    arn = RIGETTI_ARN
    mock_session = Mock()
    mock_session.get_device.side_effect = get_device_side_effect
    aws_session.get_device.side_effect = ClientError(
        {
            "Error": {
                "Code": "ResourceNotFoundException",
            }
        },
        "getDevice",
    )
    aws_session_init.return_value = aws_session
    mock_copy_session.return_value = mock_session
    device = AwsDevice(arn)
    _assert_device_fields(device, MOCK_GATE_MODEL_QPU_CAPABILITIES_1, MOCK_GATE_MODEL_QPU_1)


@patch("braket.aws.aws_device.AwsSession.copy_session")
@patch("braket.aws.aws_device.AwsSession")
def test_regional_device_region_switch(aws_session_init, mock_copy_session, aws_session):
    device_region = "device-region"
    arn = f"arn:aws:braket:{device_region}::device/quantum-simulator/amazon/sim"
    aws_session_init.return_value = aws_session
    mock_session = Mock()
    mock_session.get_device.return_value = MOCK_GATE_MODEL_SIMULATOR
    mock_copy_session.return_value = mock_session
    device = AwsDevice(arn)
    aws_session.get_device.assert_not_called()
    mock_copy_session.assert_called_once()
    mock_copy_session.assert_called_with(aws_session, device_region)
    _assert_device_fields(device, MOCK_GATE_MODEL_SIMULATOR_CAPABILITIES, MOCK_GATE_MODEL_SIMULATOR)


@patch("braket.aws.aws_device.AwsSession")
@pytest.mark.parametrize(
    "get_device_side_effect, expected_exception",
    [
        (
            [
                ClientError(
                    {
                        "Error": {
                            "Code": "ResourceNotFoundException",
                        }
                    },
                    "getDevice",
                )
            ],
            ValueError,
        ),
        (
            [
                ClientError(
                    {
                        "Error": {
                            "Code": "ThrottlingException",
                        }
                    },
                    "getDevice",
                )
            ],
            ClientError,
        ),
    ],
)
def test_regional_device_raises_error(
    aws_session_init, get_device_side_effect, expected_exception, aws_session
):
    arn = "arn:aws:braket:us-west-1::device/quantum-simulator/amazon/sim"
    aws_session.get_device.side_effect = get_device_side_effect
    aws_session_init.return_value = aws_session
    with pytest.raises(expected_exception):
        AwsDevice(arn)
        aws_session.get_device.assert_called_once()


def test_device_refresh_metadata(arn):
    mock_session = Mock()
    mock_session.get_device.return_value = MOCK_GATE_MODEL_QPU_1
    mock_session.region = RIGETTI_REGION
    device = AwsDevice(arn, mock_session)
    _assert_device_fields(device, MOCK_GATE_MODEL_QPU_CAPABILITIES_1, MOCK_GATE_MODEL_QPU_1)

    mock_session.get_device.return_value = MOCK_GATE_MODEL_QPU_2
    device.refresh_metadata()
    _assert_device_fields(device, MOCK_GATE_MODEL_QPU_CAPABILITIES_2, MOCK_GATE_MODEL_QPU_2)


def test_equality(arn):
    mock_session = Mock()
    mock_session.get_device.return_value = MOCK_GATE_MODEL_QPU_1
    mock_session.region = RIGETTI_REGION
    device_1 = AwsDevice(arn, mock_session)
    device_2 = AwsDevice(arn, mock_session)
    other_device = AwsDevice("arn:aws:braket:::device/quantum-simulator/amazon/bar", mock_session)
    non_device = "HI"

    assert device_1 == device_2
    assert device_1 is not device_2
    assert device_1 != other_device
    assert device_1 != non_device


def test_repr(arn):
    mock_session = Mock()
    mock_session.get_device.return_value = MOCK_GATE_MODEL_QPU_1
    mock_session.region = RIGETTI_REGION
    device = AwsDevice(arn, mock_session)
    expected = "Device('name': {}, 'arn': {})".format(device.name, device.arn)
    assert repr(device) == expected


def test_device_simulator_not_found():
    mock_session = Mock()
    mock_session.region = "test-region-1"
    mock_session.get_device.side_effect = ClientError(
        {
            "Error": {
                "Code": "ResourceNotFoundException",
                "Message": (
                    "Braket device 'arn:aws:braket:::device/quantum-simulator/amazon/tn1' "
                    "not found in us-west-1. You can find a list of all supported device "
                    "ARNs and the regions in which they are available in the documentation: "
                    "https://docs.aws.amazon.com/braket/latest/developerguide/braket-devices.html"
                ),
            }
        },
        "getDevice",
    )
    simulator_not_found = (
        "Simulator 'arn:aws:braket:::device/simulator/a/b' not found in 'test-region-1'"
    )
    with pytest.raises(ValueError, match=simulator_not_found):
        AwsDevice("arn:aws:braket:::device/simulator/a/b", mock_session)


@patch("braket.aws.aws_device.AwsSession.copy_session")
def test_device_qpu_not_found(mock_copy_session):
    mock_session = Mock()
    mock_session.get_device.side_effect = ClientError(
        {
            "Error": {
                "Code": "ResourceNotFoundException",
                "Message": (
                    "Braket device 'arn:aws:braket:::device/quantum-simulator/amazon/tn1' "
                    "not found in us-west-1. You can find a list of all supported device "
                    "ARNs and the regions in which they are available in the documentation: "
                    "https://docs.aws.amazon.com/braket/latest/developerguide/braket-devices.html"
                ),
            }
        },
        "getDevice",
    )
    mock_copy_session.return_value = mock_session
    qpu_not_found = "QPU 'arn:aws:braket:::device/qpu/a/b' not found"
    with pytest.raises(ValueError, match=qpu_not_found):
        AwsDevice("arn:aws:braket:::device/qpu/a/b", mock_session)


@patch("braket.aws.aws_device.AwsSession.copy_session")
def test_device_qpu_exception(mock_copy_session):
<<<<<<< HEAD
    mock_session = Mock()
    mock_session.get_device.side_effect = (
        ClientError(
            {
                "Error": {
                    "Code": "ResourceNotFoundException",
                    "Message": (
                        "Braket device 'arn:aws:braket:::device/quantum-simulator/amazon/tn1' "
                        "not found in us-west-1. You can find a list of all supported device "
                        "ARNs and the regions in which they are available in the documentation: "
                        "https://docs.aws.amazon.com/braket/latest/developerguide/braket-"
                        "devices.html"
                    ),
                }
            },
            "getDevice",
        ),
        ClientError(
            {
                "Error": {
                    "Code": "OtherException",
                    "Message": "Some other message",
                }
            },
            "getDevice",
        ),
    )
    mock_copy_session.return_value = mock_session
    qpu_exception = (
        "An error occurred \\(OtherException\\) when calling the "
        "getDevice operation: Some other message"
    )
    with pytest.raises(ClientError, match=qpu_exception):
        AwsDevice("arn:aws:braket:::device/qpu/a/b", mock_session)


@patch("braket.aws.aws_device.AwsSession.copy_session")
def test_device_non_qpu_region_error(mock_copy_session):
    mock_session = Mock()
=======
    mock_session = Mock()
    mock_session.get_device.side_effect = (
        ClientError(
            {
                "Error": {
                    "Code": "ResourceNotFoundException",
                    "Message": (
                        "Braket device 'arn:aws:braket:::device/quantum-simulator/amazon/tn1' "
                        "not found in us-west-1. You can find a list of all supported device "
                        "ARNs and the regions in which they are available in the documentation: "
                        "https://docs.aws.amazon.com/braket/latest/developerguide/braket-"
                        "devices.html"
                    ),
                }
            },
            "getDevice",
        ),
        ClientError(
            {
                "Error": {
                    "Code": "OtherException",
                    "Message": "Some other message",
                }
            },
            "getDevice",
        ),
    )
    mock_copy_session.return_value = mock_session
    qpu_exception = (
        "An error occurred \\(OtherException\\) when calling the "
        "getDevice operation: Some other message"
    )
    with pytest.raises(ClientError, match=qpu_exception):
        AwsDevice("arn:aws:braket:::device/qpu/a/b", mock_session)


@patch("braket.aws.aws_device.AwsSession.copy_session")
def test_device_non_qpu_region_error(mock_copy_session):
    mock_session = Mock()
>>>>>>> 3de09347
    mock_session.get_device.side_effect = ClientError(
        {
            "Error": {
                "Code": "ExpiredTokenError",
                "Message": ("Some other error that isn't ResourceNotFoundException"),
            }
        },
        "getDevice",
    )
    mock_copy_session.return_value = mock_session
    expired_token = (
        "An error occurred \\(ExpiredTokenError\\) when calling the getDevice operation: "
        "Some other error that isn't ResourceNotFoundException"
    )
    with pytest.raises(ClientError, match=expired_token):
        AwsDevice("arn:aws:braket:::device/qpu/a/b", mock_session)


@patch("braket.aws.aws_quantum_task.AwsQuantumTask.create")
def test_run_no_extra(aws_quantum_task_mock, device, circuit):
    _run_and_assert(
        aws_quantum_task_mock,
        device,
        circuit,
<<<<<<< HEAD
    )


@pytest.mark.xfail(raises=ValueError)
def test_run_param_circuit(parameterized_quantum_task, device, s3_destination_folder):
    theta = FreeParameter("theta")
    circ = Circuit().ry(angle=theta, target=0)
    _run_and_assert(
        parameterized_quantum_task,
        device,
        circ,
        s3_destination_folder,
        shots=10,
    )


@pytest.mark.xfail(raises=ValueError)
def test_run_batch_param_circuit(
    parameterized_quantum_task_batch, aws_session, device, s3_destination_folder
):
    theta = FreeParameter("theta")
    circ_1 = Circuit().ry(angle=3, target=0)
    circ_2 = Circuit().ry(angle=theta, target=0)
    circuits = [circ_1, circ_2]

    _run_batch_and_assert(
        parameterized_quantum_task_batch,
        aws_session,
        device,
        circuits,
        s3_destination_folder,
        shots=10,
=======
>>>>>>> 3de09347
    )


@patch("braket.aws.aws_quantum_task.AwsQuantumTask.create")
def test_run_with_positional_args(aws_quantum_task_mock, device, circuit, s3_destination_folder):
    _run_and_assert(
        aws_quantum_task_mock,
        device,
        circuit,
        s3_destination_folder,
        100,
        86400,
        0.25,
        ["foo"],
    )


@patch("braket.aws.aws_quantum_task.AwsQuantumTask.create")
def test_run_with_kwargs(aws_quantum_task_mock, device, circuit, s3_destination_folder):
    _run_and_assert(
        aws_quantum_task_mock,
        device,
        circuit,
        s3_destination_folder,
        extra_kwargs={"bar": 1, "baz": 2},
    )


@patch("braket.aws.aws_quantum_task.AwsQuantumTask.create")
def test_run_with_shots(aws_quantum_task_mock, device, circuit, s3_destination_folder):
    _run_and_assert(aws_quantum_task_mock, device, circuit, s3_destination_folder, 100)


@patch("braket.aws.aws_quantum_task.AwsQuantumTask.create")
def test_run_with_shots_kwargs(aws_quantum_task_mock, device, circuit, s3_destination_folder):
    _run_and_assert(
        aws_quantum_task_mock,
        device,
        circuit,
        s3_destination_folder,
        100,
        extra_kwargs={"bar": 1, "baz": 2},
    )


@patch("braket.aws.aws_quantum_task.AwsQuantumTask.create")
def test_default_bucket_not_called(aws_quantum_task_mock, device, circuit, s3_destination_folder):
    device = device(RIGETTI_ARN)
    run_and_assert(
        aws_quantum_task_mock,
        device,
        MOCK_DEFAULT_S3_DESTINATION_FOLDER,
        AwsDevice.DEFAULT_SHOTS_QPU,
        AwsQuantumTask.DEFAULT_RESULTS_POLL_TIMEOUT,
        AwsQuantumTask.DEFAULT_RESULTS_POLL_INTERVAL,
        circuit,
        s3_destination_folder,
        None,
        None,
        None,
        None,
        None,
    )
    device._aws_session.default_bucket.assert_not_called()


@patch("braket.aws.aws_quantum_task.AwsQuantumTask.create")
def test_default_bucket_not_called(aws_quantum_task_mock, device, circuit, s3_destination_folder):
    device = device(RIGETTI_ARN)
    run_and_assert(
        aws_quantum_task_mock,
        device,
        MOCK_DEFAULT_S3_DESTINATION_FOLDER,
        AwsDevice.DEFAULT_SHOTS_QPU,
        AwsQuantumTask.DEFAULT_RESULTS_POLL_TIMEOUT,
        AwsQuantumTask.DEFAULT_RESULTS_POLL_INTERVAL,
        circuit,
        s3_destination_folder,
        None,
        None,
        None,
        None,
        None,
    )
    device._aws_session.default_bucket.assert_not_called()


@patch("braket.aws.aws_quantum_task.AwsQuantumTask.create")
def test_run_with_shots_poll_timeout_kwargs(
    aws_quantum_task_mock, device, circuit, s3_destination_folder
):
    _run_and_assert(
        aws_quantum_task_mock,
        device,
        circuit,
        s3_destination_folder,
        100,
        86400,
        extra_kwargs={"bar": 1, "baz": 2},
    )


@patch("braket.aws.aws_quantum_task.AwsQuantumTask.create")
def test_run_with_positional_args_and_kwargs(
    aws_quantum_task_mock, device, circuit, s3_destination_folder
):
    _run_and_assert(
        aws_quantum_task_mock,
        device,
        circuit,
        s3_destination_folder,
        100,
        86400,
        0.25,
        ["foo"],
        {"bar": 1, "baz": 2},
    )


@patch.dict(
    os.environ,
    {"AMZN_BRAKET_TASK_RESULTS_S3_URI": "s3://env_bucket/env/path"},
)
@patch("braket.aws.aws_quantum_task.AwsQuantumTask.create")
def test_run_env_variables(aws_quantum_task_mock, device, circuit, arn):
    device(arn).run(circuit)
    assert aws_quantum_task_mock.call_args_list[0][0][3] == ("env_bucket", "env/path")


@patch("braket.aws.aws_session.AwsSession")
@patch("braket.aws.aws_quantum_task.AwsQuantumTask.create")
def test_run_batch_no_extra(aws_quantum_task_mock, aws_session_mock, device, circuit):
    _run_batch_and_assert(
        aws_quantum_task_mock,
        aws_session_mock,
        device,
        [circuit for _ in range(10)],
    )


@patch("braket.aws.aws_session.AwsSession")
@patch("braket.aws.aws_quantum_task.AwsQuantumTask.create")
def test_run_batch_with_shots(
    aws_quantum_task_mock, aws_session_mock, device, circuit, s3_destination_folder
):
    _run_batch_and_assert(
        aws_quantum_task_mock,
        aws_session_mock,
        device,
        [circuit for _ in range(10)],
        s3_destination_folder,
        1000,
    )


@patch("braket.aws.aws_session.AwsSession")
@patch("braket.aws.aws_quantum_task.AwsQuantumTask.create")
def test_run_batch_with_max_parallel_and_kwargs(
    aws_quantum_task_mock, aws_session_mock, device, circuit, s3_destination_folder
):
    _run_batch_and_assert(
        aws_quantum_task_mock,
        aws_session_mock,
        device,
        [circuit for _ in range(10)],
        s3_destination_folder,
        1000,
        20,
        50,
        extra_kwargs={"bar": 1, "baz": 2},
    )


@patch.dict(
    os.environ,
    {"AMZN_BRAKET_TASK_RESULTS_S3_URI": "s3://env_bucket/env/path"},
)
@patch("braket.aws.aws_quantum_task.AwsQuantumTask.create")
def test_run_batch_env_variables(aws_quantum_task_mock, device, circuit, arn):
    device(arn).run_batch([circuit])
    assert aws_quantum_task_mock.call_args_list[0][0][3] == ("env_bucket", "env/path")


def _run_and_assert(
    aws_quantum_task_mock,
    device_factory,
    circuit,
    s3_destination_folder=None,  # Treated as positional arg
    shots=None,  # Treated as positional arg
    poll_timeout_seconds=None,  # Treated as positional arg
    poll_interval_seconds=None,  # Treated as positional arg
    extra_args=None,
    extra_kwargs=None,
):
    run_and_assert(
        aws_quantum_task_mock,
        device_factory("arn:aws:braket:::device/quantum-simulator/amazon/sim"),
        MOCK_DEFAULT_S3_DESTINATION_FOLDER,
        AwsDevice.DEFAULT_SHOTS_SIMULATOR,
        AwsQuantumTask.DEFAULT_RESULTS_POLL_TIMEOUT,
        AwsQuantumTask.DEFAULT_RESULTS_POLL_INTERVAL,
        circuit,
        s3_destination_folder,
        shots,
        poll_timeout_seconds,
        poll_interval_seconds,
        extra_args,
        extra_kwargs,
    )


def _run_batch_and_assert(
    aws_quantum_task_mock,
    aws_session_mock,
    device_factory,
    circuits,
    s3_destination_folder=None,  # Treated as positional arg
    shots=None,  # Treated as positional arg
    max_parallel=None,  # Treated as positional arg
    max_connections=None,  # Treated as positional arg
    poll_timeout_seconds=None,  # Treated as a positional arg
    poll_interval_seconds=None,  # Treated as positional arg
    extra_args=None,
    extra_kwargs=None,
):
    run_batch_and_assert(
        aws_quantum_task_mock,
        aws_session_mock,
        device_factory("arn:aws:braket:::device/quantum-simulator/amazon/sim"),
        MOCK_DEFAULT_S3_DESTINATION_FOLDER,
        AwsDevice.DEFAULT_SHOTS_SIMULATOR,
        AwsQuantumTask.DEFAULT_RESULTS_POLL_TIMEOUT,
        AwsQuantumTask.DEFAULT_RESULTS_POLL_INTERVAL,
        circuits,
        s3_destination_folder,
        shots,
        max_parallel,
        max_connections,
        poll_timeout_seconds,
        poll_interval_seconds,
        extra_args,
        extra_kwargs,
    )


def _assert_device_fields(device, expected_properties, expected_device_data):
    assert device.name == expected_device_data.get("deviceName")
    assert device.properties == expected_properties
    assert device.status == expected_device_data.get("deviceStatus")
    assert device.provider_name == expected_device_data.get("providerName")
    assert device.type == AwsDeviceType(expected_device_data.get("deviceType"))
    if device.topology_graph:
        assert device.topology_graph.edges == device._construct_topology_graph().edges


@patch("braket.aws.aws_device.AwsSession.copy_session")
def test_get_devices(mock_copy_session, aws_session):
    aws_session.search_devices.side_effect = [
        # us-west-1
        [
            {
                "deviceArn": SV1_ARN,
                "deviceName": "SV1",
                "deviceType": "SIMULATOR",
                "deviceStatus": "ONLINE",
                "providerName": "Amazon Braket",
            }
        ],
        ValueError("should not be reachable"),
    ]
    aws_session.get_device.side_effect = [
        MOCK_GATE_MODEL_SIMULATOR,
        ValueError("should not be reachable"),
    ]
    session_for_region = Mock()
    session_for_region.search_devices.side_effect = [
        # us-east-1
        [
            {
                "deviceArn": IONQ_ARN,
                "deviceName": "IonQ Device",
                "deviceType": "QPU",
                "deviceStatus": "ONLINE",
                "providerName": "IonQ",
            },
        ],
        # us-west-2
        [
            {
                "deviceArn": DWAVE_ARN,
                "deviceName": "Advantage_system1.1",
                "deviceType": "QPU",
                "deviceStatus": "ONLINE",
                "providerName": "D-Wave",
            },
            # Should not be reached because already instantiated in us-west-1
            {
                "deviceArn": SV1_ARN,
                "deviceName": "SV1",
                "deviceType": "SIMULATOR",
                "deviceStatus": "ONLINE",
                "providerName": "Amazon Braket",
            },
        ],
        # eu-west-2
        [
            {
                "deviceArn": OQC_ARN,
                "deviceName": "Lucy",
                "deviceType": "QPU",
                "deviceStatus": "ONLINE",
                "providerName": "OQC",
            }
        ],
        # Only two regions to search outside of current
        ValueError("should not be reachable"),
    ]
    session_for_region.get_device.side_effect = [
        MOCK_DWAVE_QPU,
        MOCK_GATE_MODEL_QPU_2,
        MOCK_GATE_MODEL_QPU_3,
        ValueError("should not be reachable"),
    ]
    mock_copy_session.return_value = session_for_region
    # Search order: us-east-1, us-west-1, us-west-2, eu-west-2
    results = AwsDevice.get_devices(
        arns=[SV1_ARN, DWAVE_ARN, IONQ_ARN, OQC_ARN],
        provider_names=["Amazon Braket", "D-Wave", "IonQ", "OQC"],
        statuses=["ONLINE"],
        aws_session=aws_session,
    )
    assert [result.name for result in results] == ["Advantage_system1.1", "Blah", "Lucy", "SV1"]


@patch("braket.aws.aws_device.AwsSession.copy_session")
def test_get_devices_simulators_only(mock_copy_session, aws_session):
    aws_session.search_devices.side_effect = [
        [
            {
                "deviceArn": SV1_ARN,
                "deviceName": "SV1",
                "deviceType": "SIMULATOR",
                "deviceStatus": "ONLINE",
                "providerName": "Amazon Braket",
            }
        ],
        ValueError("should not be reachable"),
    ]
    aws_session.get_device.side_effect = [
        MOCK_GATE_MODEL_SIMULATOR,
        ValueError("should not be reachable"),
    ]
    session_for_region = Mock()
    session_for_region.search_devices.side_effect = ValueError("should not be reachable")
    session_for_region.get_device.side_effect = ValueError("should not be reachable")
    mock_copy_session.return_value = session_for_region
    results = AwsDevice.get_devices(
        arns=[SV1_ARN, TN1_ARN],
        types=["SIMULATOR"],
        provider_names=["Amazon Braket"],
        statuses=["ONLINE"],
        aws_session=aws_session,
    )
    # Only one region should be searched
    assert [result.name for result in results] == ["SV1"]


@pytest.mark.xfail(raises=ValueError)
def test_get_devices_invalid_order_by():
    AwsDevice.get_devices(order_by="foo")


@patch("braket.aws.aws_device.datetime")
def test_get_device_availability(mock_utc_now):
    class Expando(object):
        pass

    class MockDevice(AwsDevice):
        def __init__(self, status, *execution_window_args):
            self._status = status
            self._properties = Expando()
            self._properties.service = Expando()
            execution_windows = []
            for execution_day, window_start_hour, window_end_hour in execution_window_args:
                execution_windows.append(
                    DeviceExecutionWindow.parse_raw(
                        json.dumps(
                            {
                                "executionDay": execution_day,
                                "windowStartHour": window_start_hour,
                                "windowEndHour": window_end_hour,
                            }
                        )
                    )
                )
            self._properties.service.executionWindows = execution_windows

    test_sets = (
        {
            "test_devices": (
                ("always_on_device", MockDevice("ONLINE", ("Everyday", "00:00", "23:59:59"))),
                ("offline_device", MockDevice("OFFLINE", ("Everyday", "00:00", "23:59:59"))),
                ("retired_device", MockDevice("RETIRED", ("Everyday", "00:00", "23:59:59"))),
                ("missing_schedule_device", MockDevice("ONLINE")),
            ),
            "test_items": (
                (datetime(2021, 12, 6, 10, 0, 0), (1, 0, 0, 0)),
                (datetime(2021, 12, 7, 10, 0, 0), (1, 0, 0, 0)),
                (datetime(2021, 12, 8, 10, 0, 0), (1, 0, 0, 0)),
                (datetime(2021, 12, 9, 10, 0, 0), (1, 0, 0, 0)),
                (datetime(2021, 12, 10, 10, 0, 0), (1, 0, 0, 0)),
                (datetime(2021, 12, 11, 10, 0, 0), (1, 0, 0, 0)),
                (datetime(2021, 12, 12, 10, 0, 0), (1, 0, 0, 0)),
            ),
        },
        {
            "test_devices": (
                ("midday_everyday_device", MockDevice("ONLINE", ("Everyday", "07:00", "17:00"))),
                ("midday_weekday_device", MockDevice("ONLINE", ("Weekdays", "07:00", "17:00"))),
                ("midday_weekend_device", MockDevice("ONLINE", ("Weekend", "07:00", "17:00"))),
                ("evening_everyday_device", MockDevice("ONLINE", ("Everyday", "17:00", "07:00"))),
                ("evening_weekday_device", MockDevice("ONLINE", ("Weekdays", "17:00", "07:00"))),
                ("evening_weekend_device", MockDevice("ONLINE", ("Weekend", "17:00", "07:00"))),
            ),
            "test_items": (
                (datetime(2021, 12, 6, 5, 0, 0), (0, 0, 0, 1, 0, 1)),
                (datetime(2021, 12, 6, 10, 0, 0), (1, 1, 0, 0, 0, 0)),
                (datetime(2021, 12, 6, 20, 0, 0), (0, 0, 0, 1, 1, 0)),
                (datetime(2021, 12, 7, 5, 0, 0), (0, 0, 0, 1, 1, 0)),
                (datetime(2021, 12, 7, 10, 0, 0), (1, 1, 0, 0, 0, 0)),
                (datetime(2021, 12, 7, 20, 0, 0), (0, 0, 0, 1, 1, 0)),
                (datetime(2021, 12, 8, 5, 0, 0), (0, 0, 0, 1, 1, 0)),
                (datetime(2021, 12, 8, 10, 0, 0), (1, 1, 0, 0, 0, 0)),
                (datetime(2021, 12, 8, 20, 0, 0), (0, 0, 0, 1, 1, 0)),
                (datetime(2021, 12, 9, 5, 0, 0), (0, 0, 0, 1, 1, 0)),
                (datetime(2021, 12, 9, 10, 0, 0), (1, 1, 0, 0, 0, 0)),
                (datetime(2021, 12, 9, 20, 0, 0), (0, 0, 0, 1, 1, 0)),
                (datetime(2021, 12, 10, 5, 0, 0), (0, 0, 0, 1, 1, 0)),
                (datetime(2021, 12, 10, 10, 0, 0), (1, 1, 0, 0, 0, 0)),
                (datetime(2021, 12, 10, 20, 0, 0), (0, 0, 0, 1, 1, 0)),
                (datetime(2021, 12, 11, 5, 0, 0), (0, 0, 0, 1, 1, 0)),
                (datetime(2021, 12, 11, 10, 0, 0), (1, 0, 1, 0, 0, 0)),
                (datetime(2021, 12, 11, 20, 0, 0), (0, 0, 0, 1, 0, 1)),
                (datetime(2021, 12, 12, 5, 0, 0), (0, 0, 0, 1, 0, 1)),
                (datetime(2021, 12, 12, 10, 0, 0), (1, 0, 1, 0, 0, 0)),
                (datetime(2021, 12, 12, 20, 0, 0), (0, 0, 0, 1, 0, 1)),
            ),
        },
        {
            "test_devices": (
                ("monday_device", MockDevice("ONLINE", ("Monday", "07:00", "17:00"))),
                ("tuesday_device", MockDevice("ONLINE", ("Tuesday", "07:00", "17:00"))),
                ("wednesday_device", MockDevice("ONLINE", ("Wednesday", "07:00", "17:00"))),
                ("thursday_device", MockDevice("ONLINE", ("Thursday", "07:00", "17:00"))),
                ("friday_device", MockDevice("ONLINE", ("Friday", "07:00", "17:00"))),
                ("saturday_device", MockDevice("ONLINE", ("Saturday", "07:00", "17:00"))),
                ("sunday_device", MockDevice("ONLINE", ("Sunday", "07:00", "17:00"))),
                (
                    "monday_friday_device",
                    MockDevice(
                        "ONLINE", ("Monday", "07:00", "17:00"), ("Friday", "07:00", "17:00")
                    ),
                ),
            ),
            "test_items": (
                (datetime(2021, 12, 6, 5, 0, 0), (0, 0, 0, 0, 0, 0, 0, 0)),
                (datetime(2021, 12, 6, 10, 0, 0), (1, 0, 0, 0, 0, 0, 0, 1)),
                (datetime(2021, 12, 6, 20, 0, 0), (0, 0, 0, 0, 0, 0, 0, 0)),
                (datetime(2021, 12, 7, 5, 0, 0), (0, 0, 0, 0, 0, 0, 0, 0)),
                (datetime(2021, 12, 7, 10, 0, 0), (0, 1, 0, 0, 0, 0, 0, 0)),
                (datetime(2021, 12, 7, 20, 0, 0), (0, 0, 0, 0, 0, 0, 0, 0)),
                (datetime(2021, 12, 8, 5, 0, 0), (0, 0, 0, 0, 0, 0, 0, 0)),
                (datetime(2021, 12, 8, 10, 0, 0), (0, 0, 1, 0, 0, 0, 0, 0)),
                (datetime(2021, 12, 8, 20, 0, 0), (0, 0, 0, 0, 0, 0, 0, 0)),
                (datetime(2021, 12, 9, 5, 0, 0), (0, 0, 0, 0, 0, 0, 0, 0)),
                (datetime(2021, 12, 9, 10, 0, 0), (0, 0, 0, 1, 0, 0, 0, 0)),
                (datetime(2021, 12, 9, 20, 0, 0), (0, 0, 0, 0, 0, 0, 0, 0)),
                (datetime(2021, 12, 10, 5, 0, 0), (0, 0, 0, 0, 0, 0, 0, 0)),
                (datetime(2021, 12, 10, 10, 0, 0), (0, 0, 0, 0, 1, 0, 0, 1)),
                (datetime(2021, 12, 10, 20, 0, 0), (0, 0, 0, 0, 0, 0, 0, 0)),
                (datetime(2021, 12, 11, 5, 0, 0), (0, 0, 0, 0, 0, 0, 0, 0)),
                (datetime(2021, 12, 11, 10, 0, 0), (0, 0, 0, 0, 0, 1, 0, 0)),
                (datetime(2021, 12, 11, 20, 0, 0), (0, 0, 0, 0, 0, 0, 0, 0)),
                (datetime(2021, 12, 12, 5, 0, 0), (0, 0, 0, 0, 0, 0, 0, 0)),
                (datetime(2021, 12, 12, 10, 0, 0), (0, 0, 0, 0, 0, 0, 1, 0)),
                (datetime(2021, 12, 12, 20, 0, 0), (0, 0, 0, 0, 0, 0, 0, 0)),
            ),
        },
    )

    for test_set in test_sets:
        for test_item in test_set["test_items"]:
            test_date = test_item[0]
            mock_utc_now.utcnow.return_value = test_date

            # flake8: noqa: C501
            for i in range(len(test_item[1])):
                device_name = test_set["test_devices"][i][0]
                device = test_set["test_devices"][i][1]
                expected = bool(test_item[1][i])
                actual = device.is_available
                assert (
                    expected == actual
                ), f"device_name: {device_name}, test_date: {test_date}, expected: {expected}, actual: {actual}"


@pytest.mark.parametrize(
    "get_device_data, expected_graph",
    [
        (MOCK_GATE_MODEL_QPU_1, nx.DiGraph([(1, 2), (1, 3)])),
        (MOCK_GATE_MODEL_QPU_2, nx.complete_graph(30, nx.DiGraph())),
        (MOCK_DWAVE_QPU, nx.DiGraph([(1, 2), (2, 3)])),
    ],
)
def test_device_topology_graph_data(get_device_data, expected_graph, arn):
    mock_session = Mock()
    mock_session.get_device.return_value = get_device_data
    mock_session.region = RIGETTI_REGION
    device = AwsDevice(arn, mock_session)
    assert nx.is_isomorphic(device.topology_graph, expected_graph)<|MERGE_RESOLUTION|>--- conflicted
+++ resolved
@@ -31,13 +31,8 @@
 )
 from jsonschema import validate
 
-<<<<<<< HEAD
 from braket.aws import AwsDevice, AwsDeviceType, AwsQuantumTask, AwsQuantumTaskBatch
 from braket.circuits import Circuit, FreeParameter
-=======
-from braket.aws import AwsDevice, AwsDeviceType, AwsQuantumTask
-from braket.circuits import Circuit
->>>>>>> 3de09347
 from braket.device_schema.device_execution_window import DeviceExecutionWindow
 from braket.device_schema.dwave import DwaveDeviceCapabilities
 from braket.device_schema.rigetti import RigettiDeviceCapabilities
@@ -255,7 +250,6 @@
     "amazon-braket-us-test-1-00000000",
     "tasks",
 )
-<<<<<<< HEAD
 
 
 @pytest.fixture
@@ -287,9 +281,6 @@
         max_parallel=100,
     )
 
-=======
-
->>>>>>> 3de09347
 
 @pytest.fixture(
     params=[
@@ -316,14 +307,11 @@
     return OpenQasmProgram(source="OPENQASM 3.0; h $0;")
 
 
-<<<<<<< HEAD
-=======
 @pytest.fixture(params=["bell_circuit", "openqasm_program"])
 def circuit(request):
     return request.getfixturevalue(request.param)
 
 
->>>>>>> 3de09347
 @pytest.fixture
 def aws_session():
     _boto_session = Mock()
@@ -562,7 +550,6 @@
 
 @patch("braket.aws.aws_device.AwsSession.copy_session")
 def test_device_qpu_exception(mock_copy_session):
-<<<<<<< HEAD
     mock_session = Mock()
     mock_session.get_device.side_effect = (
         ClientError(
@@ -602,47 +589,6 @@
 @patch("braket.aws.aws_device.AwsSession.copy_session")
 def test_device_non_qpu_region_error(mock_copy_session):
     mock_session = Mock()
-=======
-    mock_session = Mock()
-    mock_session.get_device.side_effect = (
-        ClientError(
-            {
-                "Error": {
-                    "Code": "ResourceNotFoundException",
-                    "Message": (
-                        "Braket device 'arn:aws:braket:::device/quantum-simulator/amazon/tn1' "
-                        "not found in us-west-1. You can find a list of all supported device "
-                        "ARNs and the regions in which they are available in the documentation: "
-                        "https://docs.aws.amazon.com/braket/latest/developerguide/braket-"
-                        "devices.html"
-                    ),
-                }
-            },
-            "getDevice",
-        ),
-        ClientError(
-            {
-                "Error": {
-                    "Code": "OtherException",
-                    "Message": "Some other message",
-                }
-            },
-            "getDevice",
-        ),
-    )
-    mock_copy_session.return_value = mock_session
-    qpu_exception = (
-        "An error occurred \\(OtherException\\) when calling the "
-        "getDevice operation: Some other message"
-    )
-    with pytest.raises(ClientError, match=qpu_exception):
-        AwsDevice("arn:aws:braket:::device/qpu/a/b", mock_session)
-
-
-@patch("braket.aws.aws_device.AwsSession.copy_session")
-def test_device_non_qpu_region_error(mock_copy_session):
-    mock_session = Mock()
->>>>>>> 3de09347
     mock_session.get_device.side_effect = ClientError(
         {
             "Error": {
@@ -667,7 +613,6 @@
         aws_quantum_task_mock,
         device,
         circuit,
-<<<<<<< HEAD
     )
 
 
@@ -700,8 +645,6 @@
         circuits,
         s3_destination_folder,
         shots=10,
-=======
->>>>>>> 3de09347
     )
 
 
