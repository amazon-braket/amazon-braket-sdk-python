# Copyright Amazon.com Inc. or its affiliates. All Rights Reserved.
#
# Licensed under the Apache License, Version 2.0 (the "License"). You
# may not use this file except in compliance with the License. A copy of
# the License is located at
#
#     http://aws.amazon.com/apache2.0/
#
# or in the "license" file accompanying this file. This file is
# distributed on an "AS IS" BASIS, WITHOUT WARRANTIES OR CONDITIONS OF
# ANY KIND, either express or implied. See the License for the specific
# language governing permissions and limitations under the License.

import asyncio
import json
import threading
import time
from unittest.mock import MagicMock, Mock, patch

import pytest
from common_test_utils import MockS3
from jsonschema import validate

from braket.ahs.analog_hamiltonian_simulation import AnalogHamiltonianSimulation
from braket.annealing.problem import Problem, ProblemType
from braket.aws import AwsQuantumTask
from braket.aws.aws_quantum_task import _create_annealing_device_params
from braket.aws.aws_session import AwsSession
from braket.aws.queue_information import QuantumTaskQueueInfo, QueueType
from braket.circuits import Circuit
from braket.circuits.gates import PulseGate
from braket.circuits.serialization import (
    IRType,
    OpenQASMSerializationProperties,
    QubitReferenceType,
)
from braket.device_schema import GateModelParameters, error_mitigation
from braket.device_schema.dwave import (
    Dwave2000QDeviceParameters,
    DwaveAdvantageDeviceParameters,
    DwaveDeviceParameters,
)
from braket.device_schema.ionq import IonqDeviceParameters
from braket.device_schema.oqc import OqcDeviceParameters
from braket.device_schema.rigetti import RigettiDeviceParameters
from braket.device_schema.simulators import GateModelSimulatorDeviceParameters
from braket.error_mitigation.debias import Debias
from braket.ir.blackbird import Program as BlackbirdProgram
from braket.ir.openqasm import Program as OpenQASMProgram
from braket.pulse import Frame, Port, PulseSequence
from braket.tasks import (
    AnalogHamiltonianSimulationQuantumTaskResult,
    AnnealingQuantumTaskResult,
    GateModelQuantumTaskResult,
    PhotonicModelQuantumTaskResult,
)

S3_TARGET = AwsSession.S3DestinationFolder("foo", "bar")

IONQ_ARN = "device/qpu/ionq"
RIGETTI_ARN = "device/qpu/rigetti"
OQC_ARN = "device/qpu/oqc"
SIMULATOR_ARN = "device/quantum-simulator"
XANADU_ARN = "device/qpu/xanadu"

DEVICE_PARAMETERS = [
    (IONQ_ARN, IonqDeviceParameters),
    (RIGETTI_ARN, RigettiDeviceParameters),
    (OQC_ARN, OqcDeviceParameters),
    (SIMULATOR_ARN, GateModelSimulatorDeviceParameters),
]


@pytest.fixture
def aws_session():
    mock = Mock()
    _mock_metadata(mock, "RUNNING")
    return mock


@pytest.fixture
def quantum_task(aws_session):
    return AwsQuantumTask("foo:bar:arn", aws_session, poll_timeout_seconds=2)


@pytest.fixture
def quantum_task_quiet(aws_session):
    return AwsQuantumTask("foo:bar:arn", aws_session, poll_timeout_seconds=2, quiet=True)


@pytest.fixture
def circuit_task(aws_session):
    return AwsQuantumTask("foo:bar:arn", aws_session, poll_timeout_seconds=2)


@pytest.fixture
def annealing_task(aws_session):
    return AwsQuantumTask("foo:bar:arn", aws_session, poll_timeout_seconds=2)


@pytest.fixture
def photonic_model_task(aws_session):
    return AwsQuantumTask("foo:bar:arn", aws_session, poll_timeout_seconds=2)


@pytest.fixture
def arn():
    return "foo:bar:arn"


@pytest.fixture
def circuit():
    return Circuit().h(0).cnot(0, 1)


@pytest.fixture
def problem():
    return Problem(ProblemType.ISING, linear={1: 3.14}, quadratic={(1, 2): 10.08})


@pytest.fixture
def openqasm_program():
    return OpenQASMProgram(source="OPENQASM 3.0; h $0;")


@pytest.fixture
def blackbird_program():
    return BlackbirdProgram(source="Vac | q[0]")


@pytest.fixture
def pulse_sequence():
    return PulseSequence().set_frequency(
        Frame(
            frame_id="predefined_frame_1",
            frequency=2e9,
            port=Port(port_id="device_port_x0", dt=1e-9, properties={}),
            phase=0,
            is_predefined=True,
        ),
        6e6,
    )


@pytest.fixture
def pulse_gate(pulse_sequence):
    return PulseGate(pulse_sequence, 1, "my_PG")


@pytest.fixture
def em():
    return Debias()


@pytest.fixture
def ahs_problem():
    mock = Mock(spec=AnalogHamiltonianSimulation)
    mock.to_ir.return_value.json.return_value = "Test AHS Problem"
    return mock


def test_equality(arn, aws_session):
    quantum_task_1 = AwsQuantumTask(arn, aws_session)
    quantum_task_2 = AwsQuantumTask(arn, aws_session)
    other_quantum_task = AwsQuantumTask("different:arn", aws_session)
    non_quantum_task = quantum_task_1.id

    assert quantum_task_1 == quantum_task_2
    assert quantum_task_1 is not quantum_task_2
    assert quantum_task_1 != other_quantum_task
    assert quantum_task_1 != non_quantum_task


def test_str(quantum_task):
    expected = "AwsQuantumTask('id/taskArn':'{}')".format(quantum_task.id)
    assert str(quantum_task) == expected


def test_hash(quantum_task):
    assert hash(quantum_task) == hash(quantum_task.id)


def test_id_getter(arn, aws_session):
    quantum_task = AwsQuantumTask(arn, aws_session)
    assert quantum_task.id == arn


@pytest.mark.xfail(raises=AttributeError)
def test_no_id_setter(quantum_task):
    quantum_task.id = 123


def test_metadata(quantum_task):
    metadata_1 = {"status": "RUNNING"}
    quantum_task._aws_session.get_quantum_task.return_value = metadata_1
    assert quantum_task.metadata() == metadata_1
    quantum_task._aws_session.get_quantum_task.assert_called_with(quantum_task.id)

    metadata_2 = {"status": "COMPLETED"}
    quantum_task._aws_session.get_quantum_task.return_value = metadata_2
    assert quantum_task.metadata(use_cached_value=True) == metadata_1


def test_metadata_call_if_none(quantum_task):
    metadata_1 = {"status": "RUNNING"}
    quantum_task._aws_session.get_quantum_task.return_value = metadata_1
    assert quantum_task.metadata(use_cached_value=True) == metadata_1
    quantum_task._aws_session.get_quantum_task.assert_called_with(quantum_task.id)


<<<<<<< HEAD
=======
def test_has_reservation_arn_from_metadata(quantum_task):
    metadata_true = {
        "associations": [
            {
                "arn": "123",
                "type": "RESERVATION_TIME_WINDOW_ARN",
            }
        ]
    }
    assert quantum_task._has_reservation_arn_from_metadata(metadata_true)

    metadata_false = {
        "status": "RUNNING",
        "associations": [
            {
                "arn": "123",
                "type": "other",
            }
        ],
    }
    assert not quantum_task._has_reservation_arn_from_metadata(metadata_false)


>>>>>>> 879133cb
def test_queue_position(quantum_task):
    state_1 = "QUEUED"
    _mock_metadata(quantum_task._aws_session, state_1)
    assert quantum_task.queue_position() == QuantumTaskQueueInfo(
        queue_type=QueueType.NORMAL, queue_position="2", message=None
    )

    state_2 = "COMPLETED"
    message = (
        f"'Task is in {state_2} status. AmazonBraket does not show queue position for this status.'"
    )
    _mock_metadata(quantum_task._aws_session, state_2)
    assert quantum_task.queue_position() == QuantumTaskQueueInfo(
        queue_type=QueueType.NORMAL, queue_position=None, message=message
    )


<<<<<<< HEAD
=======
def test_queued_quiet(quantum_task_quiet):
    state_1 = "QUEUED"
    _mock_metadata(quantum_task_quiet._aws_session, state_1)
    assert quantum_task_quiet.queue_position() == QuantumTaskQueueInfo(
        queue_type=QueueType.NORMAL, queue_position="2", message=None
    )

    state_2 = "COMPLETED"
    message = (
        f"'Task is in {state_2} status. AmazonBraket does not show queue position for this status.'"
    )
    _mock_metadata(quantum_task_quiet._aws_session, state_2)
    assert quantum_task_quiet.queue_position() == QuantumTaskQueueInfo(
        queue_type=QueueType.NORMAL, queue_position=None, message=message
    )


>>>>>>> 879133cb
def test_state(quantum_task):
    state_1 = "RUNNING"
    _mock_metadata(quantum_task._aws_session, state_1)
    assert quantum_task.state() == state_1
    quantum_task._aws_session.get_quantum_task.assert_called_with(quantum_task.id)

    state_2 = "COMPLETED"
    _mock_metadata(quantum_task._aws_session, state_2)
    assert quantum_task.state(use_cached_value=True) == state_1

    state_3 = "FAILED"
    _mock_metadata(quantum_task._aws_session, state_3)
    assert quantum_task.state() == state_3

    state_4 = "CANCELLED"
    _mock_metadata(quantum_task._aws_session, state_4)
    assert quantum_task.state() == state_4


def test_cancel(quantum_task):
    future = quantum_task.async_result()

    assert not future.done()
    quantum_task.cancel()

    assert quantum_task.result() is None
    assert future.cancelled()
    quantum_task._aws_session.cancel_quantum_task.assert_called_with(quantum_task.id)


def test_cancel_without_fetching_result(quantum_task):
    quantum_task.cancel()

    assert quantum_task.result() is None
    assert quantum_task._future.cancelled()
    quantum_task._aws_session.cancel_quantum_task.assert_called_with(quantum_task.id)


def asyncio_get_event_loop_side_effect(*args, **kwargs):
    yield ValueError("unit-test-exception")
    mock = MagicMock()
    while True:
        yield mock


@patch("braket.aws.aws_quantum_task.asyncio")
def test_initialize_asyncio_event_loop_if_required(mock_asyncio, quantum_task):
    mock_asyncio.get_event_loop.side_effect = asyncio_get_event_loop_side_effect()
    mock_asyncio.set_event_loop.return_value = MagicMock()
    mock_asyncio.new_event_loop.return_value = MagicMock()

    quantum_task._get_future()

    assert mock_asyncio.get_event_loop.call_count == 2
    assert mock_asyncio.set_event_loop.call_count == 1
    assert mock_asyncio.new_event_loop.call_count == 1


def test_result_circuit(circuit_task):
    _mock_metadata(circuit_task._aws_session, "COMPLETED")
    _mock_s3(circuit_task._aws_session, MockS3.MOCK_S3_RESULT_GATE_MODEL)

    expected = GateModelQuantumTaskResult.from_string(MockS3.MOCK_S3_RESULT_GATE_MODEL)
    assert circuit_task.result() == expected

    s3_bucket = circuit_task.metadata()["outputS3Bucket"]
    s3_object_key = circuit_task.metadata()["outputS3Directory"]
    circuit_task._aws_session.retrieve_s3_object_body.assert_called_with(
        s3_bucket, f"{s3_object_key}/results.json"
    )


def test_result_annealing(annealing_task):
    _mock_metadata(annealing_task._aws_session, "COMPLETED")
    _mock_s3(annealing_task._aws_session, MockS3.MOCK_S3_RESULT_ANNEALING)

    expected = AnnealingQuantumTaskResult.from_string(MockS3.MOCK_S3_RESULT_ANNEALING)
    assert annealing_task.result() == expected

    s3_bucket = annealing_task.metadata()["outputS3Bucket"]
    s3_object_key = annealing_task.metadata()["outputS3Directory"]
    annealing_task._aws_session.retrieve_s3_object_body.assert_called_with(
        s3_bucket, f"{s3_object_key}/results.json"
    )


def test_result_photonic_model(photonic_model_task):
    _mock_metadata(photonic_model_task._aws_session, "COMPLETED")
    _mock_s3(photonic_model_task._aws_session, MockS3.MOCK_S3_RESULT_PHOTONIC_MODEL)

    expected = PhotonicModelQuantumTaskResult.from_string(MockS3.MOCK_S3_RESULT_PHOTONIC_MODEL)
    assert photonic_model_task.result() == expected

    s3_bucket = photonic_model_task.metadata()["outputS3Bucket"]
    s3_object_key = photonic_model_task.metadata()["outputS3Directory"]
    photonic_model_task._aws_session.retrieve_s3_object_body.assert_called_with(
        s3_bucket, f"{s3_object_key}/results.json"
    )


def test_result_analog_hamiltonian_simulation(quantum_task):
    _mock_metadata(quantum_task._aws_session, "COMPLETED")
    _mock_s3(quantum_task._aws_session, MockS3.MOCK_S3_RESULT_ANALOG_HAMILTONIAN_SIMULTION)

    expected = AnalogHamiltonianSimulationQuantumTaskResult.from_string(
        MockS3.MOCK_S3_RESULT_ANALOG_HAMILTONIAN_SIMULTION
    )
    assert quantum_task.result() == expected

    s3_bucket = quantum_task.metadata()["outputS3Bucket"]
    s3_object_key = quantum_task.metadata()["outputS3Directory"]
    quantum_task._aws_session.retrieve_s3_object_body.assert_called_with(
        s3_bucket, f"{s3_object_key}/results.json"
    )


@pytest.mark.xfail(raises=TypeError)
def test_result_invalid_type(circuit_task):
    _mock_metadata(circuit_task._aws_session, "COMPLETED")
    _mock_s3(circuit_task._aws_session, json.dumps(MockS3.MOCK_TASK_METADATA))
    circuit_task.result()


def test_result_circuit_cached(circuit_task):
    _mock_metadata(circuit_task._aws_session, "COMPLETED")
    expected = GateModelQuantumTaskResult.from_string(MockS3.MOCK_S3_RESULT_GATE_MODEL)
    circuit_task._result = expected
    assert circuit_task.result() == expected
    assert not circuit_task._aws_session.retrieve_s3_object_body.called


def test_no_result(circuit_task):
    _mock_metadata(circuit_task._aws_session, "FAILED")
    circuit_task._result = None
    assert circuit_task.result() is None
    assert not circuit_task._aws_session.retrieve_s3_object_body.called


@pytest.mark.parametrize(
    "result_string",
    [MockS3.MOCK_S3_RESULT_GATE_MODEL, MockS3.MOCK_S3_RESULT_GATE_MODEL_WITH_RESULT_TYPES],
)
def test_result_cached_future(circuit_task, result_string):
    _mock_metadata(circuit_task._aws_session, "COMPLETED")
    _mock_s3(circuit_task._aws_session, result_string)
    circuit_task.result()

    _mock_s3(circuit_task._aws_session, "")
    expected = GateModelQuantumTaskResult.from_string(MockS3.MOCK_S3_RESULT_GATE_MODEL)
    assert circuit_task.result() == expected


@pytest.mark.parametrize(
    "status, result",
    [
        ("COMPLETED", GateModelQuantumTaskResult.from_string(MockS3.MOCK_S3_RESULT_GATE_MODEL)),
        ("FAILED", None),
    ],
)
def test_async_result(circuit_task, status, result):
    def set_result_from_callback(future):
        # Set the result_from_callback variable in the enclosing functions scope
        nonlocal result_from_callback
        result_from_callback = future.result()

    _mock_metadata(circuit_task._aws_session, "RUNNING")
    _mock_s3(circuit_task._aws_session, MockS3.MOCK_S3_RESULT_GATE_MODEL)

    future = circuit_task.async_result()

    # test the different ways to get the result from async

    # via callback
    result_from_callback = None
    future.add_done_callback(set_result_from_callback)

    # via asyncio waiting for result
    _mock_metadata(circuit_task._aws_session, status)
    event_loop = asyncio.get_event_loop()
    result_from_waiting = event_loop.run_until_complete(future)

    # via future.result(). Note that this would fail if the future is not complete.
    result_from_future = future.result()

    assert result_from_callback == result
    assert result_from_waiting == result
    assert result_from_future == result


@pytest.mark.parametrize(
    "status, result",
    [
        ("COMPLETED", GateModelQuantumTaskResult.from_string(MockS3.MOCK_S3_RESULT_GATE_MODEL)),
        ("FAILED", None),
    ],
)
def test_async_result_queued(circuit_task, status, result):
    def set_result_from_callback(future):
        # Set the result_from_callback variable in the enclosing functions scope
        nonlocal result_from_callback
        result_from_callback = future.result()

    _mock_metadata(circuit_task._aws_session, "QUEUED")
    _mock_s3(circuit_task._aws_session, MockS3.MOCK_S3_RESULT_GATE_MODEL)

    future = circuit_task.async_result()

    # test the different ways to get the result from async

    # via callback
    result_from_callback = None
    future.add_done_callback(set_result_from_callback)

    # via asyncio waiting for result
    _mock_metadata(circuit_task._aws_session, status)
    event_loop = asyncio.get_event_loop()
    result_from_waiting = event_loop.run_until_complete(future)

    # via future.result(). Note that this would fail if the future is not complete.
    result_from_future = future.result()

    assert result_from_callback == result
    assert result_from_waiting == result
    assert result_from_future == result


def test_failed_task(quantum_task):
    _mock_metadata(quantum_task._aws_session, "FAILED")
    _mock_s3(quantum_task._aws_session, MockS3.MOCK_S3_RESULT_GATE_MODEL)
    result = quantum_task.result()
    assert result is None


def test_timeout_completed(aws_session):
    _mock_metadata(aws_session, "RUNNING")
    _mock_s3(aws_session, MockS3.MOCK_S3_RESULT_GATE_MODEL)

    # Setup the poll timing such that the timeout will occur after one API poll
    quantum_task = AwsQuantumTask(
        "foo:bar:arn",
        aws_session,
        poll_timeout_seconds=0.5,
        poll_interval_seconds=1,
    )
    assert quantum_task.result() is None
    _mock_metadata(aws_session, "COMPLETED")
    assert quantum_task.state() == "COMPLETED"
    assert quantum_task.result() == GateModelQuantumTaskResult.from_string(
        MockS3.MOCK_S3_RESULT_GATE_MODEL
    )
    # Cached status is still COMPLETED, so result should be fetched
    _mock_metadata(aws_session, "RUNNING")
    quantum_task._result = None
    assert quantum_task.result() == GateModelQuantumTaskResult.from_string(
        MockS3.MOCK_S3_RESULT_GATE_MODEL
    )


def test_timeout_no_result_terminal_state(aws_session):
    _mock_metadata(aws_session, "RUNNING")
    _mock_s3(aws_session, MockS3.MOCK_S3_RESULT_GATE_MODEL)

    # Setup the poll timing such that the timeout will occur after one API poll
    quantum_task = AwsQuantumTask(
        "foo:bar:arn",
        aws_session,
        poll_timeout_seconds=0.5,
        poll_interval_seconds=1,
    )
    assert quantum_task.result() is None

    _mock_metadata(aws_session, "FAILED")
    assert quantum_task.result() is None


@pytest.mark.xfail(raises=ValueError)
def test_create_invalid_s3_folder(aws_session, arn, circuit):
    AwsQuantumTask.create(aws_session, arn, circuit, ("bucket",), 1000)


@pytest.mark.xfail(raises=TypeError)
def test_create_invalid_task_specification(aws_session, arn):
    mocked_task_arn = "task-arn-1"
    aws_session.create_quantum_task.return_value = mocked_task_arn
    AwsQuantumTask.create(aws_session, arn, "foo", S3_TARGET, 1000)


def test_create_openqasm_program(aws_session, arn, openqasm_program):
    aws_session.create_quantum_task.return_value = arn
    shots = 21
    AwsQuantumTask.create(aws_session, SIMULATOR_ARN, openqasm_program, S3_TARGET, shots)

    _assert_create_quantum_task_called_with(
        aws_session,
        SIMULATOR_ARN,
        openqasm_program.json(),
        S3_TARGET,
        shots,
    )


def test_create_openqasm_program_em(aws_session, arn, openqasm_program, em):
    aws_session.create_quantum_task.return_value = arn
    shots = 21
    AwsQuantumTask.create(
        aws_session,
        IONQ_ARN,
        openqasm_program,
        S3_TARGET,
        shots,
        device_parameters={"errorMitigation": em},
    )
    _assert_create_quantum_task_called_with(
        aws_session,
        IONQ_ARN,
        openqasm_program.json(),
        S3_TARGET,
        shots,
        device_parameters=IonqDeviceParameters(
            paradigmParameters=GateModelParameters(qubitCount=0),
            errorMitigation=[error_mitigation.Debias()],
        ),
    )


def test_create_openqasm_program_em_serialized(aws_session, arn, openqasm_program, em):
    aws_session.create_quantum_task.return_value = arn
    shots = 21
    AwsQuantumTask.create(
        aws_session,
        IONQ_ARN,
        openqasm_program,
        S3_TARGET,
        shots,
        device_parameters={"errorMitigation": em.serialize()},
    )
    _assert_create_quantum_task_called_with(
        aws_session,
        IONQ_ARN,
        openqasm_program.json(),
        S3_TARGET,
        shots,
        device_parameters=IonqDeviceParameters(
            paradigmParameters=GateModelParameters(qubitCount=0),
            errorMitigation=[error_mitigation.Debias()],
        ),
    )


def test_create_blackbird_program(aws_session, arn, blackbird_program):
    aws_session.create_quantum_task.return_value = arn
    shots = 21
    AwsQuantumTask.create(aws_session, XANADU_ARN, blackbird_program, S3_TARGET, shots)

    _assert_create_quantum_task_called_with(
        aws_session,
        XANADU_ARN,
        blackbird_program.json(),
        S3_TARGET,
        shots,
    )


def test_create_ahs_problem(aws_session, arn, ahs_problem):
    aws_session.create_quantum_task.return_value = arn
    shots = 21
    AwsQuantumTask.create(aws_session, SIMULATOR_ARN, ahs_problem, S3_TARGET, shots)

    _assert_create_quantum_task_called_with(
        aws_session,
        SIMULATOR_ARN,
        ahs_problem.to_ir().json(),
        S3_TARGET,
        shots,
    )


def test_create_task_with_reservation_arn(aws_session, arn, ahs_problem):
    aws_session.create_quantum_task.return_value = arn
    shots = 21
    reservation_arn = (
        "arn:aws:braket:us-west-2:123456789123:reservation/a1b123cd-45e6-789f-gh01-i234567jk8l9"
    )
    AwsQuantumTask.create(
        aws_session,
        SIMULATOR_ARN,
        ahs_problem,
        S3_TARGET,
        shots,
        reservation_arn=reservation_arn,
    )

    _assert_create_quantum_task_called_with(
        aws_session,
        SIMULATOR_ARN,
        ahs_problem.to_ir().json(),
        S3_TARGET,
        shots,
        reservation_arn=reservation_arn,
    )


def test_create_pulse_sequence(aws_session, arn, pulse_sequence):
    expected_openqasm = "\n".join(
        [
            "OPENQASM 3.0;",
            "cal {",
            "    set_frequency(predefined_frame_1, 6000000.0);",
            "}",
        ]
    )
    expected_program = OpenQASMProgram(source=expected_openqasm, inputs={})

    aws_session.create_quantum_task.return_value = arn
    AwsQuantumTask.create(aws_session, SIMULATOR_ARN, pulse_sequence, S3_TARGET, 10)

    _assert_create_quantum_task_called_with(
        aws_session,
        SIMULATOR_ARN,
        expected_program.json(),
        S3_TARGET,
        10,
    )


@pytest.mark.parametrize("device_arn,device_parameters_class", DEVICE_PARAMETERS)
def test_create_pulse_gate_circuit(
    aws_session, arn, pulse_sequence, device_arn, device_parameters_class
):
    pulse_gate_circuit = Circuit().pulse_gate([0, 1], pulse_sequence, "my_PG")
    expected_openqasm = "\n".join(
        (
            "OPENQASM 3.0;",
            "bit[2] b;",
            "cal {",
            "    set_frequency(predefined_frame_1, 6000000.0);",
            "}",
            "b[0] = measure $0;",
            "b[1] = measure $1;",
        )
    )

    expected_program = OpenQASMProgram(source=expected_openqasm, inputs={})

    aws_session.create_quantum_task.return_value = arn
    AwsQuantumTask.create(aws_session, device_arn, pulse_gate_circuit, S3_TARGET, 10)

    _assert_create_quantum_task_called_with(
        aws_session,
        device_arn,
        expected_program.json(),
        S3_TARGET,
        10,
        device_parameters_class(
            paradigmParameters=GateModelParameters(
                qubitCount=pulse_gate_circuit.qubit_count, disableQubitRewiring=False
            )
        ),
    )


@pytest.mark.parametrize("device_arn,device_parameters_class", DEVICE_PARAMETERS)
def test_create_circuit_with_shots(device_arn, device_parameters_class, aws_session, circuit):
    mocked_task_arn = "task-arn-1"
    aws_session.create_quantum_task.return_value = mocked_task_arn
    shots = 53

    task = AwsQuantumTask.create(aws_session, device_arn, circuit, S3_TARGET, shots)
    assert task == AwsQuantumTask(mocked_task_arn, aws_session)
    program = circuit.to_ir(ir_type=IRType.OPENQASM)
    assert program.inputs == {}

    _assert_create_quantum_task_called_with(
        aws_session,
        device_arn,
        program.json(),
        S3_TARGET,
        shots,
        device_parameters_class(
            paradigmParameters=GateModelParameters(
                qubitCount=circuit.qubit_count, disableQubitRewiring=False
            )
        ),
    )


def test_create_circuit_em(aws_session, circuit, em):
    mocked_task_arn = "task-arn-1"
    aws_session.create_quantum_task.return_value = mocked_task_arn
    shots = 53

    task = AwsQuantumTask.create(
        aws_session, IONQ_ARN, circuit, S3_TARGET, shots, device_parameters={"errorMitigation": em}
    )
    assert task == AwsQuantumTask(mocked_task_arn, aws_session)
    program = circuit.to_ir(ir_type=IRType.OPENQASM)
    assert program.inputs == {}

    _assert_create_quantum_task_called_with(
        aws_session,
        IONQ_ARN,
        program.json(),
        S3_TARGET,
        shots,
        IonqDeviceParameters(
            paradigmParameters=GateModelParameters(qubitCount=circuit.qubit_count),
            errorMitigation=[error_mitigation.Debias()],
        ),
    )


@pytest.mark.parametrize("device_arn,device_parameters_class", DEVICE_PARAMETERS)
def test_create_circuit_with_input_params(
    device_arn, device_parameters_class, aws_session, circuit
):
    mocked_task_arn = "task-arn-1"
    aws_session.create_quantum_task.return_value = mocked_task_arn
    shots = 53
    inputs = {"beta": 3}

    task = AwsQuantumTask.create(aws_session, device_arn, circuit, S3_TARGET, shots, inputs=inputs)
    assert task == AwsQuantumTask(mocked_task_arn, aws_session)
    program = circuit.to_ir(ir_type=IRType.OPENQASM)
    assert program.inputs == {}
    program.inputs.update(inputs)

    _assert_create_quantum_task_called_with(
        aws_session,
        device_arn,
        program.json(),
        S3_TARGET,
        shots,
        device_parameters_class(
            paradigmParameters=GateModelParameters(
                qubitCount=circuit.qubit_count, disableQubitRewiring=False
            )
        ),
    )


@pytest.mark.parametrize(
    "device_arn,device_parameters_class", [(RIGETTI_ARN, RigettiDeviceParameters)]
)
def test_create_circuit_with_disabled_rewiring(
    device_arn, device_parameters_class, aws_session, circuit
):
    mocked_task_arn = "task-arn-1"
    aws_session.create_quantum_task.return_value = mocked_task_arn
    shots = 53

    task = AwsQuantumTask.create(
        aws_session, device_arn, circuit, S3_TARGET, shots, disable_qubit_rewiring=True
    )
    assert task == AwsQuantumTask(mocked_task_arn, aws_session)

    _assert_create_quantum_task_called_with(
        aws_session,
        device_arn,
        circuit.to_ir(
            ir_type=IRType.OPENQASM,
            serialization_properties=OpenQASMSerializationProperties(QubitReferenceType.PHYSICAL),
        ).json(),
        S3_TARGET,
        shots,
        device_parameters_class(
            paradigmParameters=GateModelParameters(
                qubitCount=circuit.qubit_count, disableQubitRewiring=True
            )
        ),
    )


@pytest.mark.parametrize(
    "device_arn,device_parameters_class, disable_qubit_rewiring",
    [(RIGETTI_ARN, RigettiDeviceParameters, True), (RIGETTI_ARN, RigettiDeviceParameters, False)],
)
def test_create_circuit_with_verbatim(
    device_arn, device_parameters_class, disable_qubit_rewiring, aws_session
):
    circ = Circuit().add_verbatim_box(Circuit().h(0))
    mocked_task_arn = "task-arn-1"
    aws_session.create_quantum_task.return_value = mocked_task_arn
    shots = 1337

    task = AwsQuantumTask.create(
        aws_session,
        device_arn,
        circ,
        S3_TARGET,
        shots,
        disable_qubit_rewiring=disable_qubit_rewiring,
    )
    assert task == AwsQuantumTask(mocked_task_arn, aws_session)

    serialization_properties = OpenQASMSerializationProperties(
        qubit_reference_type=QubitReferenceType.PHYSICAL
    )

    _assert_create_quantum_task_called_with(
        aws_session,
        device_arn,
        circ.to_ir(
            ir_type=IRType.OPENQASM,
            serialization_properties=serialization_properties,
        ).json(),
        S3_TARGET,
        shots,
        device_parameters_class(
            paradigmParameters=GateModelParameters(
                qubitCount=circ.qubit_count, disableQubitRewiring=disable_qubit_rewiring
            )
        ),
    )


@pytest.mark.xfail(raises=ValueError)
def test_create_circuit_with_shots_value_error(aws_session, arn, circuit):
    mocked_task_arn = "task-arn-1"
    aws_session.create_quantum_task.return_value = mocked_task_arn
    AwsQuantumTask.create(aws_session, arn, circuit, S3_TARGET, 0)


@pytest.mark.parametrize(
    "device_parameters,arn",
    [
        (
            {
                "providerLevelParameters": {
                    "postprocessingType": "OPTIMIZATION",
                    "annealingOffsets": [3.67, 6.123],
                    "annealingSchedule": [[13.37, 10.08], [3.14, 1.618]],
                    "annealingDuration": 1,
                    "autoScale": False,
                    "beta": 0.2,
                    "chains": [[0, 1, 5], [6]],
                    "compensateFluxDrift": False,
                    "fluxBiases": [1.1, 2.2, 3.3, 4.4],
                    "initialState": [1, 3, 0, 1],
                    "maxResults": 1,
                    "programmingThermalizationDuration": 625,
                    "readoutThermalizationDuration": 256,
                    "reduceIntersampleCorrelation": False,
                    "reinitializeState": True,
                    "resultFormat": "RAW",
                    "spinReversalTransformCount": 100,
                }
            },
            "arn:aws:braket:::device/qpu/d-wave/Advantage_system1",
        ),
        (
            {
                "deviceLevelParameters": {
                    "postprocessingType": "OPTIMIZATION",
                    "beta": 0.2,
                    "annealingOffsets": [3.67, 6.123],
                    "annealingSchedule": [[13.37, 10.08], [3.14, 1.618]],
                    "annealingDuration": 1,
                    "autoScale": False,
                    "chains": [[0, 1, 5], [6]],
                    "compensateFluxDrift": False,
                    "fluxBiases": [1.1, 2.2, 3.3, 4.4],
                    "initialState": [1, 3, 0, 1],
                    "maxResults": 1,
                    "programmingThermalizationDuration": 625,
                    "readoutThermalizationDuration": 256,
                    "reduceIntersampleCorrelation": False,
                    "reinitializeState": True,
                    "resultFormat": "RAW",
                    "spinReversalTransformCount": 100,
                }
            },
            "arn:aws:braket:::device/qpu/d-wave/DW_2000Q_6",
        ),
        pytest.param(
            {
                "deviceLevelParameters": {
                    "postprocessingType": "OPTIMIZATION",
                    "beta": 0.2,
                    "annealingOffsets": [3.67, 6.123],
                    "annealingSchedule": [[13.37, 10.08], [3.14, 1.618]],
                    "annealingDuration": 1,
                    "autoScale": False,
                    "chains": [[0, 1, 5], [6]],
                    "compensateFluxDrift": False,
                    "fluxBiases": [1.1, 2.2, 3.3, 4.4],
                    "initialState": [1, 3, 0, 1],
                    "maxResults": 1,
                    "programmingThermalizationDuration": 625,
                    "readoutThermalizationDuration": 256,
                    "reduceIntersampleCorrelation": False,
                    "reinitializeState": True,
                    "resultFormat": "RAW",
                    "spinReversalTransformCount": 100,
                }
            },
            "arn:aws:braket:::device/qpu/d-wave/Advantage_system1",
            # this doesn't fail... yet
            # marks=pytest.mark.xfail(reason='beta not a valid parameter for Advantage device'),
        ),
        pytest.param(
            {
                "deviceLevelParameters": {
                    "postprocessingType": "OPTIMIZATION",
                    "beta": 0.2,
                    "annealingOffsets": [3.67, 6.123],
                    "annealingSchedule": [[13.37, 10.08], [3.14, 1.618]],
                    "annealingDuration": 1,
                    "autoScale": False,
                    "chains": [[0, 1, 5], [6]],
                    "compensateFluxDrift": False,
                    "fluxBiases": [1.1, 2.2, 3.3, 4.4],
                    "initialState": [1, 3, 0, 1],
                    "maxResults": 1,
                    "programmingThermalizationDuration": 625,
                    "readoutThermalizationDuration": 256,
                    "reduceIntersampleCorrelation": False,
                    "reinitializeState": True,
                    "resultFormat": "RAW",
                    "spinReversalTransformCount": 100,
                }
            },
            "arn:aws:braket:::device/qpu/d-wave/fake_arn",
            marks=pytest.mark.xfail(reason="Bad ARN"),
        ),
        (
            {
                "deviceLevelParameters": {
                    "postprocessingType": "OPTIMIZATION",
                    "annealingOffsets": [3.67, 6.123],
                    "annealingSchedule": [[13.37, 10.08], [3.14, 1.618]],
                    "annealingDuration": 1,
                    "autoScale": False,
                    "beta": 0.2,
                    "chains": [[0, 1, 5], [6]],
                    "compensateFluxDrift": False,
                    "fluxBiases": [1.1, 2.2, 3.3, 4.4],
                    "initialState": [1, 3, 0, 1],
                    "maxResults": 1,
                    "programmingThermalizationDuration": 625,
                    "readoutThermalizationDuration": 256,
                    "reduceIntersampleCorrelation": False,
                    "reinitializeState": True,
                    "resultFormat": "RAW",
                    "spinReversalTransformCount": 100,
                }
            },
            "arn:aws:braket:::device/qpu/d-wave/DW_2000Q_6",
        ),
        (
            DwaveDeviceParameters.parse_obj(
                {
                    "providerLevelParameters": {
                        "postprocessingType": "OPTIMIZATION",
                        "annealingOffsets": [3.67, 6.123],
                        "annealingSchedule": [[13.37, 10.08], [3.14, 1.618]],
                        "annealingDuration": 1,
                        "autoScale": False,
                        "beta": 0.2,
                        "chains": [[0, 1, 5], [6]],
                        "compensateFluxDrift": False,
                        "fluxBiases": [1.1, 2.2, 3.3, 4.4],
                        "initialState": [1, 3, 0, 1],
                        "maxResults": 1,
                        "programmingThermalizationDuration": 625,
                        "readoutThermalizationDuration": 256,
                        "reduceIntersampleCorrelation": False,
                        "reinitializeState": True,
                        "resultFormat": "RAW",
                        "spinReversalTransformCount": 100,
                    }
                }
            ),
            "arn:aws:braket:::device/qpu/d-wave/Advantage_system1",
        ),
        (
            DwaveDeviceParameters.parse_obj(
                {
                    "deviceLevelParameters": {
                        "postprocessingType": "OPTIMIZATION",
                        "annealingOffsets": [3.67, 6.123],
                        "annealingSchedule": [[13.37, 10.08], [3.14, 1.618]],
                        "annealingDuration": 1,
                        "autoScale": False,
                        "beta": 0.2,
                        "chains": [[0, 1, 5], [6]],
                        "compensateFluxDrift": False,
                        "fluxBiases": [1.1, 2.2, 3.3, 4.4],
                        "initialState": [1, 3, 0, 1],
                        "maxResults": 1,
                        "programmingThermalizationDuration": 625,
                        "readoutThermalizationDuration": 256,
                        "reduceIntersampleCorrelation": False,
                        "reinitializeState": True,
                        "resultFormat": "RAW",
                        "spinReversalTransformCount": 100,
                    }
                },
            ),
            "arn:aws:braket:::device/qpu/d-wave/Advantage_system1",
        ),
        (
            DwaveAdvantageDeviceParameters.parse_obj(
                {
                    "deviceLevelParameters": {
                        "annealingOffsets": [3.67, 6.123],
                        "annealingSchedule": [[13.37, 10.08], [3.14, 1.618]],
                        "annealingDuration": 1,
                        "autoScale": False,
                        "beta": 0.2,
                        "chains": [[0, 1, 5], [6]],
                        "compensateFluxDrift": False,
                        "fluxBiases": [1.1, 2.2, 3.3, 4.4],
                        "initialState": [1, 3, 0, 1],
                        "maxResults": 1,
                        "programmingThermalizationDuration": 625,
                        "readoutThermalizationDuration": 256,
                        "reduceIntersampleCorrelation": False,
                        "reinitializeState": True,
                        "resultFormat": "RAW",
                        "spinReversalTransformCount": 100,
                    }
                },
            ),
            "arn:aws:braket:::device/qpu/d-wave/Advantage_system1",
        ),
        (
            Dwave2000QDeviceParameters.parse_obj(
                {
                    "deviceLevelParameters": {
                        "postprocessingType": "OPTIMIZATION",
                        "annealingOffsets": [3.67, 6.123],
                        "annealingSchedule": [[13.37, 10.08], [3.14, 1.618]],
                        "annealingDuration": 1,
                        "autoScale": False,
                        "beta": 0.2,
                        "chains": [[0, 1, 5], [6]],
                        "compensateFluxDrift": False,
                        "fluxBiases": [1.1, 2.2, 3.3, 4.4],
                        "initialState": [1, 3, 0, 1],
                        "maxResults": 1,
                        "programmingThermalizationDuration": 625,
                        "readoutThermalizationDuration": 256,
                        "reduceIntersampleCorrelation": False,
                        "reinitializeState": True,
                        "resultFormat": "RAW",
                        "spinReversalTransformCount": 100,
                    }
                }
            ),
            "arn:aws:braket:::device/qpu/d-wave/DW_2000Q_6",
        ),
        (
            Dwave2000QDeviceParameters.parse_obj({"deviceLevelParameters": {}}),
            "arn:aws:braket:::device/qpu/d-wave/DW_2000Q_6",
        ),
        pytest.param(
            {},
            "arn:aws:braket:::device/qpu/d-wave/DW_2000Q_6",
        ),
    ],
)
def test_from_annealing(device_parameters, aws_session, arn, problem):
    mocked_task_arn = "task-arn-1"
    aws_session.create_quantum_task.return_value = mocked_task_arn
    task = AwsQuantumTask.create(
        aws_session,
        arn,
        problem,
        S3_TARGET,
        1000,
        device_parameters=device_parameters,
    )
    assert task == AwsQuantumTask(mocked_task_arn, aws_session)
    annealing_parameters = _create_annealing_device_params(device_parameters, device_arn=arn)
    validate(
        json.loads(annealing_parameters.json(exclude_none=True)), annealing_parameters.schema()
    )
    _assert_create_quantum_task_called_with(
        aws_session,
        arn,
        problem.to_ir().json(),
        S3_TARGET,
        1000,
        annealing_parameters,
    )


@pytest.mark.parametrize("device_arn,device_parameters_class", DEVICE_PARAMETERS)
def test_create_with_tags(device_arn, device_parameters_class, aws_session, circuit):
    mocked_task_arn = "task-arn-tags"
    aws_session.create_quantum_task.return_value = mocked_task_arn
    shots = 53
    tags = {"state": "washington"}

    task = AwsQuantumTask.create(aws_session, device_arn, circuit, S3_TARGET, shots, tags=tags)
    assert task == AwsQuantumTask(mocked_task_arn, aws_session)
    _assert_create_quantum_task_called_with(
        aws_session,
        device_arn,
        circuit.to_ir(ir_type=IRType.OPENQASM).json(),
        S3_TARGET,
        shots,
        device_parameters_class(
            paradigmParameters=GateModelParameters(qubitCount=circuit.qubit_count)
        ),
        tags,
    )


def test_init_new_thread(aws_session, arn):
    tasks_list = []
    threading.Thread(target=_init_and_add_to_list, args=(aws_session, arn, tasks_list)).start()
    time.sleep(0.1)
    assert len(tasks_list) == 1


@patch("braket.aws.aws_quantum_task.boto3.Session")
def test_aws_session_for_task_arn(mock_session):
    region = "us-west-2"
    arn = f"arn:aws:aqx:{region}:account_id:quantum-task:task_id"
    mock_boto_session = Mock()
    mock_session.return_value = mock_boto_session
    mock_boto_session.region_name = region
    aws_session = AwsQuantumTask._aws_session_for_task_arn(arn)
    mock_session.assert_called_with(region_name=region)
    assert aws_session.boto_session == mock_boto_session


def _init_and_add_to_list(aws_session, arn, task_list):
    task_list.append(AwsQuantumTask(arn, aws_session))


def _assert_create_quantum_task_called_with(
    aws_session,
    arn,
    task_description,
    s3_results_prefix,
    shots,
    device_parameters=None,
    tags=None,
    reservation_arn=None,
):
    test_kwargs = {
        "deviceArn": arn,
        "outputS3Bucket": s3_results_prefix[0],
        "outputS3KeyPrefix": s3_results_prefix[1],
        "action": task_description,
        "shots": shots,
    }

    if device_parameters is not None:
        test_kwargs.update({"deviceParameters": device_parameters.json(exclude_none=True)})
    if tags is not None:
        test_kwargs.update({"tags": tags})
    if reservation_arn:
        test_kwargs.update(
            {
                "associations": [
                    {
                        "arn": reservation_arn,
                        "type": "RESERVATION_TIME_WINDOW_ARN",
                    }
                ]
            }
        )
    aws_session.create_quantum_task.assert_called_with(**test_kwargs)


def _mock_metadata(aws_session, state):
    message = (
        f"'Task is in {state} status. AmazonBraket does not show queue position for this status.'"
    )
    if state in AwsQuantumTask.TERMINAL_STATES or state in ["RUNNING", "CANCELLING"]:
        aws_session.get_quantum_task.return_value = {
            "status": state,
            "outputS3Bucket": S3_TARGET.bucket,
            "outputS3Directory": S3_TARGET.key,
            "queueInfo": {
                "queue": "QUANTUM_TASKS_QUEUE",
                "position": "None",
                "queuePriority": "Normal",
                "message": message,
            },
        }
    else:
        aws_session.get_quantum_task.return_value = {
            "status": state,
            "outputS3Bucket": S3_TARGET.bucket,
            "outputS3Directory": S3_TARGET.key,
            "queueInfo": {
                "queue": "QUANTUM_TASKS_QUEUE",
                "position": "2",
                "queuePriority": "Normal",
            },
        }


def _mock_s3(aws_session, result):
    aws_session.retrieve_s3_object_body.return_value = result


@pytest.mark.parametrize("source_input", [{}, {"gamma": 0.15}, None])
@pytest.mark.parametrize("device_arn", DEVICE_PARAMETERS[0])
def test_program_inputs(aws_session, device_arn, source_input):
    bell_qasm = """
    OPENQASM 3;
    input float theta;
    qubit[2] q;
    bit[2] c;
    h q[0];
    cnot q[0], q[1];
    c = measure q;
    """
    openqasm_program = OpenQASMProgram(source=bell_qasm, inputs=source_input)
    aws_session.create_quantum_task.return_value = arn
    shots = 21
    inputs = {"theta": 0.2}
    AwsQuantumTask.create(
        aws_session, device_arn, openqasm_program, S3_TARGET, shots, inputs=inputs
    )

    assert openqasm_program.inputs == source_input
    inputs_copy = openqasm_program.inputs.copy() if openqasm_program.inputs is not None else {}
    inputs_copy.update(inputs)
    openqasm_program = OpenQASMProgram(source=openqasm_program.source, inputs=inputs_copy)

    _assert_create_quantum_task_called_with(
        aws_session,
        device_arn,
        openqasm_program.json(),
        S3_TARGET,
        shots,
    )<|MERGE_RESOLUTION|>--- conflicted
+++ resolved
@@ -208,8 +208,6 @@
     quantum_task._aws_session.get_quantum_task.assert_called_with(quantum_task.id)
 
 
-<<<<<<< HEAD
-=======
 def test_has_reservation_arn_from_metadata(quantum_task):
     metadata_true = {
         "associations": [
@@ -233,7 +231,6 @@
     assert not quantum_task._has_reservation_arn_from_metadata(metadata_false)
 
 
->>>>>>> 879133cb
 def test_queue_position(quantum_task):
     state_1 = "QUEUED"
     _mock_metadata(quantum_task._aws_session, state_1)
@@ -251,8 +248,6 @@
     )
 
 
-<<<<<<< HEAD
-=======
 def test_queued_quiet(quantum_task_quiet):
     state_1 = "QUEUED"
     _mock_metadata(quantum_task_quiet._aws_session, state_1)
@@ -270,7 +265,6 @@
     )
 
 
->>>>>>> 879133cb
 def test_state(quantum_task):
     state_1 = "RUNNING"
     _mock_metadata(quantum_task._aws_session, state_1)
