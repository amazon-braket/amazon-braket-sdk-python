--- conflicted
+++ resolved
@@ -109,15 +109,15 @@
 
 
 @pytest.fixture
-<<<<<<< HEAD
+def blackbird_program():
+    return BlackbirdProgram(source="Vac | q[0]")
+
+
+@pytest.fixture
 def ahs_problem():
     mock = Mock(spec=AnalogHamiltonianSimulation)
     mock.to_ir.return_value.json.return_value = "Test AHS Problem"
     return mock
-=======
-def blackbird_program():
-    return BlackbirdProgram(source="Vac | q[0]")
->>>>>>> 18908a90
 
 
 def test_equality(arn, aws_session):
@@ -417,7 +417,20 @@
     )
 
 
-<<<<<<< HEAD
+def test_create_blackbird_program(aws_session, arn, blackbird_program):
+    aws_session.create_quantum_task.return_value = arn
+    shots = 21
+    AwsQuantumTask.create(aws_session, XANADU_ARN, blackbird_program, S3_TARGET, shots)
+
+    _assert_create_quantum_task_called_with(
+        aws_session,
+        XANADU_ARN,
+        blackbird_program.json(),
+        S3_TARGET,
+        shots,
+    )
+
+
 def test_create_ahs_problem(aws_session, arn, ahs_problem):
     aws_session.create_quantum_task.return_value = arn
     shots = 21
@@ -427,17 +440,6 @@
         aws_session,
         SIMULATOR_ARN,
         ahs_problem.to_ir().json(),
-=======
-def test_create_blackbird_program(aws_session, arn, blackbird_program):
-    aws_session.create_quantum_task.return_value = arn
-    shots = 21
-    AwsQuantumTask.create(aws_session, XANADU_ARN, blackbird_program, S3_TARGET, shots)
-
-    _assert_create_quantum_task_called_with(
-        aws_session,
-        XANADU_ARN,
-        blackbird_program.json(),
->>>>>>> 18908a90
         S3_TARGET,
         shots,
     )
