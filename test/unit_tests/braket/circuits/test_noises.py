# Copyright Amazon.com Inc. or its affiliates. All Rights Reserved.
#
# Licensed under the Apache License, Version 2.0 (the "License"). You
# may not use this file except in compliance with the License. A copy of
# the License is located at
#
#     http://aws.amazon.com/apache2.0/
#
# or in the "license" file accompanying this file. This file is
# distributed on an "AS IS" BASIS, WITHOUT WARRANTIES OR CONDITIONS OF
# ANY KIND, either express or implied. See the License for the specific
# language governing permissions and limitations under the License.

import json

import numpy as np
import pytest

import braket.ir.jaqcd as ir
from braket.circuits import Circuit, Instruction, Noise, QubitSet
from braket.circuits.free_parameter import FreeParameter
from braket.ir.jaqcd.shared_models import (
    DampingProbability,
    DampingSingleProbability,
    DoubleControl,
    DoubleTarget,
    MultiProbability,
    MultiTarget,
    SingleControl,
    SingleProbability,
    SingleProbability_34,
    SingleProbability_1516,
    SingleTarget,
    TripleProbability,
    TwoDimensionalMatrixList,
)

testdata = [
    (Noise.BitFlip, "bit_flip", ir.BitFlip, [SingleTarget, SingleProbability], {}),
    (Noise.PhaseFlip, "phase_flip", ir.PhaseFlip, [SingleTarget, SingleProbability], {}),
    (Noise.Depolarizing, "depolarizing", ir.Depolarizing, [SingleTarget, SingleProbability_34], {}),
    (
        Noise.AmplitudeDamping,
        "amplitude_damping",
        ir.AmplitudeDamping,
        [SingleTarget, DampingProbability],
        {},
    ),
    (
        Noise.GeneralizedAmplitudeDamping,
        "generalized_amplitude_damping",
        ir.GeneralizedAmplitudeDamping,
        [SingleTarget, DampingProbability, DampingSingleProbability],
        {},
    ),
    (
        Noise.PhaseDamping,
        "phase_damping",
        ir.PhaseDamping,
        [SingleTarget, DampingProbability],
        {},
    ),
    (
        Noise.TwoQubitDepolarizing,
        "two_qubit_depolarizing",
        ir.TwoQubitDepolarizing,
        [DoubleTarget, SingleProbability_1516],
        {},
    ),
    (
        Noise.TwoQubitDephasing,
        "two_qubit_dephasing",
        ir.TwoQubitDephasing,
        [DoubleTarget, SingleProbability_34],
        {},
    ),
    (
        Noise.TwoQubitPauliChannel,
        "two_qubit_pauli_channel",
        ir.MultiQubitPauliChannel,
        [DoubleTarget, MultiProbability],
        {},
    ),
    (
        Noise.PauliChannel,
        "pauli_channel",
        ir.PauliChannel,
        [SingleTarget, TripleProbability],
        {},
    ),
    (
        Noise.Kraus,
        "kraus",
        ir.Kraus,
        [TwoDimensionalMatrixList, MultiTarget],
        {"input_type": complex},
    ),
    (
        Noise.Kraus,
        "kraus",
        ir.Kraus,
        [TwoDimensionalMatrixList, MultiTarget],
        {"input_type": float},
    ),
    (
        Noise.Kraus,
        "kraus",
        ir.Kraus,
        [TwoDimensionalMatrixList, MultiTarget],
        {"input_type": int},
    ),
]


invalid_kraus_matrices = [
    ([np.array([[1]])]),
    ([np.array([1])]),
    ([np.array([0, 1, 2])]),
    ([np.array([[0, 1], [1, 2], [3, 4]])]),
    ([np.array([[0, 1, 2], [3, 4, 5], [6, 7, 8]])]),
    ([np.array([[0, 1], [1, 1]])]),
    ([np.array([[1, 0], [0, 1]]), np.array([[0, 1], [1, 0]])]),
    ([np.array([[1, 0], [0, 1]]) * np.sqrt(0.5), np.eye(4) * np.sqrt(0.5)]),
    ([np.eye(8)]),
    ([np.eye(2), np.eye(2), np.eye(2), np.eye(2), np.eye(2)]),
]


def single_target_valid_input(**kwargs):
    return {"target": 2}


def double_target_valid_ir_input(**kwargs):
    return {"targets": [2, 3]}


def double_target_valid_input(**kwargs):
    return {"target1": 2, "target2": 3}


def single_probability_valid_input(**kwargs):
    return {"probability": 0.1234}


def single_probability_34_valid_input(**kwargs):
    return {"probability": 0.1234}


def single_probability_1516_valid_input(**kwargs):
    return {"probability": 0.1234}


def damping_single_probability_valid_input(**kwargs):
    return {"probability": 0.1234}


def damping_probability_valid_input(**kwargs):
    return {"gamma": 0.1234}


def triple_probability_valid_input(**kwargs):
    return {"probX": 0.1234, "probY": 0.1324, "probZ": 0.1423}


def single_control_valid_input(**kwargs):
    return {"control": 0}


def double_control_valid_ir_input(**kwargs):
    return {"controls": [0, 1]}


def double_control_valid_input(**kwargs):
    return {"control1": 0, "control2": 1}


def multi_target_valid_input(**kwargs):
    return {"targets": [5]}


def two_dimensional_matrix_list_valid_ir_input(**kwargs):
    return {"matrices": [[[[0, 0], [1, 0]], [[1, 0], [0, 0]]]]}


def two_dimensional_matrix_list_valid_input(**kwargs):
    input_type = kwargs.get("input_type")
    return {
        "matrices": [np.array([[input_type(0), input_type(1)], [input_type(1), input_type(0)]])]
    }


def multi_probability_valid_input(**kwargs):
    return {"probabilities": {"XX": 0.1}}


def multi_probability_invalid_input(**kwargs):
    return {"probabilities": {"XX": 1.1}}


valid_ir_switcher = {
    "SingleTarget": single_target_valid_input,
    "DoubleTarget": double_target_valid_ir_input,
    "SingleProbability": single_probability_valid_input,
    "SingleProbability_34": single_probability_34_valid_input,
    "SingleProbability_1516": single_probability_1516_valid_input,
    "DampingProbability": damping_probability_valid_input,
    "DampingSingleProbability": damping_single_probability_valid_input,
    "TripleProbability": triple_probability_valid_input,
    "MultiProbability": multi_probability_valid_input,
    "SingleControl": single_control_valid_input,
    "DoubleControl": double_control_valid_ir_input,
    "MultiTarget": multi_target_valid_input,
    "TwoDimensionalMatrixList": two_dimensional_matrix_list_valid_ir_input,
}


valid_subroutine_switcher = dict(
    valid_ir_switcher,
    **{
        "TwoDimensionalMatrixList": two_dimensional_matrix_list_valid_input,
        "DoubleTarget": double_target_valid_input,
        "DoubleControl": double_control_valid_input,
    }
)


def create_valid_ir_input(irsubclasses):
    input = {}
    for subclass in irsubclasses:
        input.update(valid_ir_switcher.get(subclass.__name__, lambda: "Invalid subclass")())
    return input


def create_valid_subroutine_input(irsubclasses, **kwargs):
    input = {}
    for subclass in irsubclasses:
        input.update(
            valid_subroutine_switcher.get(subclass.__name__, lambda: "Invalid subclass")(**kwargs)
        )
    return input


def create_valid_target_input(irsubclasses):
    input = {}
    qubit_set = []
    # based on the concept that control goes first in target input
    for subclass in irsubclasses:
        if subclass == SingleTarget:
            qubit_set.extend(list(single_target_valid_input().values()))
        elif subclass == DoubleTarget:
            qubit_set.extend(list(double_target_valid_ir_input().values()))
        elif subclass == MultiTarget:
            qubit_set.extend(list(multi_target_valid_input().values()))
        elif subclass == SingleControl:
            qubit_set = list(single_control_valid_input().values()) + qubit_set
        elif subclass == DoubleControl:
            qubit_set = list(double_control_valid_ir_input().values()) + qubit_set
        elif any(
            subclass == i
            for i in [
                SingleProbability,
                SingleProbability_34,
                SingleProbability_1516,
                DampingSingleProbability,
                DampingProbability,
                TripleProbability,
                TwoDimensionalMatrixList,
                MultiProbability,
            ]
        ):
            pass
        else:
            raise ValueError("Invalid subclass")
    input["target"] = QubitSet(qubit_set)
    return input


def create_valid_noise_class_input(irsubclasses, **kwargs):
    input = {}
    if SingleProbability in irsubclasses:
        input.update(single_probability_valid_input())
    if SingleProbability_34 in irsubclasses:
        input.update(single_probability_34_valid_input())
    if SingleProbability_1516 in irsubclasses:
        input.update(single_probability_1516_valid_input())
    if DampingSingleProbability in irsubclasses:
        input.update(damping_single_probability_valid_input())
    if DampingProbability in irsubclasses:
        input.update(damping_probability_valid_input())
    if TripleProbability in irsubclasses:
        input.update(triple_probability_valid_input())
    if MultiProbability in irsubclasses:
        input.update(multi_probability_valid_input())
    if TwoDimensionalMatrixList in irsubclasses:
        input.update(two_dimensional_matrix_list_valid_input(**kwargs))
    return input


def create_valid_instruction_input(testclass, irsubclasses, **kwargs):
    input = create_valid_target_input(irsubclasses)
    input["operator"] = testclass(**create_valid_noise_class_input(irsubclasses, **kwargs))
    return input


def calculate_qubit_count(irsubclasses):
    qubit_count = 0
    for subclass in irsubclasses:
        if subclass == SingleTarget:
            qubit_count += 1
        elif subclass == DoubleTarget:
            qubit_count += 2
        elif subclass == SingleControl:
            qubit_count += 1
        elif subclass == DoubleControl:
            qubit_count += 2
        elif subclass == MultiTarget:
            qubit_count += 3
        elif any(
            subclass == i
            for i in [
                SingleProbability,
                SingleProbability_34,
                SingleProbability_1516,
                DampingSingleProbability,
                DampingProbability,
                TripleProbability,
                MultiProbability,
                TwoDimensionalMatrixList,
            ]
        ):
            pass
        else:
            raise ValueError("Invalid subclass")
    return qubit_count


@pytest.mark.parametrize("testclass,subroutine_name,irclass,irsubclasses,kwargs", testdata)
def test_ir_noise_level(testclass, subroutine_name, irclass, irsubclasses, kwargs):
    expected = irclass(**create_valid_ir_input(irsubclasses))
    actual = testclass(**create_valid_noise_class_input(irsubclasses, **kwargs)).to_ir(
        **create_valid_target_input(irsubclasses)
    )
    assert actual == expected


@pytest.mark.parametrize("testclass,subroutine_name,irclass,irsubclasses,kwargs", testdata)
def test_ir_instruction_level(testclass, subroutine_name, irclass, irsubclasses, kwargs):
    expected = irclass(**create_valid_ir_input(irsubclasses))
    instruction = Instruction(**create_valid_instruction_input(testclass, irsubclasses, **kwargs))
    actual = instruction.to_ir()
    assert actual == expected


@pytest.mark.parametrize("testclass,subroutine_name,irclass,irsubclasses,kwargs", testdata)
def test_noise_subroutine(testclass, subroutine_name, irclass, irsubclasses, kwargs):
    qubit_count = calculate_qubit_count(irsubclasses)
    subroutine = getattr(Circuit(), subroutine_name)
    assert subroutine(**create_valid_subroutine_input(irsubclasses, **kwargs)) == Circuit(
        Instruction(**create_valid_instruction_input(testclass, irsubclasses, **kwargs))
    )
    if qubit_count == 1:
        multi_targets = [0, 1, 2]
        instruction_list = []
        for target in multi_targets:
            instruction_list.append(
                Instruction(
                    operator=testclass(**create_valid_noise_class_input(irsubclasses, **kwargs)),
                    target=target,
                )
            )
        subroutine = getattr(Circuit(), subroutine_name)
        subroutine_input = {"target": multi_targets}
        if SingleProbability in irsubclasses:
            subroutine_input.update(single_probability_valid_input())
        if SingleProbability_34 in irsubclasses:
            subroutine_input.update(single_probability_34_valid_input())
        if SingleProbability_1516 in irsubclasses:
            subroutine_input.update(single_probability_1516_valid_input())
        if DampingSingleProbability in irsubclasses:
            subroutine_input.update(damping_single_probability_valid_input())
        if DampingProbability in irsubclasses:
            subroutine_input.update(damping_probability_valid_input())
        if TripleProbability in irsubclasses:
            subroutine_input.update(triple_probability_valid_input())
        if MultiProbability in irsubclasses:
            subroutine_input.update(multi_probability_valid_input())

        circuit1 = subroutine(**subroutine_input)
        circuit2 = Circuit(instruction_list)
        assert circuit1 == circuit2


@pytest.mark.parametrize("testclass,subroutine_name,irclass,irsubclasses,kwargs", testdata)
def test_noise_to_matrix(testclass, subroutine_name, irclass, irsubclasses, kwargs):
    noise1 = testclass(**create_valid_noise_class_input(irsubclasses, **kwargs))
    noise2 = testclass(**create_valid_noise_class_input(irsubclasses, **kwargs))
    assert all(isinstance(matrix, np.ndarray) for matrix in noise1.to_matrix())
    assert all(np.allclose(m1, m2) for m1, m2 in zip(noise1.to_matrix(), noise2.to_matrix()))


@pytest.mark.parametrize("testclass,subroutine_name,irclass,irsubclasses,kwargs", testdata)
def test_fixed_qubit_count(testclass, subroutine_name, irclass, irsubclasses, kwargs):
    fixed_qubit_count = testclass.fixed_qubit_count()
    if fixed_qubit_count is not NotImplemented:
        noise = testclass(**create_valid_noise_class_input(irsubclasses, **kwargs))
        assert noise.qubit_count == fixed_qubit_count


@pytest.mark.parametrize(
<<<<<<< HEAD
=======
    "parameterized_noise",
    [
        (Noise.BitFlip(0.1)),
        (Noise.BitFlip(FreeParameter("alpha"))),
        (Noise.PhaseFlip(0.1)),
        (Noise.PhaseFlip(FreeParameter("alpha"))),
        (Noise.Depolarizing(0.1)),
        (Noise.Depolarizing(FreeParameter("alpha"))),
        (Noise.AmplitudeDamping(0.1)),
        (Noise.AmplitudeDamping(FreeParameter("alpha"))),
        (Noise.GeneralizedAmplitudeDamping(0.1, 0.2)),
        (Noise.GeneralizedAmplitudeDamping(FreeParameter("alpha"), FreeParameter("beta"))),
        (Noise.PhaseDamping(0.1)),
        (Noise.PhaseDamping(FreeParameter("alpha"))),
        (Noise.TwoQubitDepolarizing(0.1)),
        (Noise.TwoQubitDepolarizing(FreeParameter("alpha"))),
        (Noise.TwoQubitDephasing(0.1)),
        (Noise.TwoQubitDephasing(FreeParameter("alpha"))),
        (Noise.TwoQubitPauliChannel({"XX": 0.1, "YY": 0.2})),
        (Noise.TwoQubitPauliChannel({"XX": FreeParameter("x"), "YY": FreeParameter("y")})),
        (Noise.PauliChannel(0.1, 0.2, 0.3)),
        (Noise.PauliChannel(FreeParameter("x"), FreeParameter("y"), FreeParameter("z"))),
    ],
)
def test_serialization(parameterized_noise):
    serialized = parameterized_noise.to_dict()
    serialized_str = json.dumps(serialized)
    deserialized_dict = json.loads(serialized_str)
    deserialized = Noise.from_dict(deserialized_dict)
    assert deserialized == parameterized_noise


@pytest.mark.parametrize(
>>>>>>> a413d815
    "parameterized_noise, params, expected_noise",
    [
        (Noise.BitFlip(FreeParameter("alpha")), {"alpha": 0.1}, Noise.BitFlip(0.1)),
        (Noise.PhaseFlip(FreeParameter("alpha")), {"alpha": 0.1}, Noise.PhaseFlip(0.1)),
        (Noise.Depolarizing(FreeParameter("alpha")), {"alpha": 0.1}, Noise.Depolarizing(0.1)),
        (
            Noise.AmplitudeDamping(FreeParameter("alpha")),
            {"alpha": 0.1},
            Noise.AmplitudeDamping(0.1),
        ),
        (
            Noise.GeneralizedAmplitudeDamping(FreeParameter("alpha"), FreeParameter("beta")),
            {"alpha": 0.1},
            Noise.GeneralizedAmplitudeDamping(0.1, FreeParameter("beta")),
        ),
        (Noise.PhaseDamping(FreeParameter("alpha")), {"alpha": 0.1}, Noise.PhaseDamping(0.1)),
        (
            Noise.TwoQubitDepolarizing(FreeParameter("alpha")),
            {"alpha": 0.1},
            Noise.TwoQubitDepolarizing(0.1),
        ),
        (
            Noise.TwoQubitDephasing(FreeParameter("alpha")),
            {"alpha": 0.1},
            Noise.TwoQubitDephasing(0.1),
        ),
        (
            Noise.TwoQubitPauliChannel({"XX": FreeParameter("x"), "YY": FreeParameter("y")}),
            {"x": 0.1},
            Noise.TwoQubitPauliChannel({"XX": 0.1, "YY": FreeParameter("y")}),
        ),
        (
            Noise.PauliChannel(FreeParameter("x"), FreeParameter("y"), FreeParameter("z")),
            {"x": 0.1, "z": 0.2},
            Noise.PauliChannel(0.1, FreeParameter("y"), 0.2),
        ),
    ],
)
def test_parameter_binding(parameterized_noise, params, expected_noise):
    result_noise = parameterized_noise.bind_values(**params)
    assert result_noise == expected_noise


def test_parameterized_noise():
    noise = Noise.PauliChannel(FreeParameter("a"), 0.2, FreeParameter("b"))
    assert noise.probX == FreeParameter("a")
    assert noise.probY == 0.2
    assert noise.probZ == FreeParameter("b")


# Additional Unitary noise tests


@pytest.mark.xfail(raises=ValueError)
@pytest.mark.parametrize("matrices", invalid_kraus_matrices)
def test_kraus_invalid_matrix(matrices):
    Noise.Kraus(matrices=matrices)


@pytest.mark.xfail(raises=ValueError)
def test_kraus_matrix_target_size_mismatch():
    Circuit().kraus(
        matrices=[np.array([[1, 0, 0, 0], [0, 1, 0, 0], [0, 0, 0, 1], [0, 0, 1, 0]])], targets=[0]
    )


@pytest.mark.xfail(raises=ValueError)
@pytest.mark.parametrize(
    "probs",
    [
        {"X": -0.1},
        {"XY": 1.1},
        {"TX": 0.1},
        {"X": 0.5, "Y": 0.6},
        {"X": 0.1, "YY": 0.2},
        {"II": 0.9, "XX": 0.1},
    ],
)
def test_invalid_values_pauli_channel_two_qubit(probs):
    Noise.TwoQubitPauliChannel(probs)


@pytest.mark.parametrize(
    "probs",
    [
        {"XY": 0.1},
        {"XX": 0.1, "ZZ": 0.2},
    ],
)
def test_valid_values_pauli_channel_two_qubit(probs):
    noise = Noise.TwoQubitPauliChannel(probs)
    assert len(noise.to_matrix()) == 16<|MERGE_RESOLUTION|>--- conflicted
+++ resolved
@@ -407,8 +407,6 @@
 
 
 @pytest.mark.parametrize(
-<<<<<<< HEAD
-=======
     "parameterized_noise",
     [
         (Noise.BitFlip(0.1)),
@@ -442,7 +440,6 @@
 
 
 @pytest.mark.parametrize(
->>>>>>> a413d815
     "parameterized_noise, params, expected_noise",
     [
         (Noise.BitFlip(FreeParameter("alpha")), {"alpha": 0.1}, Noise.BitFlip(0.1)),
