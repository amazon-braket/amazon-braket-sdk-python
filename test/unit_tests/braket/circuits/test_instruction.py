# Copyright Amazon.com Inc. or its affiliates. All Rights Reserved.
#
# Licensed under the Apache License, Version 2.0 (the "License"). You
# may not use this file except in compliance with the License. A copy of
# the License is located at
#
#     http://aws.amazon.com/apache2.0/
#
# or in the "license" file accompanying this file. This file is
# distributed on an "AS IS" BASIS, WITHOUT WARRANTIES OR CONDITIONS OF
# ANY KIND, either express or implied. See the License for the specific
# language governing permissions and limitations under the License.

import pytest

<<<<<<< HEAD
from braket.circuits import Gate, Instruction, Qubit, QubitSet
from braket.circuits.serialization import (
    IRType,
    OpenQASMSerializationProperties,
    QubitReferenceType,
)
=======
from braket.circuits import Gate, Instruction, Noise, Qubit, QubitSet, compiler_directives
>>>>>>> f45bf393


@pytest.fixture
def instr():
    return Instruction(Gate.H(), 0)


@pytest.fixture
def cnot():
    return Instruction(Gate.CNot(), [0, 1])


@pytest.mark.xfail(raises=ValueError)
def test_empty_operator():
    Instruction(None, target=0)


@pytest.mark.xfail(raises=ValueError)
def test_non_matching_qubit_set_and_qubit_count():
    Instruction(Gate.CNot(), target=[0, 0])


def test_init_with_qubits():
    target = QubitSet([0, 1])
    instr = Instruction(Gate.CNot(), target)
    assert instr.target == target


def test_init_with_qubit():
    target = Qubit(0)
    instr = Instruction(Gate.H(), target)
    assert instr.target == QubitSet(0)


def test_init_with_int():
    target = 0
    instr = Instruction(Gate.H(), target)
    assert instr.target == QubitSet(0)


def test_init_with_sequence():
    target = [0, Qubit(1)]
    instr = Instruction(Gate.CNot(), target)
    assert instr.target == QubitSet([0, 1])


def test_getters():
    target = [0, 1]
    operator = Gate.CNot()
    instr = Instruction(operator, target)

    assert instr.operator == operator
    assert instr.target == QubitSet([0, 1])


@pytest.mark.xfail(raises=AttributeError)
def test_operator_setter(instr):
    instr.operator = Gate.H()


@pytest.mark.xfail(raises=AttributeError)
def test_target_setter(instr):
    instr.target = QubitSet(0)


def test_adjoint_gate():
    instr = Instruction(Gate.S(), 0)
    adj = instr.adjoint()
    assert adj == [Instruction(Gate.Si(), 0)]


def test_adjoint_compiler_directive():
    instr = Instruction(compiler_directives.StartVerbatimBox()).adjoint()
    assert instr == [Instruction(compiler_directives.EndVerbatimBox())]


@pytest.mark.xfail(raises=NotImplementedError)
def test_adjoint_unsupported():
    Instruction(Noise.BitFlip(0.1), 0).adjoint()


def test_str(instr):
    expected = "Instruction('operator': {}, 'target': {})".format(instr.operator, instr.target)
    assert str(instr) == expected


def test_equality():
    instr_1 = Instruction(Gate.H(), 0)
    instr_2 = Instruction(Gate.H(), 0)
    other_instr = Instruction(Gate.CNot(), [0, 1])
    non_instr = "non instruction"

    assert instr_1 == instr_2
    assert instr_1 is not instr_2
    assert instr_1 != other_instr
    assert instr_1 != non_instr


def test_to_ir():
    expected_target = QubitSet([0, 1])
    expected_ir = "foo bar value"
    expected_ir_type = IRType.OPENQASM
    expected_serialization_properties = OpenQASMSerializationProperties(
        qubit_reference_type=QubitReferenceType.PHYSICAL
    )

    class FooGate(Gate):
        def __init__(self):
            super().__init__(qubit_count=2, ascii_symbols=["foo", "bar"])

        def to_ir(self, target, ir_type, serialization_properties):
            assert target == expected_target
            assert ir_type == expected_ir_type
            assert serialization_properties == expected_serialization_properties
            return expected_ir

    instr = Instruction(FooGate(), expected_target)
    assert instr.to_ir(expected_ir_type, expected_serialization_properties) == expected_ir


def test_copy_creates_new_object(instr):
    copy = instr.copy()
    assert copy == instr
    assert copy is not instr


def test_copy_with_mapping(cnot):
    target_mapping = {0: 10, 1: 11}
    expected = Instruction(Gate.CNot(), [10, 11])
    assert cnot.copy(target_mapping=target_mapping) == expected


def test_copy_with_target(cnot):
    target = [10, 11]
    expected = Instruction(Gate.CNot(), target)
    assert cnot.copy(target=target) == expected


@pytest.mark.xfail(raises=TypeError)
def test_copy_with_target_and_mapping(instr):
    instr.copy(target=[10], target_mapping={0: 10})<|MERGE_RESOLUTION|>--- conflicted
+++ resolved
@@ -13,16 +13,12 @@
 
 import pytest
 
-<<<<<<< HEAD
-from braket.circuits import Gate, Instruction, Qubit, QubitSet
+from braket.circuits import Gate, Instruction, Noise, Qubit, QubitSet, compiler_directives
 from braket.circuits.serialization import (
     IRType,
     OpenQASMSerializationProperties,
     QubitReferenceType,
 )
-=======
-from braket.circuits import Gate, Instruction, Noise, Qubit, QubitSet, compiler_directives
->>>>>>> f45bf393
 
 
 @pytest.fixture
