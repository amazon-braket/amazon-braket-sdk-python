# Copyright Amazon.com Inc. or its affiliates. All Rights Reserved.
#
# Licensed under the Apache License, Version 2.0 (the "License"). You
# may not use this file except in compliance with the License. A copy of
# the License is located at
#
#     http://aws.amazon.com/apache2.0/
#
# or in the "license" file accompanying this file. This file is
# distributed on an "AS IS" BASIS, WITHOUT WARRANTIES OR CONDITIONS OF
# ANY KIND, either express or implied. See the License for the specific
# language governing permissions and limitations under the License.

import functools

import numpy as np
import pytest

import braket.ir.jaqcd as ir
from braket.circuits import Circuit, FreeParameter, Gate, Instruction, QubitSet
from braket.circuits.serialization import (
    IRType,
    OpenQASMSerializationProperties,
    QubitReferenceType,
)
from braket.ir.jaqcd.shared_models import (
    Angle,
    DoubleControl,
    DoubleTarget,
    MultiTarget,
    SingleControl,
    SingleTarget,
    TwoDimensionalMatrix,
)
from braket.pulse import ArbitraryWaveform, Frame, Port, PulseSequence


class NoTarget:
    pass


class TripleAngle:
    pass


class SingleNegControlModifier:
    pass


testdata = [
    (Gate.H, "h", ir.H, [SingleTarget], {}),
    (Gate.GPhase, "gphase", None, [NoTarget, Angle], {}),
    (Gate.I, "i", ir.I, [SingleTarget], {}),
    (Gate.X, "x", ir.X, [SingleTarget], {}),
    (Gate.Y, "y", ir.Y, [SingleTarget], {}),
    (Gate.Z, "z", ir.Z, [SingleTarget], {}),
    (Gate.S, "s", ir.S, [SingleTarget], {}),
    (Gate.Si, "si", ir.Si, [SingleTarget], {}),
    (Gate.T, "t", ir.T, [SingleTarget], {}),
    (Gate.Ti, "ti", ir.Ti, [SingleTarget], {}),
    (Gate.V, "v", ir.V, [SingleTarget], {}),
    (Gate.Vi, "vi", ir.Vi, [SingleTarget], {}),
    (Gate.Rx, "rx", ir.Rx, [SingleTarget, Angle], {}),
    (Gate.Ry, "ry", ir.Ry, [SingleTarget, Angle], {}),
    (Gate.Rz, "rz", ir.Rz, [SingleTarget, Angle], {}),
    (Gate.U, "u", None, [SingleTarget, TripleAngle], {}),
    (Gate.CNot, "cnot", ir.CNot, [SingleTarget, SingleControl], {}),
    (Gate.CV, "cv", ir.CV, [SingleTarget, SingleControl], {}),
    (Gate.CCNot, "ccnot", ir.CCNot, [SingleTarget, DoubleControl], {}),
    (Gate.Swap, "swap", ir.Swap, [DoubleTarget], {}),
    (Gate.CSwap, "cswap", ir.CSwap, [SingleControl, DoubleTarget], {}),
    (Gate.ISwap, "iswap", ir.ISwap, [DoubleTarget], {}),
    (Gate.PSwap, "pswap", ir.PSwap, [DoubleTarget, Angle], {}),
    (Gate.XY, "xy", ir.XY, [DoubleTarget, Angle], {}),
    (Gate.PhaseShift, "phaseshift", ir.PhaseShift, [SingleTarget, Angle], {}),
    (Gate.CPhaseShift, "cphaseshift", ir.CPhaseShift, [SingleControl, SingleTarget, Angle], {}),
    (
        Gate.CPhaseShift00,
        "cphaseshift00",
        ir.CPhaseShift00,
        [SingleControl, SingleTarget, Angle],
        {},
    ),
    (
        Gate.CPhaseShift01,
        "cphaseshift01",
        ir.CPhaseShift01,
        [SingleControl, SingleTarget, Angle],
        {},
    ),
    (
        Gate.CPhaseShift10,
        "cphaseshift10",
        ir.CPhaseShift10,
        [SingleControl, SingleTarget, Angle],
        {},
    ),
    (Gate.CY, "cy", ir.CY, [SingleTarget, SingleControl], {}),
    (Gate.CZ, "cz", ir.CZ, [SingleTarget, SingleControl], {}),
    (Gate.ECR, "ecr", ir.ECR, [DoubleTarget], {}),
    (Gate.XX, "xx", ir.XX, [DoubleTarget, Angle], {}),
    (Gate.YY, "yy", ir.YY, [DoubleTarget, Angle], {}),
    (Gate.ZZ, "zz", ir.ZZ, [DoubleTarget, Angle], {}),
    (Gate.GPi, "gpi", None, [SingleTarget, Angle], {}),
    (Gate.GPi2, "gpi2", None, [SingleTarget, Angle], {}),
    (Gate.MS, "ms", None, [DoubleTarget, TripleAngle], {}),
    (
        Gate.Unitary,
        "unitary",
        ir.Unitary,
        [TwoDimensionalMatrix, MultiTarget],
        {"input_type": complex},
    ),
    (
        Gate.Unitary,
        "unitary",
        ir.Unitary,
        [TwoDimensionalMatrix, MultiTarget],
        {"input_type": float},
    ),
    (
        Gate.Unitary,
        "unitary",
        ir.Unitary,
        [TwoDimensionalMatrix, MultiTarget],
        {"input_type": int},
    ),
]

parameterizable_gates = [
    Gate.GPhase,
    Gate.Rx,
    Gate.Ry,
    Gate.Rz,
    Gate.U,
    Gate.PhaseShift,
    Gate.PSwap,
    Gate.XX,
    Gate.XY,
    Gate.YY,
    Gate.ZZ,
    Gate.CPhaseShift,
    Gate.CPhaseShift00,
    Gate.CPhaseShift01,
    Gate.CPhaseShift10,
    Gate.GPi,
    Gate.GPi2,
    Gate.MS,
]

invalid_unitary_matrices = [
    (np.array([[1]])),
    (np.array([1])),
    (np.array([0, 1, 2])),
    (np.array([[0, 1], [1, 2], [3, 4]])),
    (np.array([[0, 1, 2], [2, 3]], dtype=object)),
    (np.array([[0, 1, 2], [3, 4, 5], [6, 7, 8]])),
    (np.array([[0, 1], [1, 1]])),
]


def no_target_valid_input(**kwargs):
    return {}


def single_target_valid_input(**kwargs):
    return {"target": 2}


def double_target_valid_ir_input(**kwargs):
    return {"targets": [2, 3]}


def double_target_valid_input(**kwargs):
    return {"target1": 2, "target2": 3}


def angle_valid_input(**kwargs):
    return {"angle": 0.123}


def triple_angle_valid_input(**kwargs):
    return {"angle_1": 0.123, "angle_2": 4.567, "angle_3": 8.910}


def single_control_valid_input(**kwargs):
    return {"control": 0}


def single_neg_control_valid_input(**kwargs):
    return {"control": [0], "control_state": [0]}


def double_control_valid_ir_input(**kwargs):
    return {"controls": [0, 1]}


def double_control_valid_input(**kwargs):
    return {"control1": 0, "control2": 1}


def multi_target_valid_input(**kwargs):
    return {"targets": [5]}


def two_dimensional_matrix_valid_ir_input(**kwargs):
    return {"matrix": [[[0, 0], [1, 0]], [[1, 0], [0, 0]]]}


def two_dimensional_matrix_valid_input(**kwargs):
    input_type = kwargs.get("input_type")
    return {"matrix": np.array([[input_type(0), input_type(1)], [input_type(1), input_type(0)]])}


valid_ir_switcher = {
    "NoTarget": no_target_valid_input,
    "SingleTarget": single_target_valid_input,
    "DoubleTarget": double_target_valid_ir_input,
    "Angle": angle_valid_input,
    "TripleAngle": triple_angle_valid_input,
    "SingleControl": single_control_valid_input,
    "SingleNegControlModifier": single_neg_control_valid_input,
    "DoubleControl": double_control_valid_ir_input,
    "MultiTarget": multi_target_valid_input,
    "TwoDimensionalMatrix": two_dimensional_matrix_valid_ir_input,
}

valid_subroutine_switcher = dict(
    valid_ir_switcher,
    **{
        "TwoDimensionalMatrix": two_dimensional_matrix_valid_input,
        "DoubleTarget": double_target_valid_input,
        "DoubleControl": double_control_valid_input,
    },
)


def create_valid_ir_input(irsubclasses):
    input = {}
    for subclass in irsubclasses:
        input.update(valid_ir_switcher.get(subclass.__name__, lambda: "Invalid subclass")())
    return input


def create_valid_subroutine_input(irsubclasses, **kwargs):
    input = {}
    for subclass in irsubclasses:
        input.update(
            valid_subroutine_switcher.get(subclass.__name__, lambda: "Invalid subclass")(**kwargs)
        )
    return input


def create_valid_target_input(irsubclasses):
    input = {}
    qubit_set = []
    control_qubit_set = []
    control_state = None
    # based on the concept that control goes first in target input
    for subclass in irsubclasses:
        if subclass == NoTarget:
            qubit_set.extend(list(no_target_valid_input().values()))
        elif subclass == SingleTarget:
            qubit_set.extend(list(single_target_valid_input().values()))
        elif subclass == DoubleTarget:
            qubit_set.extend(list(double_target_valid_ir_input().values()))
        elif subclass == MultiTarget:
            qubit_set.extend(list(multi_target_valid_input().values()))
        elif subclass == SingleControl:
            qubit_set = list(single_control_valid_input().values()) + qubit_set
        elif subclass == SingleNegControlModifier:
            control_qubit_set = list(single_neg_control_valid_input()["control"])
            control_state = list(single_neg_control_valid_input()["control_state"])
        elif subclass == DoubleControl:
            qubit_set = list(double_control_valid_ir_input().values()) + qubit_set
        elif subclass in (Angle, TwoDimensionalMatrix, TripleAngle):
            pass
        else:
            raise ValueError("Invalid subclass")
    input["target"] = QubitSet(qubit_set)
    input["control"] = QubitSet(control_qubit_set)
    input["control_state"] = control_state
    return input


def create_valid_gate_class_input(irsubclasses, **kwargs):
    input = {}
    if Angle in irsubclasses:
        input.update(angle_valid_input())
    if TripleAngle in irsubclasses:
        input.update(triple_angle_valid_input())
    if TwoDimensionalMatrix in irsubclasses:
        input.update(two_dimensional_matrix_valid_input(**kwargs))
    return input


def create_valid_instruction_input(testclass, irsubclasses, **kwargs):
    input = create_valid_target_input(irsubclasses)
    input["operator"] = testclass(**create_valid_gate_class_input(irsubclasses, **kwargs))
    return input


def calculate_qubit_count(irsubclasses):
    qubit_count = 0
    for subclass in irsubclasses:
        if subclass == SingleTarget:
            qubit_count += 1
        elif subclass == DoubleTarget:
            qubit_count += 2
        elif subclass == SingleControl:
            qubit_count += 1
        elif subclass == DoubleControl:
            qubit_count += 2
        elif subclass == MultiTarget:
            qubit_count += 3
        elif subclass in (NoTarget, Angle, TwoDimensionalMatrix, TripleAngle):
            pass
        else:
            raise ValueError("Invalid subclass")
    return qubit_count


@pytest.mark.parametrize("testclass,subroutine_name,irclass,irsubclasses,kwargs", testdata)
def test_ir_gate_level(testclass, subroutine_name, irclass, irsubclasses, kwargs):
    if irclass is not None:
        expected = irclass(**create_valid_ir_input(irsubclasses))
        actual = testclass(**create_valid_gate_class_input(irsubclasses, **kwargs)).to_ir(
            **create_valid_target_input(irsubclasses)
        )
        assert actual == expected


@pytest.mark.parametrize(
    "gate, target, serialization_properties, expected_ir",
    [
        (
            Gate.Rx(angle=0.17),
            [4],
            OpenQASMSerializationProperties(qubit_reference_type=QubitReferenceType.VIRTUAL),
            "rx(0.17) q[4];",
        ),
        (
            Gate.Rx(angle=0.17),
            [4],
            OpenQASMSerializationProperties(qubit_reference_type=QubitReferenceType.PHYSICAL),
            "rx(0.17) $4;",
        ),
        (
            Gate.X(),
            [4],
            OpenQASMSerializationProperties(qubit_reference_type=QubitReferenceType.VIRTUAL),
            "x q[4];",
        ),
        (
            Gate.X(),
            [4],
            OpenQASMSerializationProperties(qubit_reference_type=QubitReferenceType.PHYSICAL),
            "x $4;",
        ),
        (
            Gate.Z(),
            [4],
            OpenQASMSerializationProperties(qubit_reference_type=QubitReferenceType.VIRTUAL),
            "z q[4];",
        ),
        (
            Gate.Z(),
            [4],
            OpenQASMSerializationProperties(qubit_reference_type=QubitReferenceType.PHYSICAL),
            "z $4;",
        ),
        (
            Gate.Y(),
            [4],
            OpenQASMSerializationProperties(qubit_reference_type=QubitReferenceType.VIRTUAL),
            "y q[4];",
        ),
        (
            Gate.Y(),
            [4],
            OpenQASMSerializationProperties(qubit_reference_type=QubitReferenceType.PHYSICAL),
            "y $4;",
        ),
        (
            Gate.H(),
            [4],
            OpenQASMSerializationProperties(qubit_reference_type=QubitReferenceType.VIRTUAL),
            "h q[4];",
        ),
        (
            Gate.H(),
            [4],
            OpenQASMSerializationProperties(qubit_reference_type=QubitReferenceType.PHYSICAL),
            "h $4;",
        ),
        (
            Gate.Ry(angle=0.17),
            [4],
            OpenQASMSerializationProperties(qubit_reference_type=QubitReferenceType.VIRTUAL),
            "ry(0.17) q[4];",
        ),
        (
            Gate.Ry(angle=0.17),
            [4],
            OpenQASMSerializationProperties(qubit_reference_type=QubitReferenceType.PHYSICAL),
            "ry(0.17) $4;",
        ),
        (
            Gate.ZZ(angle=0.17),
            [4, 5],
            OpenQASMSerializationProperties(qubit_reference_type=QubitReferenceType.VIRTUAL),
            "zz(0.17) q[4], q[5];",
        ),
        (
            Gate.ZZ(angle=0.17),
            [4, 5],
            OpenQASMSerializationProperties(qubit_reference_type=QubitReferenceType.PHYSICAL),
            "zz(0.17) $4, $5;",
        ),
        (
            Gate.I(),
            [4],
            OpenQASMSerializationProperties(qubit_reference_type=QubitReferenceType.VIRTUAL),
            "i q[4];",
        ),
        (
            Gate.I(),
            [4],
            OpenQASMSerializationProperties(qubit_reference_type=QubitReferenceType.PHYSICAL),
            "i $4;",
        ),
        (
            Gate.V(),
            [4],
            OpenQASMSerializationProperties(qubit_reference_type=QubitReferenceType.VIRTUAL),
            "v q[4];",
        ),
        (
            Gate.V(),
            [4],
            OpenQASMSerializationProperties(qubit_reference_type=QubitReferenceType.PHYSICAL),
            "v $4;",
        ),
        (
            Gate.CY(),
            [0, 1],
            OpenQASMSerializationProperties(qubit_reference_type=QubitReferenceType.VIRTUAL),
            "cy q[0], q[1];",
        ),
        (
            Gate.CY(),
            [0, 1],
            OpenQASMSerializationProperties(qubit_reference_type=QubitReferenceType.PHYSICAL),
            "cy $0, $1;",
        ),
        (
            Gate.Rz(angle=0.17),
            [4],
            OpenQASMSerializationProperties(qubit_reference_type=QubitReferenceType.VIRTUAL),
            "rz(0.17) q[4];",
        ),
        (
            Gate.Rz(angle=0.17),
            [4],
            OpenQASMSerializationProperties(qubit_reference_type=QubitReferenceType.PHYSICAL),
            "rz(0.17) $4;",
        ),
        (
            Gate.U(angle_1=0.17, angle_2=3.45, angle_3=5.21),
            [4],
            OpenQASMSerializationProperties(qubit_reference_type=QubitReferenceType.VIRTUAL),
            "U(0.17, 3.45, 5.21) q[4];",
        ),
        (
            Gate.U(angle_1=0.17, angle_2=3.45, angle_3=5.21),
            [4],
            OpenQASMSerializationProperties(qubit_reference_type=QubitReferenceType.PHYSICAL),
            "U(0.17, 3.45, 5.21) $4;",
        ),
        (
            Gate.XX(angle=0.17),
            [4, 5],
            OpenQASMSerializationProperties(qubit_reference_type=QubitReferenceType.VIRTUAL),
            "xx(0.17) q[4], q[5];",
        ),
        (
            Gate.XX(angle=0.17),
            [4, 5],
            OpenQASMSerializationProperties(qubit_reference_type=QubitReferenceType.PHYSICAL),
            "xx(0.17) $4, $5;",
        ),
        (
            Gate.T(),
            [4],
            OpenQASMSerializationProperties(qubit_reference_type=QubitReferenceType.VIRTUAL),
            "t q[4];",
        ),
        (
            Gate.T(),
            [4],
            OpenQASMSerializationProperties(qubit_reference_type=QubitReferenceType.PHYSICAL),
            "t $4;",
        ),
        (
            Gate.CZ(),
            [0, 1],
            OpenQASMSerializationProperties(qubit_reference_type=QubitReferenceType.PHYSICAL),
            "cz $0, $1;",
        ),
        (
            Gate.CZ(),
            [0, 1],
            OpenQASMSerializationProperties(qubit_reference_type=QubitReferenceType.VIRTUAL),
            "cz q[0], q[1];",
        ),
        (
            Gate.YY(angle=0.17),
            [4, 5],
            OpenQASMSerializationProperties(qubit_reference_type=QubitReferenceType.VIRTUAL),
            "yy(0.17) q[4], q[5];",
        ),
        (
            Gate.YY(angle=0.17),
            [4, 5],
            OpenQASMSerializationProperties(qubit_reference_type=QubitReferenceType.PHYSICAL),
            "yy(0.17) $4, $5;",
        ),
        (
            Gate.XY(angle=0.17),
            [4, 5],
            OpenQASMSerializationProperties(qubit_reference_type=QubitReferenceType.VIRTUAL),
            "xy(0.17) q[4], q[5];",
        ),
        (
            Gate.XY(angle=0.17),
            [4, 5],
            OpenQASMSerializationProperties(qubit_reference_type=QubitReferenceType.PHYSICAL),
            "xy(0.17) $4, $5;",
        ),
        (
            Gate.ISwap(),
            [0, 1],
            OpenQASMSerializationProperties(qubit_reference_type=QubitReferenceType.PHYSICAL),
            "iswap $0, $1;",
        ),
        (
            Gate.ISwap(),
            [0, 1],
            OpenQASMSerializationProperties(qubit_reference_type=QubitReferenceType.VIRTUAL),
            "iswap q[0], q[1];",
        ),
        (
            Gate.Swap(),
            [0, 1],
            OpenQASMSerializationProperties(qubit_reference_type=QubitReferenceType.PHYSICAL),
            "swap $0, $1;",
        ),
        (
            Gate.Swap(),
            [0, 1],
            OpenQASMSerializationProperties(qubit_reference_type=QubitReferenceType.VIRTUAL),
            "swap q[0], q[1];",
        ),
        (
            Gate.ECR(),
            [0, 1],
            OpenQASMSerializationProperties(qubit_reference_type=QubitReferenceType.PHYSICAL),
            "ecr $0, $1;",
        ),
        (
            Gate.ECR(),
            [0, 1],
            OpenQASMSerializationProperties(qubit_reference_type=QubitReferenceType.VIRTUAL),
            "ecr q[0], q[1];",
        ),
        (
            Gate.CV(),
            [0, 1],
            OpenQASMSerializationProperties(qubit_reference_type=QubitReferenceType.PHYSICAL),
            "cv $0, $1;",
        ),
        (
            Gate.CV(),
            [0, 1],
            OpenQASMSerializationProperties(qubit_reference_type=QubitReferenceType.VIRTUAL),
            "cv q[0], q[1];",
        ),
        (
            Gate.Vi(),
            [4],
            OpenQASMSerializationProperties(qubit_reference_type=QubitReferenceType.VIRTUAL),
            "vi q[4];",
        ),
        (
            Gate.Vi(),
            [4],
            OpenQASMSerializationProperties(qubit_reference_type=QubitReferenceType.PHYSICAL),
            "vi $4;",
        ),
        (
            Gate.CSwap(),
            [0, 1, 2],
            OpenQASMSerializationProperties(qubit_reference_type=QubitReferenceType.VIRTUAL),
            "cswap q[0], q[1], q[2];",
        ),
        (
            Gate.CSwap(),
            [0, 1, 2],
            OpenQASMSerializationProperties(qubit_reference_type=QubitReferenceType.PHYSICAL),
            "cswap $0, $1, $2;",
        ),
        (
            Gate.CPhaseShift01(angle=0.17),
            [4, 5],
            OpenQASMSerializationProperties(qubit_reference_type=QubitReferenceType.VIRTUAL),
            "cphaseshift01(0.17) q[4], q[5];",
        ),
        (
            Gate.CPhaseShift01(angle=0.17),
            [4, 5],
            OpenQASMSerializationProperties(qubit_reference_type=QubitReferenceType.PHYSICAL),
            "cphaseshift01(0.17) $4, $5;",
        ),
        (
            Gate.CPhaseShift00(angle=0.17),
            [4, 5],
            OpenQASMSerializationProperties(qubit_reference_type=QubitReferenceType.VIRTUAL),
            "cphaseshift00(0.17) q[4], q[5];",
        ),
        (
            Gate.CPhaseShift00(angle=0.17),
            [4, 5],
            OpenQASMSerializationProperties(qubit_reference_type=QubitReferenceType.PHYSICAL),
            "cphaseshift00(0.17) $4, $5;",
        ),
        (
            Gate.CPhaseShift(angle=0.17),
            [4, 5],
            OpenQASMSerializationProperties(qubit_reference_type=QubitReferenceType.VIRTUAL),
            "cphaseshift(0.17) q[4], q[5];",
        ),
        (
            Gate.CPhaseShift(angle=0.17),
            [4, 5],
            OpenQASMSerializationProperties(qubit_reference_type=QubitReferenceType.PHYSICAL),
            "cphaseshift(0.17) $4, $5;",
        ),
        (
            Gate.S(),
            [4],
            OpenQASMSerializationProperties(qubit_reference_type=QubitReferenceType.VIRTUAL),
            "s q[4];",
        ),
        (
            Gate.S(),
            [4],
            OpenQASMSerializationProperties(qubit_reference_type=QubitReferenceType.PHYSICAL),
            "s $4;",
        ),
        (
            Gate.Si(),
            [4],
            OpenQASMSerializationProperties(qubit_reference_type=QubitReferenceType.VIRTUAL),
            "si q[4];",
        ),
        (
            Gate.Si(),
            [4],
            OpenQASMSerializationProperties(qubit_reference_type=QubitReferenceType.PHYSICAL),
            "si $4;",
        ),
        (
            Gate.Ti(),
            [4],
            OpenQASMSerializationProperties(qubit_reference_type=QubitReferenceType.VIRTUAL),
            "ti q[4];",
        ),
        (
            Gate.Ti(),
            [4],
            OpenQASMSerializationProperties(qubit_reference_type=QubitReferenceType.PHYSICAL),
            "ti $4;",
        ),
        (
            Gate.PhaseShift(angle=0.17),
            [4],
            OpenQASMSerializationProperties(qubit_reference_type=QubitReferenceType.VIRTUAL),
            "phaseshift(0.17) q[4];",
        ),
        (
            Gate.PhaseShift(angle=0.17),
            [4],
            OpenQASMSerializationProperties(qubit_reference_type=QubitReferenceType.PHYSICAL),
            "phaseshift(0.17) $4;",
        ),
        (
            Gate.CNot(),
            [4, 5],
            OpenQASMSerializationProperties(qubit_reference_type=QubitReferenceType.VIRTUAL),
            "cnot q[4], q[5];",
        ),
        (
            Gate.CNot(),
            [4, 5],
            OpenQASMSerializationProperties(qubit_reference_type=QubitReferenceType.PHYSICAL),
            "cnot $4, $5;",
        ),
        (
            Gate.PSwap(angle=0.17),
            [4, 5],
            OpenQASMSerializationProperties(qubit_reference_type=QubitReferenceType.VIRTUAL),
            "pswap(0.17) q[4], q[5];",
        ),
        (
            Gate.PSwap(angle=0.17),
            [4, 5],
            OpenQASMSerializationProperties(qubit_reference_type=QubitReferenceType.PHYSICAL),
            "pswap(0.17) $4, $5;",
        ),
        (
            Gate.CPhaseShift10(angle=0.17),
            [4, 5],
            OpenQASMSerializationProperties(qubit_reference_type=QubitReferenceType.VIRTUAL),
            "cphaseshift10(0.17) q[4], q[5];",
        ),
        (
            Gate.CPhaseShift10(angle=0.17),
            [4, 5],
            OpenQASMSerializationProperties(qubit_reference_type=QubitReferenceType.PHYSICAL),
            "cphaseshift10(0.17) $4, $5;",
        ),
        (
            Gate.CCNot(),
            [4, 5, 6],
            OpenQASMSerializationProperties(qubit_reference_type=QubitReferenceType.VIRTUAL),
            "ccnot q[4], q[5], q[6];",
        ),
        (
            Gate.CCNot(),
            [4, 5, 6],
            OpenQASMSerializationProperties(qubit_reference_type=QubitReferenceType.PHYSICAL),
            "ccnot $4, $5, $6;",
        ),
        (
            Gate.Unitary(Gate.CCNot().to_matrix()),
            [4, 5, 6],
            OpenQASMSerializationProperties(qubit_reference_type=QubitReferenceType.VIRTUAL),
            "#pragma braket unitary(["
            "[1.0, 0, 0, 0, 0, 0, 0, 0], "
            "[0, 1.0, 0, 0, 0, 0, 0, 0], "
            "[0, 0, 1.0, 0, 0, 0, 0, 0], "
            "[0, 0, 0, 1.0, 0, 0, 0, 0], "
            "[0, 0, 0, 0, 1.0, 0, 0, 0], "
            "[0, 0, 0, 0, 0, 1.0, 0, 0], "
            "[0, 0, 0, 0, 0, 0, 0, 1.0], "
            "[0, 0, 0, 0, 0, 0, 1.0, 0]"
            "]) q[4], q[5], q[6]",
        ),
        (
            Gate.Unitary(Gate.CCNot().to_matrix()),
            [4, 5, 6],
            OpenQASMSerializationProperties(qubit_reference_type=QubitReferenceType.PHYSICAL),
            "#pragma braket unitary(["
            "[1.0, 0, 0, 0, 0, 0, 0, 0], "
            "[0, 1.0, 0, 0, 0, 0, 0, 0], "
            "[0, 0, 1.0, 0, 0, 0, 0, 0], "
            "[0, 0, 0, 1.0, 0, 0, 0, 0], "
            "[0, 0, 0, 0, 1.0, 0, 0, 0], "
            "[0, 0, 0, 0, 0, 1.0, 0, 0], "
            "[0, 0, 0, 0, 0, 0, 0, 1.0], "
            "[0, 0, 0, 0, 0, 0, 1.0, 0]"
            "]) $4, $5, $6",
        ),
        (
            Gate.Unitary(np.round(Gate.ECR().to_matrix(), 8)),
            [4, 5],
            OpenQASMSerializationProperties(qubit_reference_type=QubitReferenceType.VIRTUAL),
            "#pragma braket unitary(["
            "[0, 0, 0.70710678, 0.70710678im], "
            "[0, 0, 0.70710678im, 0.70710678], "
            "[0.70710678, -0.70710678im, 0, 0], "
            "[-0.70710678im, 0.70710678, 0, 0]"
            "]) q[4], q[5]",
        ),
        (
            Gate.Unitary(np.round(Gate.ECR().to_matrix(), 8)),
            [4, 5],
            OpenQASMSerializationProperties(qubit_reference_type=QubitReferenceType.PHYSICAL),
            "#pragma braket unitary(["
            "[0, 0, 0.70710678, 0.70710678im], "
            "[0, 0, 0.70710678im, 0.70710678], "
            "[0.70710678, -0.70710678im, 0, 0], "
            "[-0.70710678im, 0.70710678, 0, 0]"
            "]) $4, $5",
        ),
        (
            Gate.Unitary(np.round(Gate.T().to_matrix(), 8)),
            [4],
            OpenQASMSerializationProperties(qubit_reference_type=QubitReferenceType.VIRTUAL),
            "#pragma braket unitary([[1.0, 0], [0, 0.70710678 + 0.70710678im]]) q[4]",
        ),
        (
            Gate.Unitary(np.round(Gate.T().to_matrix(), 8)),
            [4],
            OpenQASMSerializationProperties(qubit_reference_type=QubitReferenceType.PHYSICAL),
            "#pragma braket unitary([[1.0, 0], [0, 0.70710678 + 0.70710678im]]) $4",
        ),
        (
            Gate.Unitary(np.array([[1.0, 0], [0, 0.70710678 - 0.70710678j]])),
            [4],
            OpenQASMSerializationProperties(qubit_reference_type=QubitReferenceType.VIRTUAL),
            "#pragma braket unitary([[1.0, 0], [0, 0.70710678 - 0.70710678im]]) q[4]",
        ),
        (
            Gate.PulseGate(
                PulseSequence().play(
                    Frame("user_frame", Port("device_port_x", 1e-9), 1e9),
                    ArbitraryWaveform([1, 2], "arb_wf"),
                ),
                1,
            ),
            [0],
            OpenQASMSerializationProperties(qubit_reference_type=QubitReferenceType.PHYSICAL),
            "\n".join(["cal {", "    play(user_frame, arb_wf);", "}"]),
        ),
        (
            Gate.GPi(angle=0.17),
            [4],
            OpenQASMSerializationProperties(qubit_reference_type=QubitReferenceType.VIRTUAL),
            "gpi(0.17) q[4];",
        ),
        (
            Gate.GPi(angle=0.17),
            [4],
            OpenQASMSerializationProperties(qubit_reference_type=QubitReferenceType.PHYSICAL),
            "gpi(0.17) $4;",
        ),
        (
            Gate.GPi2(angle=0.17),
            [4],
            OpenQASMSerializationProperties(qubit_reference_type=QubitReferenceType.VIRTUAL),
            "gpi2(0.17) q[4];",
        ),
        (
            Gate.GPi2(angle=0.17),
            [4],
            OpenQASMSerializationProperties(qubit_reference_type=QubitReferenceType.PHYSICAL),
            "gpi2(0.17) $4;",
        ),
        (
            Gate.MS(angle_1=0.17, angle_2=3.45),
            [4, 5],
            OpenQASMSerializationProperties(qubit_reference_type=QubitReferenceType.VIRTUAL),
            f"ms(0.17, 3.45, {np.pi / 2}) q[4], q[5];",
        ),
        (
            Gate.MS(angle_1=0.17, angle_2=3.45),
            [4, 5],
            OpenQASMSerializationProperties(qubit_reference_type=QubitReferenceType.PHYSICAL),
            f"ms(0.17, 3.45, {np.pi / 2}) $4, $5;",
        ),
    ],
)
def test_gate_to_ir_openqasm(gate, target, serialization_properties, expected_ir):
    assert (
        gate.to_ir(
            target, ir_type=IRType.OPENQASM, serialization_properties=serialization_properties
        )
        == expected_ir
    )


@pytest.mark.parametrize("testclass,subroutine_name,irclass,irsubclasses,kwargs", testdata)
def test_ir_instruction_level(testclass, subroutine_name, irclass, irsubclasses, kwargs):
    if irclass is not None:
        expected = irclass(**create_valid_ir_input(irsubclasses))
        instruction = Instruction(
            **create_valid_instruction_input(testclass, irsubclasses, **kwargs)
        )
        actual = instruction.to_ir()
        assert actual == expected


@pytest.mark.parametrize("testclass,subroutine_name,irclass,irsubclasses,kwargs", testdata)
def test_gate_subroutine(testclass, subroutine_name, irclass, irsubclasses, kwargs):
    qubit_count = calculate_qubit_count(irsubclasses)
    subroutine = getattr(Circuit(), subroutine_name)
    assert subroutine(**create_valid_subroutine_input(irsubclasses, **kwargs)) == Circuit(
        Instruction(**create_valid_instruction_input(testclass, irsubclasses, **kwargs))
    )
    if qubit_count == 1:
        multi_targets = [0, 1, 2]
        instruction_list = []
        for target in multi_targets:
            instruction_list.append(
                Instruction(
                    operator=testclass(**create_valid_gate_class_input(irsubclasses, **kwargs)),
                    target=target,
                )
            )
        subroutine = getattr(Circuit(), subroutine_name)
        subroutine_input = {"target": multi_targets}
        if Angle in irsubclasses:
            subroutine_input.update(angle_valid_input())
        if TripleAngle in irsubclasses:
            subroutine_input.update(triple_angle_valid_input())
        assert subroutine(**subroutine_input) == Circuit(instruction_list)


@pytest.mark.parametrize(
    "control, control_state, instruction_set",
    [
        (
            2,
            None,
            Instruction(**create_valid_instruction_input(Gate.PhaseShift, [SingleTarget, Angle])),
        ),
        (
            2,
            [0],
            [
                Instruction(operator=Gate.X(), target=2),
                Instruction(
                    **create_valid_instruction_input(Gate.PhaseShift, [SingleTarget, Angle])
                ),
                Instruction(operator=Gate.X(), target=2),
            ],
        ),
        (
            [0, 2],
            [0, 1],
            Instruction(
                **create_valid_instruction_input(
                    Gate.PhaseShift, [SingleTarget, SingleNegControlModifier, Angle]
                )
            ),
        ),
    ],
)
def test_control_gphase_subroutine(control, control_state, instruction_set):
    subroutine = getattr(Circuit(), "gphase")
    assert subroutine(angle=0.123, control=control, control_state=control_state) == Circuit(
        instruction_set
    )


def test_angle_gphase_is_none():
    with pytest.raises(ValueError, match="angle must not be None"):
        Gate.GPhase(angle=None)


@pytest.mark.parametrize("testclass,subroutine_name,irclass,irsubclasses,kwargs", testdata)
def test_gate_adjoint_expansion_correct(testclass, subroutine_name, irclass, irsubclasses, kwargs):
    gate = testclass(**create_valid_gate_class_input(irsubclasses, **kwargs))
    matrices = [elem.to_matrix() for elem in gate.adjoint()]
    matrices.append(gate.to_matrix())
    identity = np.eye(2**gate.qubit_count)
    assert np.allclose(functools.reduce(lambda a, b: a @ b, matrices), identity)


@pytest.mark.parametrize("testclass,subroutine_name,irclass,irsubclasses,kwargs", testdata)
def test_gate_to_matrix(testclass, subroutine_name, irclass, irsubclasses, kwargs):
    gate1 = testclass(**create_valid_gate_class_input(irsubclasses, **kwargs))
    gate2 = testclass(**create_valid_gate_class_input(irsubclasses, **kwargs))
    assert isinstance(gate1.to_matrix(), np.ndarray)
    assert gate1.matrix_equivalence(gate2)


@pytest.mark.parametrize("testclass,subroutine_name,irclass,irsubclasses,kwargs", testdata)
def test_fixed_qubit_count(testclass, subroutine_name, irclass, irsubclasses, kwargs):
    fixed_qubit_count = testclass.fixed_qubit_count()
    if fixed_qubit_count is not NotImplemented:
        gate = testclass(**create_valid_gate_class_input(irsubclasses, **kwargs))
        assert gate.qubit_count == fixed_qubit_count


# Additional Unitary gate tests


def test_equality():
    u1 = Gate.Unitary(np.array([[0 + 0j, 1 + 0j], [1 + 0j, 0 + 0j]]))
    u2 = Gate.Unitary(np.array([[0, 1], [1, 0]], dtype=np.float32), display_name=["u2"])
    other_gate = Gate.Unitary(np.array([[1, 0], [0, 1]]))
    non_gate = "non gate"

    assert u1 == u2
    assert u1 is not u2
    assert u1 != other_gate
    assert u1 != non_gate


def test_free_param_equality():
    param1 = FreeParameter("theta")
    param2 = FreeParameter("phi")
    rx1 = Gate.Rx(param1)
    rx2 = Gate.Rx(param1)
    other_gate = Gate.Rx(param2)

    assert rx1 == rx2
    assert rx1 is not rx2
    assert rx1 != other_gate
    assert rx1 != param1


def test_large_unitary():
    matrix = np.eye(16, dtype=np.float32)
    # Permute rows of matrix
    matrix[[*range(16)]] = matrix[[(i + 1) % 16 for i in range(16)]]
    unitary = Gate.Unitary(matrix)
    assert unitary.qubit_count == 4


@pytest.mark.parametrize("gate", parameterizable_gates)
def test_bind_values(gate):
    triple_angled = gate.__name__ in ("MS", "U")
    num_params = 3 if triple_angled else 1
    thetas = [FreeParameter(f"theta_{i}") for i in range(num_params)]
    mapping = {f"theta_{i}": i for i in range(num_params)}
    param_gate = gate(*thetas)
    new_gate = param_gate.bind_values(**mapping)
    expected = gate(*range(num_params))

    assert type(new_gate) is type(param_gate) and new_gate == expected
    if triple_angled:
        for angle in new_gate.angle_1, new_gate.angle_2, new_gate.angle_3:
            assert isinstance(angle, float)
    else:
        assert isinstance(new_gate.angle, float)


def test_bind_values_pulse_gate():
    qubit_count = 1
    frame = Frame("user_frame", Port("device_port_x", 1e-9), 1e9)
    gate = Gate.PulseGate(
        PulseSequence()
        .set_frequency(frame, FreeParameter("a") + FreeParameter("b"))
        .delay(frame, FreeParameter("c")),
        qubit_count,
    )

    def to_ir(pulse_gate):
        return pulse_gate.to_ir(range(pulse_gate.qubit_count), IRType.OPENQASM)

    a = 3
    a_bound = gate.bind_values(a=a)
    a_bound_ir = to_ir(a_bound)

    assert a_bound_ir == "\n".join(
        [
            "cal {",
<<<<<<< HEAD
            "    set_frequency(user_frame, b + 3);",
            "    delay[(c) * 1s] user_frame;",
=======
            "    set_frequency(user_frame, 3.0 + b);",
            "    delay[c * 1s] user_frame;",
>>>>>>> 879133cb
            "}",
        ]
    )

    assert a_bound_ir == to_ir(
        Gate.PulseGate(gate.pulse_sequence.make_bound_pulse_sequence({"a": a}), qubit_count)
    )
    assert a_bound_ir != to_ir(gate)

    c = 4e-6
    ac_bound = a_bound.bind_values(c=c)
    ac_bound_ir = to_ir(ac_bound)
    assert ac_bound_ir == to_ir(
        Gate.PulseGate(a_bound.pulse_sequence.make_bound_pulse_sequence({"c": c}), qubit_count)
    )
    assert ac_bound_ir != a_bound_ir


def test_pulse_gate_capture_throws():
    with pytest.raises(ValueError):
        Circuit().pulse_gate(
            0, PulseSequence().capture_v0(Frame("user_frame", Port("device_port_x", dt=1e-9), 1e9))
        )


@pytest.mark.parametrize("matrix", invalid_unitary_matrices)
def test_unitary_invalid_matrix(matrix):
    with pytest.raises(ValueError):
        Gate.Unitary(matrix=matrix)


def test_unitary_matrix_target_size_mismatch():
    with pytest.raises(ValueError):
        Circuit().unitary(
            matrix=np.array([[1, 0, 0, 0], [0, 1, 0, 0], [0, 0, 0, 1], [0, 0, 1, 0]]), targets=[0]
        )


def test_pulse_gate_to_matrix():
    with pytest.raises(NotImplementedError):
        Gate.PulseGate(
            PulseSequence().play(
                Frame("user_frame", Port("device_port_x", 1e-9), 1e9),
                ArbitraryWaveform([1, 2], "arb_wf"),
            ),
            1,
        ).to_matrix()


@pytest.mark.parametrize(
    "gate, target, control, control_state, expected_ir",
    (
        (Gate.H(), QubitSet(0), QubitSet(1), None, "ctrl @ h q[1], q[0];"),
        (Gate.H(), QubitSet(0), QubitSet([1, 2]), None, "ctrl(2) @ h q[1], q[2], q[0];"),
        (Gate.Ry(angle=1.23), QubitSet(0), QubitSet([2]), None, "ctrl @ ry(1.23) q[2], q[0];"),
        (
            Gate.MS(angle_1=0.17, angle_2=3.45),
            QubitSet(0),
            QubitSet([1, 2]),
            None,
            f"ctrl(2) @ ms(0.17, 3.45, {np.pi / 2}) q[1], q[2], q[0];",
        ),
        (
            Gate.CCNot(),
            QubitSet([0, 1, 2]),
            QubitSet([3, 4]),
            None,
            "ctrl(2) @ ccnot q[3], q[4], q[0], q[1], q[2];",
        ),
        (
            Gate.Z(),
            QubitSet([0]),
            QubitSet([1, 2, 3, 4, 5, 6, 7]),
            [1, 1, 1, 0, 0, 1, 0],
            "ctrl(3) @ negctrl(2) @ ctrl @ negctrl @ "
            "z q[1], q[2], q[3], q[4], q[5], q[6], q[7], q[0];",
        ),
        (
            Gate.Z(),
            QubitSet([0]),
            QubitSet([1, 2, 3, 4, 5, 6, 7]),
            "1110010",
            "ctrl(3) @ negctrl(2) @ ctrl @ negctrl @ "
            "z q[1], q[2], q[3], q[4], q[5], q[6], q[7], q[0];",
        ),
        (
            Gate.Z(),
            QubitSet([0]),
            QubitSet([1, 2, 3, 4, 5, 6, 7]),
            114,
            "ctrl(3) @ negctrl(2) @ ctrl @ negctrl @ "
            "z q[1], q[2], q[3], q[4], q[5], q[6], q[7], q[0];",
        ),
        (
            Gate.Z(),
            QubitSet([0]),
            QubitSet([1, 2, 3]),
            [1, 0],
            "negctrl @ ctrl @ negctrl @ z q[1], q[2], q[3], q[0];",
        ),
        (
            Gate.Z(),
            QubitSet([0]),
            QubitSet([1, 2, 3]),
            "10",
            "negctrl @ ctrl @ negctrl @ z q[1], q[2], q[3], q[0];",
<<<<<<< HEAD
=======
        ),
        (
            Gate.GPhase(0.3),
            QubitSet([]),
            QubitSet([1]),
            "1",
            "ctrl @ gphase(0.3) q[1];",
>>>>>>> 879133cb
        ),
    ),
)
def test_gate_control(gate, target, control, control_state, expected_ir):
    serialization_properties = OpenQASMSerializationProperties(
        qubit_reference_type=QubitReferenceType.VIRTUAL
    )
    assert (
        gate.to_ir(
            target,
            control=control,
            control_state=control_state,
            ir_type=IRType.OPENQASM,
            serialization_properties=serialization_properties,
        )
        == expected_ir
    )


@pytest.mark.parametrize(
    "control, control_state, error_string",
    (
        (
            [0, 1],
            [1, 0, 1],
            "State value represents a binary sequence of length greater "
            "than the specified number of qubits.",
        ),
        (
            [0, 1],
            "101",
            "State value represents a binary sequence of length greater "
            "than the specified number of qubits.",
        ),
        (
            [0, 1],
            5,
            "State value represents a binary sequence of length greater "
            "than the specified number of qubits.",
        ),
    ),
)
def test_gate_control_invalid_state(control, control_state, error_string):
    with pytest.raises(ValueError, match=error_string):
        Gate.X().to_ir(
            target=[0],
            control=control,
            control_state=control_state,
            ir_type=IRType.OPENQASM,
            serialization_properties=OpenQASMSerializationProperties(
                qubit_reference_type=QubitReferenceType.VIRTUAL
            ),
        )


@pytest.mark.parametrize(
    "gate, target, power, expected_ir",
    (
        (Gate.H(), QubitSet(0), 2, "pow(2) @ h q[0];"),
        (Gate.H(), QubitSet(0), 2.0, "pow(2.0) @ h q[0];"),
        (Gate.H(), QubitSet(0), 2.5, "pow(2.5) @ h q[0];"),
        (Gate.H(), QubitSet(0), 0, "pow(0) @ h q[0];"),
        (Gate.H(), QubitSet(0), -2, "inv @ pow(2) @ h q[0];"),
        (Gate.H(), QubitSet(0), -2.0, "inv @ pow(2.0) @ h q[0];"),
        (Gate.H(), QubitSet(0), -2.5, "inv @ pow(2.5) @ h q[0];"),
    ),
)
def test_gate_power(gate, target, power, expected_ir):
    serialization_properties = OpenQASMSerializationProperties(
        qubit_reference_type=QubitReferenceType.VIRTUAL
    )
    assert (
        gate.to_ir(
            target,
            power=power,
            ir_type=IRType.OPENQASM,
            serialization_properties=serialization_properties,
        )
        == expected_ir
    )


def test_hash():
    assert hash(Gate.Unitary(Gate.CCNot().to_matrix())) == hash(
        Gate.Unitary(Gate.CCNot().to_matrix())
    )<|MERGE_RESOLUTION|>--- conflicted
+++ resolved
@@ -1048,13 +1048,8 @@
     assert a_bound_ir == "\n".join(
         [
             "cal {",
-<<<<<<< HEAD
-            "    set_frequency(user_frame, b + 3);",
-            "    delay[(c) * 1s] user_frame;",
-=======
             "    set_frequency(user_frame, 3.0 + b);",
             "    delay[c * 1s] user_frame;",
->>>>>>> 879133cb
             "}",
         ]
     )
@@ -1161,8 +1156,6 @@
             QubitSet([1, 2, 3]),
             "10",
             "negctrl @ ctrl @ negctrl @ z q[1], q[2], q[3], q[0];",
-<<<<<<< HEAD
-=======
         ),
         (
             Gate.GPhase(0.3),
@@ -1170,7 +1163,6 @@
             QubitSet([1]),
             "1",
             "ctrl @ gphase(0.3) q[1];",
->>>>>>> 879133cb
         ),
     ),
 )
