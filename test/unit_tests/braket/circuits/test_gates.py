--- conflicted
+++ resolved
@@ -295,7 +295,6 @@
             "rx(0.17) $4;",
         ),
         (
-<<<<<<< HEAD
             Gate.Z(),
             [4],
             OpenQASMSerializationProperties(qubit_reference_type=QubitReferenceType.VIRTUAL),
@@ -306,7 +305,8 @@
             [4],
             OpenQASMSerializationProperties(qubit_reference_type=QubitReferenceType.PHYSICAL),
             "z $4;",
-=======
+        ),
+        (
             Gate.Y(),
             [4],
             OpenQASMSerializationProperties(qubit_reference_type=QubitReferenceType.VIRTUAL),
@@ -317,7 +317,6 @@
             [4],
             OpenQASMSerializationProperties(qubit_reference_type=QubitReferenceType.PHYSICAL),
             "y $4;",
->>>>>>> 90de87ff
         ),
         (
             Gate.H(),
