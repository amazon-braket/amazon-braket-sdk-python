# Copyright Amazon.com Inc. or its affiliates. All Rights Reserved.
#
# Licensed under the Apache License, Version 2.0 (the "License"). You
# may not use this file except in compliance with the License. A copy of
# the License is located at
#
#     http://aws.amazon.com/apache2.0/
#
# or in the "license" file accompanying this file. This file is
# distributed on an "AS IS" BASIS, WITHOUT WARRANTIES OR CONDITIONS OF
# ANY KIND, either express or implied. See the License for the specific
# language governing permissions and limitations under the License.

import functools

import numpy as np
import pytest

import braket.ir.jaqcd as ir
from braket.circuits import Circuit, FreeParameter, Gate, Instruction, QubitSet
from braket.circuits.serialization import (
    IRType,
    OpenQASMSerializationProperties,
    QubitReferenceType,
)
from braket.ir.jaqcd.shared_models import (
    Angle,
    DoubleControl,
    DoubleTarget,
    MultiTarget,
    SingleControl,
    SingleTarget,
    TwoDimensionalMatrix,
)

testdata = [
    (Gate.H, "h", ir.H, [SingleTarget], {}),
    (Gate.I, "i", ir.I, [SingleTarget], {}),
    (Gate.X, "x", ir.X, [SingleTarget], {}),
    (Gate.Y, "y", ir.Y, [SingleTarget], {}),
    (Gate.Z, "z", ir.Z, [SingleTarget], {}),
    (Gate.S, "s", ir.S, [SingleTarget], {}),
    (Gate.Si, "si", ir.Si, [SingleTarget], {}),
    (Gate.T, "t", ir.T, [SingleTarget], {}),
    (Gate.Ti, "ti", ir.Ti, [SingleTarget], {}),
    (Gate.V, "v", ir.V, [SingleTarget], {}),
    (Gate.Vi, "vi", ir.Vi, [SingleTarget], {}),
    (Gate.Rx, "rx", ir.Rx, [SingleTarget, Angle], {}),
    (Gate.Ry, "ry", ir.Ry, [SingleTarget, Angle], {}),
    (Gate.Rz, "rz", ir.Rz, [SingleTarget, Angle], {}),
    (Gate.CNot, "cnot", ir.CNot, [SingleTarget, SingleControl], {}),
    (Gate.CV, "cv", ir.CV, [SingleTarget, SingleControl], {}),
    (Gate.CCNot, "ccnot", ir.CCNot, [SingleTarget, DoubleControl], {}),
    (Gate.Swap, "swap", ir.Swap, [DoubleTarget], {}),
    (Gate.CSwap, "cswap", ir.CSwap, [SingleControl, DoubleTarget], {}),
    (Gate.ISwap, "iswap", ir.ISwap, [DoubleTarget], {}),
    (Gate.PSwap, "pswap", ir.PSwap, [DoubleTarget, Angle], {}),
    (Gate.XY, "xy", ir.XY, [DoubleTarget, Angle], {}),
    (Gate.PhaseShift, "phaseshift", ir.PhaseShift, [SingleTarget, Angle], {}),
    (Gate.CPhaseShift, "cphaseshift", ir.CPhaseShift, [SingleControl, SingleTarget, Angle], {}),
    (
        Gate.CPhaseShift00,
        "cphaseshift00",
        ir.CPhaseShift00,
        [SingleControl, SingleTarget, Angle],
        {},
    ),
    (
        Gate.CPhaseShift01,
        "cphaseshift01",
        ir.CPhaseShift01,
        [SingleControl, SingleTarget, Angle],
        {},
    ),
    (
        Gate.CPhaseShift10,
        "cphaseshift10",
        ir.CPhaseShift10,
        [SingleControl, SingleTarget, Angle],
        {},
    ),
    (Gate.CY, "cy", ir.CY, [SingleTarget, SingleControl], {}),
    (Gate.CZ, "cz", ir.CZ, [SingleTarget, SingleControl], {}),
    (Gate.ECR, "ecr", ir.ECR, [DoubleTarget], {}),
    (Gate.XX, "xx", ir.XX, [DoubleTarget, Angle], {}),
    (Gate.YY, "yy", ir.YY, [DoubleTarget, Angle], {}),
    (Gate.ZZ, "zz", ir.ZZ, [DoubleTarget, Angle], {}),
    (
        Gate.Unitary,
        "unitary",
        ir.Unitary,
        [TwoDimensionalMatrix, MultiTarget],
        {"input_type": complex},
    ),
    (
        Gate.Unitary,
        "unitary",
        ir.Unitary,
        [TwoDimensionalMatrix, MultiTarget],
        {"input_type": float},
    ),
    (
        Gate.Unitary,
        "unitary",
        ir.Unitary,
        [TwoDimensionalMatrix, MultiTarget],
        {"input_type": int},
    ),
]

parameterizable_gates = [
    Gate.Rx,
    Gate.Ry,
    Gate.Rz,
    Gate.PhaseShift,
    Gate.PSwap,
    Gate.XX,
    Gate.XY,
    Gate.YY,
    Gate.ZZ,
    Gate.CPhaseShift,
    Gate.CPhaseShift00,
    Gate.CPhaseShift01,
    Gate.CPhaseShift10,
]

invalid_unitary_matrices = [
    (np.array([[1]])),
    (np.array([1])),
    (np.array([0, 1, 2])),
    (np.array([[0, 1], [1, 2], [3, 4]])),
    (np.array([[0, 1, 2], [2, 3]], dtype=object)),
    (np.array([[0, 1, 2], [3, 4, 5], [6, 7, 8]])),
    (np.array([[0, 1], [1, 1]])),
]


def single_target_valid_input(**kwargs):
    return {"target": 2}


def double_target_valid_ir_input(**kwargs):
    return {"targets": [2, 3]}


def double_target_valid_input(**kwargs):
    return {"target1": 2, "target2": 3}


def angle_valid_input(**kwargs):
    return {"angle": 0.123}


def single_control_valid_input(**kwargs):
    return {"control": 0}


def double_control_valid_ir_input(**kwargs):
    return {"controls": [0, 1]}


def double_control_valid_input(**kwargs):
    return {"control1": 0, "control2": 1}


def multi_target_valid_input(**kwargs):
    return {"targets": [5]}


def two_dimensional_matrix_valid_ir_input(**kwargs):
    return {"matrix": [[[0, 0], [1, 0]], [[1, 0], [0, 0]]]}


def two_dimensional_matrix_valid_input(**kwargs):
    input_type = kwargs.get("input_type")
    return {"matrix": np.array([[input_type(0), input_type(1)], [input_type(1), input_type(0)]])}


valid_ir_switcher = {
    "SingleTarget": single_target_valid_input,
    "DoubleTarget": double_target_valid_ir_input,
    "Angle": angle_valid_input,
    "SingleControl": single_control_valid_input,
    "DoubleControl": double_control_valid_ir_input,
    "MultiTarget": multi_target_valid_input,
    "TwoDimensionalMatrix": two_dimensional_matrix_valid_ir_input,
}

valid_subroutine_switcher = dict(
    valid_ir_switcher,
    **{
        "TwoDimensionalMatrix": two_dimensional_matrix_valid_input,
        "DoubleTarget": double_target_valid_input,
        "DoubleControl": double_control_valid_input,
    }
)


def create_valid_ir_input(irsubclasses):
    input = {}
    for subclass in irsubclasses:
        input.update(valid_ir_switcher.get(subclass.__name__, lambda: "Invalid subclass")())
    return input


def create_valid_subroutine_input(irsubclasses, **kwargs):
    input = {}
    for subclass in irsubclasses:
        input.update(
            valid_subroutine_switcher.get(subclass.__name__, lambda: "Invalid subclass")(**kwargs)
        )
    return input


def create_valid_target_input(irsubclasses):
    input = {}
    qubit_set = []
    # based on the concept that control goes first in target input
    for subclass in irsubclasses:
        if subclass == SingleTarget:
            qubit_set.extend(list(single_target_valid_input().values()))
        elif subclass == DoubleTarget:
            qubit_set.extend(list(double_target_valid_ir_input().values()))
        elif subclass == MultiTarget:
            qubit_set.extend(list(multi_target_valid_input().values()))
        elif subclass == SingleControl:
            qubit_set = list(single_control_valid_input().values()) + qubit_set
        elif subclass == DoubleControl:
            qubit_set = list(double_control_valid_ir_input().values()) + qubit_set
        elif subclass == Angle or subclass == TwoDimensionalMatrix:
            pass
        else:
            raise ValueError("Invalid subclass")
    input["target"] = QubitSet(qubit_set)
    return input


def create_valid_gate_class_input(irsubclasses, **kwargs):
    input = {}
    if Angle in irsubclasses:
        input.update(angle_valid_input())
    if TwoDimensionalMatrix in irsubclasses:
        input.update(two_dimensional_matrix_valid_input(**kwargs))
    return input


def create_valid_instruction_input(testclass, irsubclasses, **kwargs):
    input = create_valid_target_input(irsubclasses)
    input["operator"] = testclass(**create_valid_gate_class_input(irsubclasses, **kwargs))
    return input


def calculate_qubit_count(irsubclasses):
    qubit_count = 0
    for subclass in irsubclasses:
        if subclass == SingleTarget:
            qubit_count += 1
        elif subclass == DoubleTarget:
            qubit_count += 2
        elif subclass == SingleControl:
            qubit_count += 1
        elif subclass == DoubleControl:
            qubit_count += 2
        elif subclass == MultiTarget:
            qubit_count += 3
        elif subclass == Angle or subclass == TwoDimensionalMatrix:
            pass
        else:
            raise ValueError("Invalid subclass")
    return qubit_count


@pytest.mark.parametrize("testclass,subroutine_name,irclass,irsubclasses,kwargs", testdata)
def test_ir_gate_level(testclass, subroutine_name, irclass, irsubclasses, kwargs):
    expected = irclass(**create_valid_ir_input(irsubclasses))
    actual = testclass(**create_valid_gate_class_input(irsubclasses, **kwargs)).to_ir(
        **create_valid_target_input(irsubclasses)
    )
    assert actual == expected


@pytest.mark.parametrize(
    "gate, target, serialization_properties, expected_ir",
    [
        (
            Gate.Rx(angle=0.17),
            [4],
            OpenQASMSerializationProperties(qubit_reference_type=QubitReferenceType.VIRTUAL),
            "rx(0.17) q[4];",
        ),
        (
            Gate.Rx(angle=0.17),
            [4],
            OpenQASMSerializationProperties(qubit_reference_type=QubitReferenceType.PHYSICAL),
            "rx(0.17) $4;",
        ),
        (
<<<<<<< HEAD
=======
            Gate.Z(),
            [4],
            OpenQASMSerializationProperties(qubit_reference_type=QubitReferenceType.VIRTUAL),
            "z q[4];",
        ),
        (
            Gate.Z(),
            [4],
            OpenQASMSerializationProperties(qubit_reference_type=QubitReferenceType.PHYSICAL),
            "z $4;",
        ),
        (
>>>>>>> c728a7c5
            Gate.Y(),
            [4],
            OpenQASMSerializationProperties(qubit_reference_type=QubitReferenceType.VIRTUAL),
            "y q[4];",
        ),
        (
            Gate.Y(),
            [4],
            OpenQASMSerializationProperties(qubit_reference_type=QubitReferenceType.PHYSICAL),
            "y $4;",
        ),
        (
<<<<<<< HEAD
=======
            Gate.H(),
            [4],
            OpenQASMSerializationProperties(qubit_reference_type=QubitReferenceType.VIRTUAL),
            "h q[4];",
        ),
        (
            Gate.H(),
            [4],
            OpenQASMSerializationProperties(qubit_reference_type=QubitReferenceType.PHYSICAL),
            "h $4;",
        ),
        (
>>>>>>> c728a7c5
            Gate.Ry(angle=0.17),
            [4],
            OpenQASMSerializationProperties(qubit_reference_type=QubitReferenceType.VIRTUAL),
            "ry(0.17) q[4];",
        ),
        (
            Gate.Ry(angle=0.17),
            [4],
            OpenQASMSerializationProperties(qubit_reference_type=QubitReferenceType.PHYSICAL),
            "ry(0.17) $4;",
        ),
        (
<<<<<<< HEAD
                Gate.ZZ(angle=0.17),
                [4, 5],
                OpenQASMSerializationProperties(qubit_reference_type=QubitReferenceType.VIRTUAL),
                "zz(0.17) q[4], q[5];",
        ),
        (
                Gate.ZZ(angle=0.17),
                [4, 5],
                OpenQASMSerializationProperties(qubit_reference_type=QubitReferenceType.PHYSICAL),
                "zz(0.17) $4, $5;",
=======
            Gate.I(),
            [4],
            OpenQASMSerializationProperties(qubit_reference_type=QubitReferenceType.VIRTUAL),
            "i q[4];",
        ),
        (
            Gate.I(),
            [4],
            OpenQASMSerializationProperties(qubit_reference_type=QubitReferenceType.PHYSICAL),
            "i $4;",
        ),
        (
            Gate.CY(),
            [0, 1],
            OpenQASMSerializationProperties(qubit_reference_type=QubitReferenceType.VIRTUAL),
            "cy q[0], q[1];",
        ),
        (
            Gate.CY(),
            [0, 1],
            OpenQASMSerializationProperties(qubit_reference_type=QubitReferenceType.PHYSICAL),
            "cy $0, $1;",
        ),
        (
            Gate.Rz(angle=0.17),
            [4],
            OpenQASMSerializationProperties(qubit_reference_type=QubitReferenceType.VIRTUAL),
            "rz(0.17) q[4];",
        ),
        (
            Gate.Rz(angle=0.17),
            [4],
            OpenQASMSerializationProperties(qubit_reference_type=QubitReferenceType.PHYSICAL),
            "rz(0.17) $4;",
>>>>>>> c728a7c5
        ),
    ],
)
def test_gate_to_ir_openqasm(gate, target, serialization_properties, expected_ir):
    assert (
        gate.to_ir(
            target, ir_type=IRType.OPENQASM, serialization_properties=serialization_properties
        )
        == expected_ir
    )


@pytest.mark.parametrize("testclass,subroutine_name,irclass,irsubclasses,kwargs", testdata)
def test_ir_instruction_level(testclass, subroutine_name, irclass, irsubclasses, kwargs):
    expected = irclass(**create_valid_ir_input(irsubclasses))
    instruction = Instruction(**create_valid_instruction_input(testclass, irsubclasses, **kwargs))
    actual = instruction.to_ir()
    assert actual == expected


@pytest.mark.parametrize("testclass,subroutine_name,irclass,irsubclasses,kwargs", testdata)
def test_gate_subroutine(testclass, subroutine_name, irclass, irsubclasses, kwargs):
    qubit_count = calculate_qubit_count(irsubclasses)
    subroutine = getattr(Circuit(), subroutine_name)
    assert subroutine(**create_valid_subroutine_input(irsubclasses, **kwargs)) == Circuit(
        Instruction(**create_valid_instruction_input(testclass, irsubclasses, **kwargs))
    )
    if qubit_count == 1:
        multi_targets = [0, 1, 2]
        instruction_list = []
        for target in multi_targets:
            instruction_list.append(
                Instruction(
                    operator=testclass(**create_valid_gate_class_input(irsubclasses, **kwargs)),
                    target=target,
                )
            )
        subroutine = getattr(Circuit(), subroutine_name)
        subroutine_input = {"target": multi_targets}
        if Angle in irsubclasses:
            subroutine_input.update(angle_valid_input())
        assert subroutine(**subroutine_input) == Circuit(instruction_list)


@pytest.mark.parametrize("testclass,subroutine_name,irclass,irsubclasses,kwargs", testdata)
def test_gate_adjoint_expansion_correct(testclass, subroutine_name, irclass, irsubclasses, kwargs):
    gate = testclass(**create_valid_gate_class_input(irsubclasses, **kwargs))
    matrices = [elem.to_matrix() for elem in gate.adjoint()]
    matrices.append(gate.to_matrix())
    identity = np.eye(2**gate.qubit_count)
    assert np.isclose(functools.reduce(lambda a, b: a @ b, matrices), identity).all()


@pytest.mark.parametrize("testclass,subroutine_name,irclass,irsubclasses,kwargs", testdata)
def test_gate_to_matrix(testclass, subroutine_name, irclass, irsubclasses, kwargs):
    gate1 = testclass(**create_valid_gate_class_input(irsubclasses, **kwargs))
    gate2 = testclass(**create_valid_gate_class_input(irsubclasses, **kwargs))
    assert isinstance(gate1.to_matrix(), np.ndarray)
    assert gate1.matrix_equivalence(gate2)


@pytest.mark.parametrize("testclass,subroutine_name,irclass,irsubclasses,kwargs", testdata)
def test_fixed_qubit_count(testclass, subroutine_name, irclass, irsubclasses, kwargs):
    fixed_qubit_count = testclass.fixed_qubit_count()
    if fixed_qubit_count is not NotImplemented:
        gate = testclass(**create_valid_gate_class_input(irsubclasses, **kwargs))
        assert gate.qubit_count == fixed_qubit_count


# Additional Unitary gate tests


def test_equality():
    u1 = Gate.Unitary(np.array([[0 + 0j, 1 + 0j], [1 + 0j, 0 + 0j]]))
    u2 = Gate.Unitary(np.array([[0, 1], [1, 0]], dtype=np.float32), display_name=["u2"])
    other_gate = Gate.Unitary(np.array([[1, 0], [0, 1]]))
    non_gate = "non gate"

    assert u1 == u2
    assert u1 is not u2
    assert u1 != other_gate
    assert u1 != non_gate


def test_free_param_equality():
    param1 = FreeParameter("theta")
    param2 = FreeParameter("phi")
    rx1 = Gate.Rx(param1)
    rx2 = Gate.Rx(param1)
    other_gate = Gate.Rx(param2)

    assert rx1 == rx2
    assert rx1 is not rx2
    assert rx1 != other_gate
    assert rx1 != param1


def test_large_unitary():
    matrix = np.eye(16, dtype=np.float32)
    # Permute rows of matrix
    matrix[[*range(16)]] = matrix[[(i + 1) % 16 for i in range(16)]]
    unitary = Gate.Unitary(matrix)
    assert unitary.qubit_count == 4


@pytest.mark.parametrize("gate", parameterizable_gates)
def test_bind_values(gate):
    theta = FreeParameter("theta")
    param_gate = gate(theta)
    new_gate = param_gate.bind_values(theta=1)
    expected = gate(1)

    assert (
        type(new_gate.angle) == float
        and type(new_gate) == type(param_gate)
        and new_gate == expected
    )


@pytest.mark.xfail(raises=ValueError)
@pytest.mark.parametrize("matrix", invalid_unitary_matrices)
def test_unitary_invalid_matrix(matrix):
    Gate.Unitary(matrix=matrix)


@pytest.mark.xfail(raises=ValueError)
def test_unitary_matrix_target_size_mismatch():
    Circuit().unitary(
        matrix=np.array([[1, 0, 0, 0], [0, 1, 0, 0], [0, 0, 0, 1], [0, 0, 1, 0]]), targets=[0]
    )<|MERGE_RESOLUTION|>--- conflicted
+++ resolved
@@ -295,8 +295,6 @@
             "rx(0.17) $4;",
         ),
         (
-<<<<<<< HEAD
-=======
             Gate.Z(),
             [4],
             OpenQASMSerializationProperties(qubit_reference_type=QubitReferenceType.VIRTUAL),
@@ -309,7 +307,6 @@
             "z $4;",
         ),
         (
->>>>>>> c728a7c5
             Gate.Y(),
             [4],
             OpenQASMSerializationProperties(qubit_reference_type=QubitReferenceType.VIRTUAL),
@@ -322,8 +319,6 @@
             "y $4;",
         ),
         (
-<<<<<<< HEAD
-=======
             Gate.H(),
             [4],
             OpenQASMSerializationProperties(qubit_reference_type=QubitReferenceType.VIRTUAL),
@@ -336,7 +331,6 @@
             "h $4;",
         ),
         (
->>>>>>> c728a7c5
             Gate.Ry(angle=0.17),
             [4],
             OpenQASMSerializationProperties(qubit_reference_type=QubitReferenceType.VIRTUAL),
@@ -349,18 +343,18 @@
             "ry(0.17) $4;",
         ),
         (
-<<<<<<< HEAD
-                Gate.ZZ(angle=0.17),
-                [4, 5],
-                OpenQASMSerializationProperties(qubit_reference_type=QubitReferenceType.VIRTUAL),
-                "zz(0.17) q[4], q[5];",
-        ),
-        (
-                Gate.ZZ(angle=0.17),
-                [4, 5],
-                OpenQASMSerializationProperties(qubit_reference_type=QubitReferenceType.PHYSICAL),
-                "zz(0.17) $4, $5;",
-=======
+            Gate.ZZ(angle=0.17),
+            [4, 5],
+            OpenQASMSerializationProperties(qubit_reference_type=QubitReferenceType.VIRTUAL),
+            "zz(0.17) q[4], q[5];",
+        ),
+        (
+            Gate.ZZ(angle=0.17),
+            [4, 5],
+            OpenQASMSerializationProperties(qubit_reference_type=QubitReferenceType.PHYSICAL),
+            "zz(0.17) $4, $5;",
+        ),
+        (
             Gate.I(),
             [4],
             OpenQASMSerializationProperties(qubit_reference_type=QubitReferenceType.VIRTUAL),
@@ -395,7 +389,6 @@
             [4],
             OpenQASMSerializationProperties(qubit_reference_type=QubitReferenceType.PHYSICAL),
             "rz(0.17) $4;",
->>>>>>> c728a7c5
         ),
     ],
 )
