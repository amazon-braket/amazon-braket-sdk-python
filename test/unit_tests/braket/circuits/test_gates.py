--- conflicted
+++ resolved
@@ -415,7 +415,6 @@
             "rz(0.17) $4;",
         ),
         (
-<<<<<<< HEAD
             Gate.XX(angle=0.17),
             [4, 5],
             OpenQASMSerializationProperties(qubit_reference_type=QubitReferenceType.VIRTUAL),
@@ -426,7 +425,8 @@
             [4, 5],
             OpenQASMSerializationProperties(qubit_reference_type=QubitReferenceType.PHYSICAL),
             "xx(0.17) $4, $5;",
-=======
+        ),
+        (
             Gate.CZ(),
             [0, 1],
             OpenQASMSerializationProperties(qubit_reference_type=QubitReferenceType.PHYSICAL),
@@ -437,7 +437,6 @@
             [0, 1],
             OpenQASMSerializationProperties(qubit_reference_type=QubitReferenceType.VIRTUAL),
             "cz q[0], q[1];",
->>>>>>> 6d465406
         ),
     ],
 )
