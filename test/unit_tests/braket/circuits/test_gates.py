--- conflicted
+++ resolved
@@ -298,7 +298,6 @@
             "rx(0.17) $4;",
         ),
         (
-<<<<<<< HEAD
             Gate.Z(),
             [4],
             OpenQASMSerializationProperties(qubit_reference_type=QubitReferenceType.VIRTUAL),
@@ -309,7 +308,8 @@
             [4],
             OpenQASMSerializationProperties(qubit_reference_type=QubitReferenceType.PHYSICAL),
             "z $4;",
-=======
+        ),
+        (
             Gate.H(),
             [4],
             OpenQASMSerializationProperties(qubit_reference_type=QubitReferenceType.VIRTUAL),
@@ -344,7 +344,6 @@
             [4],
             OpenQASMSerializationProperties(qubit_reference_type=QubitReferenceType.PHYSICAL),
             "i $4;",
->>>>>>> ad8c5b12
         ),
     ],
 )
