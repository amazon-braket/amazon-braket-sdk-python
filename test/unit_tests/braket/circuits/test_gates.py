# Copyright Amazon.com Inc. or its affiliates. All Rights Reserved.
#
# Licensed under the Apache License, Version 2.0 (the "License"). You
# may not use this file except in compliance with the License. A copy of
# the License is located at
#
#     http://aws.amazon.com/apache2.0/
#
# or in the "license" file accompanying this file. This file is
# distributed on an "AS IS" BASIS, WITHOUT WARRANTIES OR CONDITIONS OF
# ANY KIND, either express or implied. See the License for the specific
# language governing permissions and limitations under the License.

import functools

import numpy as np
import pytest

import braket.ir.jaqcd as ir
from braket.circuits import Circuit, FreeParameter, Gate, Instruction, QubitSet
from braket.circuits.serialization import (
    IRType,
    OpenQASMSerializationProperties,
    QubitReferenceType,
)
from braket.ir.jaqcd.shared_models import (
    Angle,
    DoubleControl,
    DoubleTarget,
    MultiTarget,
    SingleControl,
    SingleTarget,
    TwoDimensionalMatrix,
)
from braket.pulse import ArbitraryWaveform, Frame, Port, PulseSequence


class NoTarget:
    pass


class TripleAngle:
    pass


class SingleNegControlModifier:
    pass


testdata = [
    (Gate.H, "h", ir.H, [SingleTarget], {}),
    (Gate.GPhase, "gphase", None, [NoTarget, Angle], {}),
    (Gate.I, "i", ir.I, [SingleTarget], {}),
    (Gate.X, "x", ir.X, [SingleTarget], {}),
    (Gate.Y, "y", ir.Y, [SingleTarget], {}),
    (Gate.Z, "z", ir.Z, [SingleTarget], {}),
    (Gate.S, "s", ir.S, [SingleTarget], {}),
    (Gate.Si, "si", ir.Si, [SingleTarget], {}),
    (Gate.T, "t", ir.T, [SingleTarget], {}),
    (Gate.Ti, "ti", ir.Ti, [SingleTarget], {}),
    (Gate.V, "v", ir.V, [SingleTarget], {}),
    (Gate.Vi, "vi", ir.Vi, [SingleTarget], {}),
    (Gate.Rx, "rx", ir.Rx, [SingleTarget, Angle], {}),
    (Gate.Ry, "ry", ir.Ry, [SingleTarget, Angle], {}),
    (Gate.Rz, "rz", ir.Rz, [SingleTarget, Angle], {}),
    (Gate.U, "u", None, [SingleTarget, TripleAngle], {}),
    (Gate.CNot, "cnot", ir.CNot, [SingleTarget, SingleControl], {}),
    (Gate.CV, "cv", ir.CV, [SingleTarget, SingleControl], {}),
    (Gate.CCNot, "ccnot", ir.CCNot, [SingleTarget, DoubleControl], {}),
    (Gate.Swap, "swap", ir.Swap, [DoubleTarget], {}),
    (Gate.CSwap, "cswap", ir.CSwap, [SingleControl, DoubleTarget], {}),
    (Gate.ISwap, "iswap", ir.ISwap, [DoubleTarget], {}),
    (Gate.PSwap, "pswap", ir.PSwap, [DoubleTarget, Angle], {}),
    (Gate.XY, "xy", ir.XY, [DoubleTarget, Angle], {}),
    (Gate.PhaseShift, "phaseshift", ir.PhaseShift, [SingleTarget, Angle], {}),
    (Gate.CPhaseShift, "cphaseshift", ir.CPhaseShift, [SingleControl, SingleTarget, Angle], {}),
    (
        Gate.CPhaseShift00,
        "cphaseshift00",
        ir.CPhaseShift00,
        [SingleControl, SingleTarget, Angle],
        {},
    ),
    (
        Gate.CPhaseShift01,
        "cphaseshift01",
        ir.CPhaseShift01,
        [SingleControl, SingleTarget, Angle],
        {},
    ),
    (
        Gate.CPhaseShift10,
        "cphaseshift10",
        ir.CPhaseShift10,
        [SingleControl, SingleTarget, Angle],
        {},
    ),
    (Gate.CY, "cy", ir.CY, [SingleTarget, SingleControl], {}),
    (Gate.CZ, "cz", ir.CZ, [SingleTarget, SingleControl], {}),
    (Gate.ECR, "ecr", ir.ECR, [DoubleTarget], {}),
    (Gate.XX, "xx", ir.XX, [DoubleTarget, Angle], {}),
    (Gate.YY, "yy", ir.YY, [DoubleTarget, Angle], {}),
    (Gate.ZZ, "zz", ir.ZZ, [DoubleTarget, Angle], {}),
    (Gate.GPi, "gpi", None, [SingleTarget, Angle], {}),
    (Gate.GPi2, "gpi2", None, [SingleTarget, Angle], {}),
    (Gate.MS, "ms", None, [DoubleTarget, TripleAngle], {}),
    (
        Gate.Unitary,
        "unitary",
        ir.Unitary,
        [TwoDimensionalMatrix, MultiTarget],
        {"input_type": complex},
    ),
    (
        Gate.Unitary,
        "unitary",
        ir.Unitary,
        [TwoDimensionalMatrix, MultiTarget],
        {"input_type": float},
    ),
    (
        Gate.Unitary,
        "unitary",
        ir.Unitary,
        [TwoDimensionalMatrix, MultiTarget],
        {"input_type": int},
    ),
]

parameterizable_gates = [
    Gate.GPhase,
    Gate.Rx,
    Gate.Ry,
    Gate.Rz,
    Gate.U,
    Gate.PhaseShift,
    Gate.PSwap,
    Gate.XX,
    Gate.XY,
    Gate.YY,
    Gate.ZZ,
    Gate.CPhaseShift,
    Gate.CPhaseShift00,
    Gate.CPhaseShift01,
    Gate.CPhaseShift10,
    Gate.GPi,
    Gate.GPi2,
    Gate.MS,
]

invalid_unitary_matrices = [
    (np.array([[1]])),
    (np.array([1])),
    (np.array([0, 1, 2])),
    (np.array([[0, 1], [1, 2], [3, 4]])),
    (np.array([[0, 1, 2], [2, 3]], dtype=object)),
    (np.array([[0, 1, 2], [3, 4, 5], [6, 7, 8]])),
    (np.array([[0, 1], [1, 1]])),
]


def no_target_valid_input(**kwargs):
    return {}


def single_target_valid_input(**kwargs):
    return {"target": 2}


def double_target_valid_ir_input(**kwargs):
    return {"targets": [2, 3]}


def double_target_valid_input(**kwargs):
    return {"target1": 2, "target2": 3}


def angle_valid_input(**kwargs):
    return {"angle": 0.123}


def triple_angle_valid_input(**kwargs):
    return {"angle_1": 0.123, "angle_2": 4.567, "angle_3": 8.910}


def single_control_valid_input(**kwargs):
    return {"control": 0}


def single_neg_control_valid_input(**kwargs):
    return {"control": [0], "control_state": [0]}


def double_control_valid_ir_input(**kwargs):
    return {"controls": [0, 1]}


def double_control_valid_input(**kwargs):
    return {"control1": 0, "control2": 1}


def multi_target_valid_input(**kwargs):
    return {"targets": [5]}


def two_dimensional_matrix_valid_ir_input(**kwargs):
    return {"matrix": [[[0, 0], [1, 0]], [[1, 0], [0, 0]]]}


def two_dimensional_matrix_valid_input(**kwargs):
    input_type = kwargs.get("input_type")
    return {"matrix": np.array([[input_type(0), input_type(1)], [input_type(1), input_type(0)]])}


valid_ir_switcher = {
    "NoTarget": no_target_valid_input,
    "SingleTarget": single_target_valid_input,
    "DoubleTarget": double_target_valid_ir_input,
    "Angle": angle_valid_input,
    "TripleAngle": triple_angle_valid_input,
    "SingleControl": single_control_valid_input,
    "SingleNegControlModifier": single_neg_control_valid_input,
    "DoubleControl": double_control_valid_ir_input,
    "MultiTarget": multi_target_valid_input,
    "TwoDimensionalMatrix": two_dimensional_matrix_valid_ir_input,
}

valid_subroutine_switcher = dict(
    valid_ir_switcher,
    **{
        "TwoDimensionalMatrix": two_dimensional_matrix_valid_input,
        "DoubleTarget": double_target_valid_input,
        "DoubleControl": double_control_valid_input,
    },
)


def create_valid_ir_input(irsubclasses):
    input = {}
    for subclass in irsubclasses:
        input.update(valid_ir_switcher.get(subclass.__name__, lambda: "Invalid subclass")())
    return input


def create_valid_subroutine_input(irsubclasses, **kwargs):
    input = {}
    for subclass in irsubclasses:
        input.update(
            valid_subroutine_switcher.get(subclass.__name__, lambda: "Invalid subclass")(**kwargs)
        )
    return input


def create_valid_target_input(irsubclasses):
    input = {}
    qubit_set = []
    control_qubit_set = []
    control_state = None
    # based on the concept that control goes first in target input
    for subclass in irsubclasses:
        if subclass == NoTarget:
            qubit_set.extend(list(no_target_valid_input().values()))
        elif subclass == SingleTarget:
            qubit_set.extend(list(single_target_valid_input().values()))
        elif subclass == DoubleTarget:
            qubit_set.extend(list(double_target_valid_ir_input().values()))
        elif subclass == MultiTarget:
            qubit_set.extend(list(multi_target_valid_input().values()))
        elif subclass == SingleControl:
            qubit_set = list(single_control_valid_input().values()) + qubit_set
        elif subclass == SingleNegControlModifier:
            control_qubit_set = list(single_neg_control_valid_input()["control"])
            control_state = list(single_neg_control_valid_input()["control_state"])
        elif subclass == DoubleControl:
            qubit_set = list(double_control_valid_ir_input().values()) + qubit_set
        elif subclass in (Angle, TwoDimensionalMatrix, TripleAngle):
            pass
        else:
            raise ValueError("Invalid subclass")
    input["target"] = QubitSet(qubit_set)
    input["control"] = QubitSet(control_qubit_set)
    input["control_state"] = control_state
    return input


def create_valid_gate_class_input(irsubclasses, **kwargs):
    input = {}
    if Angle in irsubclasses:
        input.update(angle_valid_input())
    if TripleAngle in irsubclasses:
        input.update(triple_angle_valid_input())
    if TwoDimensionalMatrix in irsubclasses:
        input.update(two_dimensional_matrix_valid_input(**kwargs))
    return input


def create_valid_instruction_input(testclass, irsubclasses, **kwargs):
    input = create_valid_target_input(irsubclasses)
    input["operator"] = testclass(**create_valid_gate_class_input(irsubclasses, **kwargs))
    return input


def calculate_qubit_count(irsubclasses):
    qubit_count = 0
    for subclass in irsubclasses:
        if subclass == SingleTarget:
            qubit_count += 1
        elif subclass == DoubleTarget:
            qubit_count += 2
        elif subclass == SingleControl:
            qubit_count += 1
        elif subclass == DoubleControl:
            qubit_count += 2
        elif subclass == MultiTarget:
            qubit_count += 3
        elif subclass in (NoTarget, Angle, TwoDimensionalMatrix, TripleAngle):
            pass
        else:
            raise ValueError("Invalid subclass")
    return qubit_count


@pytest.mark.parametrize("testclass,subroutine_name,irclass,irsubclasses,kwargs", testdata)
def test_ir_gate_level(testclass, subroutine_name, irclass, irsubclasses, kwargs):
    if irclass is not None:
        expected = irclass(**create_valid_ir_input(irsubclasses))
        actual = testclass(**create_valid_gate_class_input(irsubclasses, **kwargs)).to_ir(
            **create_valid_target_input(irsubclasses)
        )
        assert actual == expected


@pytest.mark.parametrize(
    "gate, target, serialization_properties, expected_ir",
    [
        (
            Gate.Rx(angle=0.17),
            [4],
            OpenQASMSerializationProperties(qubit_reference_type=QubitReferenceType.VIRTUAL),
            "rx(0.17) q[4];",
        ),
        (
            Gate.Rx(angle=0.17),
            [4],
            OpenQASMSerializationProperties(qubit_reference_type=QubitReferenceType.PHYSICAL),
            "rx(0.17) $4;",
        ),
        (
            Gate.X(),
            [4],
            OpenQASMSerializationProperties(qubit_reference_type=QubitReferenceType.VIRTUAL),
            "x q[4];",
        ),
        (
            Gate.X(),
            [4],
            OpenQASMSerializationProperties(qubit_reference_type=QubitReferenceType.PHYSICAL),
            "x $4;",
        ),
        (
            Gate.Z(),
            [4],
            OpenQASMSerializationProperties(qubit_reference_type=QubitReferenceType.VIRTUAL),
            "z q[4];",
        ),
        (
            Gate.Z(),
            [4],
            OpenQASMSerializationProperties(qubit_reference_type=QubitReferenceType.PHYSICAL),
            "z $4;",
        ),
        (
            Gate.Y(),
            [4],
            OpenQASMSerializationProperties(qubit_reference_type=QubitReferenceType.VIRTUAL),
            "y q[4];",
        ),
        (
            Gate.Y(),
            [4],
            OpenQASMSerializationProperties(qubit_reference_type=QubitReferenceType.PHYSICAL),
            "y $4;",
        ),
        (
            Gate.H(),
            [4],
            OpenQASMSerializationProperties(qubit_reference_type=QubitReferenceType.VIRTUAL),
            "h q[4];",
        ),
        (
            Gate.H(),
            [4],
            OpenQASMSerializationProperties(qubit_reference_type=QubitReferenceType.PHYSICAL),
            "h $4;",
        ),
        (
            Gate.Ry(angle=0.17),
            [4],
            OpenQASMSerializationProperties(qubit_reference_type=QubitReferenceType.VIRTUAL),
            "ry(0.17) q[4];",
        ),
        (
            Gate.Ry(angle=0.17),
            [4],
            OpenQASMSerializationProperties(qubit_reference_type=QubitReferenceType.PHYSICAL),
            "ry(0.17) $4;",
        ),
        (
            Gate.ZZ(angle=0.17),
            [4, 5],
            OpenQASMSerializationProperties(qubit_reference_type=QubitReferenceType.VIRTUAL),
            "zz(0.17) q[4], q[5];",
        ),
        (
            Gate.ZZ(angle=0.17),
            [4, 5],
            OpenQASMSerializationProperties(qubit_reference_type=QubitReferenceType.PHYSICAL),
            "zz(0.17) $4, $5;",
        ),
        (
            Gate.I(),
            [4],
            OpenQASMSerializationProperties(qubit_reference_type=QubitReferenceType.VIRTUAL),
            "i q[4];",
        ),
        (
            Gate.I(),
            [4],
            OpenQASMSerializationProperties(qubit_reference_type=QubitReferenceType.PHYSICAL),
            "i $4;",
        ),
        (
            Gate.V(),
            [4],
            OpenQASMSerializationProperties(qubit_reference_type=QubitReferenceType.VIRTUAL),
            "v q[4];",
        ),
        (
            Gate.V(),
            [4],
            OpenQASMSerializationProperties(qubit_reference_type=QubitReferenceType.PHYSICAL),
            "v $4;",
        ),
        (
            Gate.CY(),
            [0, 1],
            OpenQASMSerializationProperties(qubit_reference_type=QubitReferenceType.VIRTUAL),
            "cy q[0], q[1];",
        ),
        (
            Gate.CY(),
            [0, 1],
            OpenQASMSerializationProperties(qubit_reference_type=QubitReferenceType.PHYSICAL),
            "cy $0, $1;",
        ),
        (
            Gate.Rz(angle=0.17),
            [4],
            OpenQASMSerializationProperties(qubit_reference_type=QubitReferenceType.VIRTUAL),
            "rz(0.17) q[4];",
        ),
        (
            Gate.Rz(angle=0.17),
            [4],
            OpenQASMSerializationProperties(qubit_reference_type=QubitReferenceType.PHYSICAL),
            "rz(0.17) $4;",
        ),
        (
            Gate.U(angle_1=0.17, angle_2=3.45, angle_3=5.21),
            [4],
            OpenQASMSerializationProperties(qubit_reference_type=QubitReferenceType.VIRTUAL),
            "U(0.17, 3.45, 5.21) q[4];",
        ),
        (
            Gate.U(angle_1=0.17, angle_2=3.45, angle_3=5.21),
            [4],
            OpenQASMSerializationProperties(qubit_reference_type=QubitReferenceType.PHYSICAL),
            "U(0.17, 3.45, 5.21) $4;",
        ),
        (
            Gate.XX(angle=0.17),
            [4, 5],
            OpenQASMSerializationProperties(qubit_reference_type=QubitReferenceType.VIRTUAL),
            "xx(0.17) q[4], q[5];",
        ),
        (
            Gate.XX(angle=0.17),
            [4, 5],
            OpenQASMSerializationProperties(qubit_reference_type=QubitReferenceType.PHYSICAL),
            "xx(0.17) $4, $5;",
        ),
        (
            Gate.T(),
            [4],
            OpenQASMSerializationProperties(qubit_reference_type=QubitReferenceType.VIRTUAL),
            "t q[4];",
        ),
        (
            Gate.T(),
            [4],
            OpenQASMSerializationProperties(qubit_reference_type=QubitReferenceType.PHYSICAL),
            "t $4;",
        ),
        (
            Gate.CZ(),
            [0, 1],
            OpenQASMSerializationProperties(qubit_reference_type=QubitReferenceType.PHYSICAL),
            "cz $0, $1;",
        ),
        (
            Gate.CZ(),
            [0, 1],
            OpenQASMSerializationProperties(qubit_reference_type=QubitReferenceType.VIRTUAL),
            "cz q[0], q[1];",
        ),
        (
            Gate.YY(angle=0.17),
            [4, 5],
            OpenQASMSerializationProperties(qubit_reference_type=QubitReferenceType.VIRTUAL),
            "yy(0.17) q[4], q[5];",
        ),
        (
            Gate.YY(angle=0.17),
            [4, 5],
            OpenQASMSerializationProperties(qubit_reference_type=QubitReferenceType.PHYSICAL),
            "yy(0.17) $4, $5;",
        ),
        (
            Gate.XY(angle=0.17),
            [4, 5],
            OpenQASMSerializationProperties(qubit_reference_type=QubitReferenceType.VIRTUAL),
            "xy(0.17) q[4], q[5];",
        ),
        (
            Gate.XY(angle=0.17),
            [4, 5],
            OpenQASMSerializationProperties(qubit_reference_type=QubitReferenceType.PHYSICAL),
            "xy(0.17) $4, $5;",
        ),
        (
            Gate.ISwap(),
            [0, 1],
            OpenQASMSerializationProperties(qubit_reference_type=QubitReferenceType.PHYSICAL),
            "iswap $0, $1;",
        ),
        (
            Gate.ISwap(),
            [0, 1],
            OpenQASMSerializationProperties(qubit_reference_type=QubitReferenceType.VIRTUAL),
            "iswap q[0], q[1];",
        ),
        (
            Gate.Swap(),
            [0, 1],
            OpenQASMSerializationProperties(qubit_reference_type=QubitReferenceType.PHYSICAL),
            "swap $0, $1;",
        ),
        (
            Gate.Swap(),
            [0, 1],
            OpenQASMSerializationProperties(qubit_reference_type=QubitReferenceType.VIRTUAL),
            "swap q[0], q[1];",
        ),
        (
            Gate.ECR(),
            [0, 1],
            OpenQASMSerializationProperties(qubit_reference_type=QubitReferenceType.PHYSICAL),
            "ecr $0, $1;",
        ),
        (
            Gate.ECR(),
            [0, 1],
            OpenQASMSerializationProperties(qubit_reference_type=QubitReferenceType.VIRTUAL),
            "ecr q[0], q[1];",
        ),
        (
            Gate.CV(),
            [0, 1],
            OpenQASMSerializationProperties(qubit_reference_type=QubitReferenceType.PHYSICAL),
            "cv $0, $1;",
        ),
        (
            Gate.CV(),
            [0, 1],
            OpenQASMSerializationProperties(qubit_reference_type=QubitReferenceType.VIRTUAL),
            "cv q[0], q[1];",
        ),
        (
            Gate.Vi(),
            [4],
            OpenQASMSerializationProperties(qubit_reference_type=QubitReferenceType.VIRTUAL),
            "vi q[4];",
        ),
        (
            Gate.Vi(),
            [4],
            OpenQASMSerializationProperties(qubit_reference_type=QubitReferenceType.PHYSICAL),
            "vi $4;",
        ),
        (
            Gate.CSwap(),
            [0, 1, 2],
            OpenQASMSerializationProperties(qubit_reference_type=QubitReferenceType.VIRTUAL),
            "cswap q[0], q[1], q[2];",
        ),
        (
            Gate.CSwap(),
            [0, 1, 2],
            OpenQASMSerializationProperties(qubit_reference_type=QubitReferenceType.PHYSICAL),
            "cswap $0, $1, $2;",
        ),
        (
            Gate.CPhaseShift01(angle=0.17),
            [4, 5],
            OpenQASMSerializationProperties(qubit_reference_type=QubitReferenceType.VIRTUAL),
            "cphaseshift01(0.17) q[4], q[5];",
        ),
        (
            Gate.CPhaseShift01(angle=0.17),
            [4, 5],
            OpenQASMSerializationProperties(qubit_reference_type=QubitReferenceType.PHYSICAL),
            "cphaseshift01(0.17) $4, $5;",
        ),
        (
            Gate.CPhaseShift00(angle=0.17),
            [4, 5],
            OpenQASMSerializationProperties(qubit_reference_type=QubitReferenceType.VIRTUAL),
            "cphaseshift00(0.17) q[4], q[5];",
        ),
        (
            Gate.CPhaseShift00(angle=0.17),
            [4, 5],
            OpenQASMSerializationProperties(qubit_reference_type=QubitReferenceType.PHYSICAL),
            "cphaseshift00(0.17) $4, $5;",
        ),
        (
            Gate.CPhaseShift(angle=0.17),
            [4, 5],
            OpenQASMSerializationProperties(qubit_reference_type=QubitReferenceType.VIRTUAL),
            "cphaseshift(0.17) q[4], q[5];",
        ),
        (
            Gate.CPhaseShift(angle=0.17),
            [4, 5],
            OpenQASMSerializationProperties(qubit_reference_type=QubitReferenceType.PHYSICAL),
            "cphaseshift(0.17) $4, $5;",
        ),
        (
            Gate.S(),
            [4],
            OpenQASMSerializationProperties(qubit_reference_type=QubitReferenceType.VIRTUAL),
            "s q[4];",
        ),
        (
            Gate.S(),
            [4],
            OpenQASMSerializationProperties(qubit_reference_type=QubitReferenceType.PHYSICAL),
            "s $4;",
        ),
        (
            Gate.Si(),
            [4],
            OpenQASMSerializationProperties(qubit_reference_type=QubitReferenceType.VIRTUAL),
            "si q[4];",
        ),
        (
            Gate.Si(),
            [4],
            OpenQASMSerializationProperties(qubit_reference_type=QubitReferenceType.PHYSICAL),
            "si $4;",
        ),
        (
            Gate.Ti(),
            [4],
            OpenQASMSerializationProperties(qubit_reference_type=QubitReferenceType.VIRTUAL),
            "ti q[4];",
        ),
        (
            Gate.Ti(),
            [4],
            OpenQASMSerializationProperties(qubit_reference_type=QubitReferenceType.PHYSICAL),
            "ti $4;",
        ),
        (
            Gate.PhaseShift(angle=0.17),
            [4],
            OpenQASMSerializationProperties(qubit_reference_type=QubitReferenceType.VIRTUAL),
            "phaseshift(0.17) q[4];",
        ),
        (
            Gate.PhaseShift(angle=0.17),
            [4],
            OpenQASMSerializationProperties(qubit_reference_type=QubitReferenceType.PHYSICAL),
            "phaseshift(0.17) $4;",
        ),
        (
            Gate.CNot(),
            [4, 5],
            OpenQASMSerializationProperties(qubit_reference_type=QubitReferenceType.VIRTUAL),
            "cnot q[4], q[5];",
        ),
        (
            Gate.CNot(),
            [4, 5],
            OpenQASMSerializationProperties(qubit_reference_type=QubitReferenceType.PHYSICAL),
            "cnot $4, $5;",
        ),
        (
            Gate.PSwap(angle=0.17),
            [4, 5],
            OpenQASMSerializationProperties(qubit_reference_type=QubitReferenceType.VIRTUAL),
            "pswap(0.17) q[4], q[5];",
        ),
        (
            Gate.PSwap(angle=0.17),
            [4, 5],
            OpenQASMSerializationProperties(qubit_reference_type=QubitReferenceType.PHYSICAL),
            "pswap(0.17) $4, $5;",
        ),
        (
            Gate.CPhaseShift10(angle=0.17),
            [4, 5],
            OpenQASMSerializationProperties(qubit_reference_type=QubitReferenceType.VIRTUAL),
            "cphaseshift10(0.17) q[4], q[5];",
        ),
        (
            Gate.CPhaseShift10(angle=0.17),
            [4, 5],
            OpenQASMSerializationProperties(qubit_reference_type=QubitReferenceType.PHYSICAL),
            "cphaseshift10(0.17) $4, $5;",
        ),
        (
            Gate.CCNot(),
            [4, 5, 6],
            OpenQASMSerializationProperties(qubit_reference_type=QubitReferenceType.VIRTUAL),
            "ccnot q[4], q[5], q[6];",
        ),
        (
            Gate.CCNot(),
            [4, 5, 6],
            OpenQASMSerializationProperties(qubit_reference_type=QubitReferenceType.PHYSICAL),
            "ccnot $4, $5, $6;",
        ),
        (
            Gate.Unitary(Gate.CCNot().to_matrix()),
            [4, 5, 6],
            OpenQASMSerializationProperties(qubit_reference_type=QubitReferenceType.VIRTUAL),
            "#pragma braket unitary(["
            "[1.0, 0, 0, 0, 0, 0, 0, 0], "
            "[0, 1.0, 0, 0, 0, 0, 0, 0], "
            "[0, 0, 1.0, 0, 0, 0, 0, 0], "
            "[0, 0, 0, 1.0, 0, 0, 0, 0], "
            "[0, 0, 0, 0, 1.0, 0, 0, 0], "
            "[0, 0, 0, 0, 0, 1.0, 0, 0], "
            "[0, 0, 0, 0, 0, 0, 0, 1.0], "
            "[0, 0, 0, 0, 0, 0, 1.0, 0]"
            "]) q[4], q[5], q[6]",
        ),
        (
            Gate.Unitary(Gate.CCNot().to_matrix()),
            [4, 5, 6],
            OpenQASMSerializationProperties(qubit_reference_type=QubitReferenceType.PHYSICAL),
            "#pragma braket unitary(["
            "[1.0, 0, 0, 0, 0, 0, 0, 0], "
            "[0, 1.0, 0, 0, 0, 0, 0, 0], "
            "[0, 0, 1.0, 0, 0, 0, 0, 0], "
            "[0, 0, 0, 1.0, 0, 0, 0, 0], "
            "[0, 0, 0, 0, 1.0, 0, 0, 0], "
            "[0, 0, 0, 0, 0, 1.0, 0, 0], "
            "[0, 0, 0, 0, 0, 0, 0, 1.0], "
            "[0, 0, 0, 0, 0, 0, 1.0, 0]"
            "]) $4, $5, $6",
        ),
        (
            Gate.Unitary(np.round(Gate.ECR().to_matrix(), 8)),
            [4, 5],
            OpenQASMSerializationProperties(qubit_reference_type=QubitReferenceType.VIRTUAL),
            "#pragma braket unitary(["
            "[0, 0, 0.70710678, 0.70710678im], "
            "[0, 0, 0.70710678im, 0.70710678], "
            "[0.70710678, -0.70710678im, 0, 0], "
            "[-0.70710678im, 0.70710678, 0, 0]"
            "]) q[4], q[5]",
        ),
        (
            Gate.Unitary(np.round(Gate.ECR().to_matrix(), 8)),
            [4, 5],
            OpenQASMSerializationProperties(qubit_reference_type=QubitReferenceType.PHYSICAL),
            "#pragma braket unitary(["
            "[0, 0, 0.70710678, 0.70710678im], "
            "[0, 0, 0.70710678im, 0.70710678], "
            "[0.70710678, -0.70710678im, 0, 0], "
            "[-0.70710678im, 0.70710678, 0, 0]"
            "]) $4, $5",
        ),
        (
            Gate.Unitary(np.round(Gate.T().to_matrix(), 8)),
            [4],
            OpenQASMSerializationProperties(qubit_reference_type=QubitReferenceType.VIRTUAL),
            "#pragma braket unitary([[1.0, 0], [0, 0.70710678 + 0.70710678im]]) q[4]",
        ),
        (
            Gate.Unitary(np.round(Gate.T().to_matrix(), 8)),
            [4],
            OpenQASMSerializationProperties(qubit_reference_type=QubitReferenceType.PHYSICAL),
            "#pragma braket unitary([[1.0, 0], [0, 0.70710678 + 0.70710678im]]) $4",
        ),
        (
            Gate.Unitary(np.array([[1.0, 0], [0, 0.70710678 - 0.70710678j]])),
            [4],
            OpenQASMSerializationProperties(qubit_reference_type=QubitReferenceType.VIRTUAL),
            "#pragma braket unitary([[1.0, 0], [0, 0.70710678 - 0.70710678im]]) q[4]",
        ),
        (
            Gate.PulseGate(
                PulseSequence().play(
                    Frame("user_frame", Port("device_port_x", 1e-9), 1e9),
                    ArbitraryWaveform([1, 2], "arb_wf"),
                ),
                1,
            ),
            [0],
            OpenQASMSerializationProperties(qubit_reference_type=QubitReferenceType.PHYSICAL),
            "\n".join(["cal {", "    play(user_frame, arb_wf);", "}"]),
        ),
        (
            Gate.GPi(angle=0.17),
            [4],
            OpenQASMSerializationProperties(qubit_reference_type=QubitReferenceType.VIRTUAL),
            "gpi(0.17) q[4];",
        ),
        (
            Gate.GPi(angle=0.17),
            [4],
            OpenQASMSerializationProperties(qubit_reference_type=QubitReferenceType.PHYSICAL),
            "gpi(0.17) $4;",
        ),
        (
            Gate.GPi2(angle=0.17),
            [4],
            OpenQASMSerializationProperties(qubit_reference_type=QubitReferenceType.VIRTUAL),
            "gpi2(0.17) q[4];",
        ),
        (
            Gate.GPi2(angle=0.17),
            [4],
            OpenQASMSerializationProperties(qubit_reference_type=QubitReferenceType.PHYSICAL),
            "gpi2(0.17) $4;",
        ),
        (
            Gate.MS(angle_1=0.17, angle_2=3.45),
            [4, 5],
            OpenQASMSerializationProperties(qubit_reference_type=QubitReferenceType.VIRTUAL),
            f"ms(0.17, 3.45, {np.pi / 2}) q[4], q[5];",
        ),
        (
            Gate.MS(angle_1=0.17, angle_2=3.45),
            [4, 5],
            OpenQASMSerializationProperties(qubit_reference_type=QubitReferenceType.PHYSICAL),
            f"ms(0.17, 3.45, {np.pi / 2}) $4, $5;",
        ),
    ],
)
def test_gate_to_ir_openqasm(gate, target, serialization_properties, expected_ir):
    assert (
        gate.to_ir(
            target, ir_type=IRType.OPENQASM, serialization_properties=serialization_properties
        )
        == expected_ir
    )


@pytest.mark.parametrize("testclass,subroutine_name,irclass,irsubclasses,kwargs", testdata)
def test_ir_instruction_level(testclass, subroutine_name, irclass, irsubclasses, kwargs):
    if irclass is not None:
        expected = irclass(**create_valid_ir_input(irsubclasses))
        instruction = Instruction(
            **create_valid_instruction_input(testclass, irsubclasses, **kwargs)
        )
        actual = instruction.to_ir()
        assert actual == expected


@pytest.mark.parametrize("testclass,subroutine_name,irclass,irsubclasses,kwargs", testdata)
def test_gate_subroutine(testclass, subroutine_name, irclass, irsubclasses, kwargs):
    qubit_count = calculate_qubit_count(irsubclasses)
    subroutine = getattr(Circuit(), subroutine_name)
    assert subroutine(**create_valid_subroutine_input(irsubclasses, **kwargs)) == Circuit(
        Instruction(**create_valid_instruction_input(testclass, irsubclasses, **kwargs))
    )
    if qubit_count == 1:
        multi_targets = [0, 1, 2]
        instruction_list = []
        for target in multi_targets:
            instruction_list.append(
                Instruction(
                    operator=testclass(**create_valid_gate_class_input(irsubclasses, **kwargs)),
                    target=target,
                )
            )
        subroutine = getattr(Circuit(), subroutine_name)
        subroutine_input = {"target": multi_targets}
        if Angle in irsubclasses:
            subroutine_input.update(angle_valid_input())
        if TripleAngle in irsubclasses:
            subroutine_input.update(triple_angle_valid_input())
        assert subroutine(**subroutine_input) == Circuit(instruction_list)


@pytest.mark.parametrize(
    "control, control_state, instruction_set",
    [
        (
            2,
            None,
            Instruction(**create_valid_instruction_input(Gate.PhaseShift, [SingleTarget, Angle])),
        ),
        (
            2,
            [0],
            [
                Instruction(operator=Gate.X(), target=2),
                Instruction(
                    **create_valid_instruction_input(Gate.PhaseShift, [SingleTarget, Angle])
                ),
                Instruction(operator=Gate.X(), target=2),
            ],
        ),
        (
            [0, 2],
            [0, 1],
            Instruction(
                **create_valid_instruction_input(
                    Gate.PhaseShift, [SingleTarget, SingleNegControlModifier, Angle]
                )
            ),
        ),
    ],
)
def test_control_gphase_subroutine(control, control_state, instruction_set):
    subroutine = getattr(Circuit(), "gphase")
    assert subroutine(angle=0.123, control=control, control_state=control_state) == Circuit(
        instruction_set
    )


def test_angle_gphase_is_none():
    with pytest.raises(ValueError, match="angle must not be None"):
        Gate.GPhase(angle=None)


@pytest.mark.parametrize("testclass,subroutine_name,irclass,irsubclasses,kwargs", testdata)
def test_gate_adjoint_expansion_correct(testclass, subroutine_name, irclass, irsubclasses, kwargs):
    gate = testclass(**create_valid_gate_class_input(irsubclasses, **kwargs))
    matrices = [elem.to_matrix() for elem in gate.adjoint()]
    matrices.append(gate.to_matrix())
    identity = np.eye(2**gate.qubit_count)
    assert np.allclose(functools.reduce(lambda a, b: a @ b, matrices), identity)


@pytest.mark.parametrize("testclass,subroutine_name,irclass,irsubclasses,kwargs", testdata)
def test_gate_to_matrix(testclass, subroutine_name, irclass, irsubclasses, kwargs):
    gate1 = testclass(**create_valid_gate_class_input(irsubclasses, **kwargs))
    gate2 = testclass(**create_valid_gate_class_input(irsubclasses, **kwargs))
    assert isinstance(gate1.to_matrix(), np.ndarray)
    assert gate1.matrix_equivalence(gate2)


@pytest.mark.parametrize("testclass,subroutine_name,irclass,irsubclasses,kwargs", testdata)
def test_fixed_qubit_count(testclass, subroutine_name, irclass, irsubclasses, kwargs):
    fixed_qubit_count = testclass.fixed_qubit_count()
    if fixed_qubit_count is not NotImplemented:
        gate = testclass(**create_valid_gate_class_input(irsubclasses, **kwargs))
        assert gate.qubit_count == fixed_qubit_count


# Additional Unitary gate tests


def test_equality():
    u1 = Gate.Unitary(np.array([[0 + 0j, 1 + 0j], [1 + 0j, 0 + 0j]]))
    u2 = Gate.Unitary(np.array([[0, 1], [1, 0]], dtype=np.float32), display_name=["u2"])
    other_gate = Gate.Unitary(np.array([[1, 0], [0, 1]]))
    non_gate = "non gate"

    assert u1 == u2
    assert u1 is not u2
    assert u1 != other_gate
    assert u1 != non_gate


def test_free_param_equality():
    param1 = FreeParameter("theta")
    param2 = FreeParameter("phi")
    rx1 = Gate.Rx(param1)
    rx2 = Gate.Rx(param1)
    other_gate = Gate.Rx(param2)

    assert rx1 == rx2
    assert rx1 is not rx2
    assert rx1 != other_gate
    assert rx1 != param1


def test_large_unitary():
    matrix = np.eye(16, dtype=np.float32)
    # Permute rows of matrix
    matrix[[*range(16)]] = matrix[[(i + 1) % 16 for i in range(16)]]
    unitary = Gate.Unitary(matrix)
    assert unitary.qubit_count == 4


@pytest.mark.parametrize("gate", parameterizable_gates)
def test_bind_values(gate):
    triple_angled = gate.__name__ in ("MS", "U")
    num_params = 3 if triple_angled else 1
    thetas = [FreeParameter(f"theta_{i}") for i in range(num_params)]
    mapping = {f"theta_{i}": i for i in range(num_params)}
    param_gate = gate(*thetas)
    new_gate = param_gate.bind_values(**mapping)
    expected = gate(*range(num_params))

    assert type(new_gate) is type(param_gate) and new_gate == expected
    if triple_angled:
        for angle in new_gate.angle_1, new_gate.angle_2, new_gate.angle_3:
            assert isinstance(angle, float)
    else:
        assert isinstance(new_gate.angle, float)


def test_bind_values_pulse_gate():
    qubit_count = 1
    frame = Frame("user_frame", Port("device_port_x", 1e-9), 1e9)
    gate = Gate.PulseGate(
        PulseSequence()
        .set_frequency(frame, FreeParameter("a") + FreeParameter("b"))
        .delay(frame, FreeParameter("c")),
        qubit_count,
    )

    def to_ir(pulse_gate):
        return pulse_gate.to_ir(range(pulse_gate.qubit_count), IRType.OPENQASM)

    a = 3
    a_bound = gate.bind_values(a=a)
    a_bound_ir = to_ir(a_bound)

    assert a_bound_ir == "\n".join(
        [
            "cal {",
<<<<<<< HEAD
            "    set_frequency(user_frame, b + 3);",
            "    delay[(c) * 1s] user_frame;",
=======
            "    set_frequency(user_frame, 3.0 + b);",
            "    delay[c * 1s] user_frame;",
>>>>>>> adde1afc
            "}",
        ]
    )

    assert a_bound_ir == to_ir(
        Gate.PulseGate(gate.pulse_sequence.make_bound_pulse_sequence({"a": a}), qubit_count)
    )
    assert a_bound_ir != to_ir(gate)

    c = 4e-6
    ac_bound = a_bound.bind_values(c=c)
    ac_bound_ir = to_ir(ac_bound)
    assert ac_bound_ir == to_ir(
        Gate.PulseGate(a_bound.pulse_sequence.make_bound_pulse_sequence({"c": c}), qubit_count)
    )
    assert ac_bound_ir != a_bound_ir


def test_pulse_gate_capture_throws():
    with pytest.raises(ValueError):
        Circuit().pulse_gate(
            0, PulseSequence().capture_v0(Frame("user_frame", Port("device_port_x", dt=1e-9), 1e9))
        )


@pytest.mark.parametrize("matrix", invalid_unitary_matrices)
def test_unitary_invalid_matrix(matrix):
    with pytest.raises(ValueError):
        Gate.Unitary(matrix=matrix)


def test_unitary_matrix_target_size_mismatch():
    with pytest.raises(ValueError):
        Circuit().unitary(
            matrix=np.array([[1, 0, 0, 0], [0, 1, 0, 0], [0, 0, 0, 1], [0, 0, 1, 0]]), targets=[0]
        )


def test_pulse_gate_to_matrix():
    with pytest.raises(NotImplementedError):
        Gate.PulseGate(
            PulseSequence().play(
                Frame("user_frame", Port("device_port_x", 1e-9), 1e9),
                ArbitraryWaveform([1, 2], "arb_wf"),
            ),
            1,
        ).to_matrix()


@pytest.mark.parametrize(
    "gate, target, control, control_state, expected_ir",
    (
        (Gate.H(), QubitSet(0), QubitSet(1), None, "ctrl @ h q[1], q[0];"),
        (Gate.H(), QubitSet(0), QubitSet([1, 2]), None, "ctrl(2) @ h q[1], q[2], q[0];"),
        (Gate.Ry(angle=1.23), QubitSet(0), QubitSet([2]), None, "ctrl @ ry(1.23) q[2], q[0];"),
        (
            Gate.MS(angle_1=0.17, angle_2=3.45),
            QubitSet(0),
            QubitSet([1, 2]),
            None,
            f"ctrl(2) @ ms(0.17, 3.45, {np.pi / 2}) q[1], q[2], q[0];",
        ),
        (
            Gate.CCNot(),
            QubitSet([0, 1, 2]),
            QubitSet([3, 4]),
            None,
            "ctrl(2) @ ccnot q[3], q[4], q[0], q[1], q[2];",
        ),
        (
            Gate.Z(),
            QubitSet([0]),
            QubitSet([1, 2, 3, 4, 5, 6, 7]),
            [1, 1, 1, 0, 0, 1, 0],
            "ctrl(3) @ negctrl(2) @ ctrl @ negctrl @ "
            "z q[1], q[2], q[3], q[4], q[5], q[6], q[7], q[0];",
        ),
        (
            Gate.Z(),
            QubitSet([0]),
            QubitSet([1, 2, 3, 4, 5, 6, 7]),
            "1110010",
            "ctrl(3) @ negctrl(2) @ ctrl @ negctrl @ "
            "z q[1], q[2], q[3], q[4], q[5], q[6], q[7], q[0];",
        ),
        (
            Gate.Z(),
            QubitSet([0]),
            QubitSet([1, 2, 3, 4, 5, 6, 7]),
            114,
            "ctrl(3) @ negctrl(2) @ ctrl @ negctrl @ "
            "z q[1], q[2], q[3], q[4], q[5], q[6], q[7], q[0];",
        ),
        (
            Gate.Z(),
            QubitSet([0]),
            QubitSet([1, 2, 3]),
            [1, 0],
            "negctrl @ ctrl @ negctrl @ z q[1], q[2], q[3], q[0];",
        ),
        (
            Gate.Z(),
            QubitSet([0]),
            QubitSet([1, 2, 3]),
            "10",
            "negctrl @ ctrl @ negctrl @ z q[1], q[2], q[3], q[0];",
        ),
        (
            Gate.GPhase(0.3),
            QubitSet([]),
            QubitSet([1]),
            "1",
            "ctrl @ gphase(0.3) q[1];",
        ),
    ),
)
def test_gate_control(gate, target, control, control_state, expected_ir):
    serialization_properties = OpenQASMSerializationProperties(
        qubit_reference_type=QubitReferenceType.VIRTUAL
    )
    assert (
        gate.to_ir(
            target,
            control=control,
            control_state=control_state,
            ir_type=IRType.OPENQASM,
            serialization_properties=serialization_properties,
        )
        == expected_ir
    )


@pytest.mark.parametrize(
    "control, control_state, error_string",
    (
        (
            [0, 1],
            [1, 0, 1],
            "State value represents a binary sequence of length greater "
            "than the specified number of qubits.",
        ),
        (
            [0, 1],
            "101",
            "State value represents a binary sequence of length greater "
            "than the specified number of qubits.",
        ),
        (
            [0, 1],
            5,
            "State value represents a binary sequence of length greater "
            "than the specified number of qubits.",
        ),
    ),
)
def test_gate_control_invalid_state(control, control_state, error_string):
    with pytest.raises(ValueError, match=error_string):
        Gate.X().to_ir(
            target=[0],
            control=control,
            control_state=control_state,
            ir_type=IRType.OPENQASM,
            serialization_properties=OpenQASMSerializationProperties(
                qubit_reference_type=QubitReferenceType.VIRTUAL
            ),
        )


@pytest.mark.parametrize(
    "gate, target, power, expected_ir",
    (
        (Gate.H(), QubitSet(0), 2, "pow(2) @ h q[0];"),
        (Gate.H(), QubitSet(0), 2.0, "pow(2.0) @ h q[0];"),
        (Gate.H(), QubitSet(0), 2.5, "pow(2.5) @ h q[0];"),
        (Gate.H(), QubitSet(0), 0, "pow(0) @ h q[0];"),
        (Gate.H(), QubitSet(0), -2, "inv @ pow(2) @ h q[0];"),
        (Gate.H(), QubitSet(0), -2.0, "inv @ pow(2.0) @ h q[0];"),
        (Gate.H(), QubitSet(0), -2.5, "inv @ pow(2.5) @ h q[0];"),
    ),
)
def test_gate_power(gate, target, power, expected_ir):
    serialization_properties = OpenQASMSerializationProperties(
        qubit_reference_type=QubitReferenceType.VIRTUAL
    )
    assert (
        gate.to_ir(
            target,
            power=power,
            ir_type=IRType.OPENQASM,
            serialization_properties=serialization_properties,
        )
        == expected_ir
    )


def test_hash():
    assert hash(Gate.Unitary(Gate.CCNot().to_matrix())) == hash(
        Gate.Unitary(Gate.CCNot().to_matrix())
    )<|MERGE_RESOLUTION|>--- conflicted
+++ resolved
@@ -1048,13 +1048,8 @@
     assert a_bound_ir == "\n".join(
         [
             "cal {",
-<<<<<<< HEAD
-            "    set_frequency(user_frame, b + 3);",
-            "    delay[(c) * 1s] user_frame;",
-=======
             "    set_frequency(user_frame, 3.0 + b);",
             "    delay[c * 1s] user_frame;",
->>>>>>> adde1afc
             "}",
         ]
     )
