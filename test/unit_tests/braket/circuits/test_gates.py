--- conflicted
+++ resolved
@@ -463,7 +463,6 @@
             "yy(0.17) $4, $5;",
         ),
         (
-<<<<<<< HEAD
             Gate.XY(angle=0.17),
             [4, 5],
             OpenQASMSerializationProperties(qubit_reference_type=QubitReferenceType.VIRTUAL),
@@ -476,8 +475,6 @@
             "xy(0.17) $4, $5;",
         ),
         (
-=======
->>>>>>> 7936e215
             Gate.ISwap(),
             [0, 1],
             OpenQASMSerializationProperties(qubit_reference_type=QubitReferenceType.PHYSICAL),
