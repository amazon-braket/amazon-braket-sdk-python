# Copyright Amazon.com Inc. or its affiliates. All Rights Reserved.
#
# Licensed under the Apache License, Version 2.0 (the "License"). You
# may not use this file except in compliance with the License. A copy of
# the License is located at
#
#     http://aws.amazon.com/apache2.0/
#
# or in the "license" file accompanying this file. This file is
# distributed on an "AS IS" BASIS, WITHOUT WARRANTIES OR CONDITIONS OF
# ANY KIND, either express or implied. See the License for the specific
# language governing permissions and limitations under the License.

import numpy as np

from braket.circuits import (
    AsciiCircuitDiagram,
    Circuit,
    FreeParameter,
    Gate,
    Instruction,
    Observable,
    Operator,
)


def test_empty_circuit():
    assert AsciiCircuitDiagram.build_diagram(Circuit()) == ""


def test_one_gate_one_qubit():
    circ = Circuit().h(0)
    expected = ("T  : |0|", "        ", "q0 : -H-", "", "T  : |0|")
    _assert_correct_diagram(circ, expected)


def test_one_gate_one_qubit_rotation():
    circ = Circuit().rx(angle=3.14, target=0)
    # Column formats to length of the gate plus the ascii representation for the angle.
    expected = ("T  : |   0    |", "               ", "q0 : -Rx(3.14)-", "", "T  : |   0    |")
    _assert_correct_diagram(circ, expected)


def test_one_gate_one_qubit_rotation_with_parameter():
    theta = FreeParameter("theta")
    circ = Circuit().rx(angle=theta, target=0)
    # Column formats to length of the gate plus the ascii representation for the angle.
    expected = (
        "T  : |    0    |",
        "                ",
        "q0 : -Rx(theta)-",
        "",
        "T  : |    0    |",
        "",
        "Unassigned parameters: [theta].",
    )
    _assert_correct_diagram(circ, expected)


def test_one_gate_one_qubit_rotation_with_unicode():
    theta = FreeParameter("\u03B8")
    circ = Circuit().rx(angle=theta, target=0)
    # Column formats to length of the gate plus the ascii representation for the angle.
    expected = (
        "T  : |  0  |",
        "            ",
        "q0 : -Rx(θ)-",
        "",
        "T  : |  0  |",
        "",
        "Unassigned parameters: [θ].",
    )
    _assert_correct_diagram(circ, expected)


def test_one_gate_one_qubit_rotation_with_parameter_assigned():
    theta = FreeParameter("theta")
    circ = Circuit().rx(angle=theta, target=0)
    new_circ = circ.make_bound_circuit({"theta": np.pi})
    # Column formats to length of the gate plus the ascii representation for the angle.
    expected = (
        "T  : |   0    |",
        "               ",
        "q0 : -Rx(3.14)-",
        "",
        "T  : |   0    |",
    )
    _assert_correct_diagram(new_circ, expected)


def test_qubit_width():
    circ = Circuit().h(0).h(100)
    expected = (
        "T    : |0|",
        "          ",
        "q0   : -H-",
        "          ",
        "q100 : -H-",
        "",
        "T    : |0|",
    )
    _assert_correct_diagram(circ, expected)


def test_gate_width():
    class Foo(Gate):
        def __init__(self):
            super().__init__(qubit_count=1, ascii_symbols=["FOO"])

        def to_ir(self, target):
            return "foo"

    circ = Circuit().h(0).h(1).add_instruction(Instruction(Foo(), 0))
    expected = (
        "T  : |0| 1 |",
        "            ",
        "q0 : -H-FOO-",
        "            ",
        "q1 : -H-----",
        "",
        "T  : |0| 1 |",
    )
    _assert_correct_diagram(circ, expected)


def test_time_width():
    circ = Circuit()
    num_qubits = 15
    for qubit in range(num_qubits):
        if qubit == num_qubits - 1:
            break
        circ.cnot(qubit, qubit + 1)
    expected = (
        "T   : |0|1|2|3|4|5|6|7|8|9|10|11|12|13|",
        "                                       ",
        "q0  : -C-------------------------------",
        "       |                               ",
        "q1  : -X-C-----------------------------",
        "         |                             ",
        "q2  : ---X-C---------------------------",
        "           |                           ",
        "q3  : -----X-C-------------------------",
        "             |                         ",
        "q4  : -------X-C-----------------------",
        "               |                       ",
        "q5  : ---------X-C---------------------",
        "                 |                     ",
        "q6  : -----------X-C-------------------",
        "                   |                   ",
        "q7  : -------------X-C-----------------",
        "                     |                 ",
        "q8  : ---------------X-C---------------",
        "                       |               ",
        "q9  : -----------------X-C-------------",
        "                         |             ",
        "q10 : -------------------X-C-----------",
        "                           |           ",
        "q11 : ---------------------X--C--------",
        "                              |        ",
        "q12 : ------------------------X--C-----",
        "                                 |     ",
        "q13 : ---------------------------X--C--",
        "                                    |  ",
        "q14 : ------------------------------X--",
        "",
        "T   : |0|1|2|3|4|5|6|7|8|9|10|11|12|13|",
    )
    _assert_correct_diagram(circ, expected)


def test_connector_across_two_qubits():
    circ = Circuit().cnot(3, 4).h(range(2, 6))
    expected = (
        "T  : |0|1|",
        "          ",
        "q2 : -H---",
        "          ",
        "q3 : -C-H-",
        "      |   ",
        "q4 : -X-H-",
        "          ",
        "q5 : -H---",
        "",
        "T  : |0|1|",
    )
    _assert_correct_diagram(circ, expected)


def test_overlapping_qubits():
    circ = Circuit().cnot(0, 2).cnot(1, 3).h(0)
    expected = (
        "T  : | 0 |1|",
        "            ",
        "q0 : -C---H-",
        "      |     ",
        "q1 : -|-C---",
        "      | |   ",
        "q2 : -X-|---",
        "        |   ",
        "q3 : ---X---",
        "",
        "T  : | 0 |1|",
    )
    _assert_correct_diagram(circ, expected)


def test_overlapping_qubits_angled_gates():
    circ = Circuit().zz(0, 2, 0.15).cnot(1, 3).h(0)
    expected = (
        "T  : |    0     |1|",
        "                   ",
        "q0 : -ZZ(0.15)---H-",
        "      |            ",
        "q1 : -|--------C---",
        "      |        |   ",
        "q2 : -ZZ(0.15)-|---",
        "               |   ",
        "q3 : ----------X---",
        "",
        "T  : |    0     |1|",
    )
    _assert_correct_diagram(circ, expected)


def test_connector_across_gt_two_qubits():
    circ = Circuit().h(4).cnot(3, 5).h(4).h(2)
    expected = (
        "T  : | 0 |1|",
        "            ",
        "q2 : -H-----",
        "            ",
        "q3 : ---C---",
        "        |   ",
        "q4 : -H-|-H-",
        "        |   ",
        "q5 : ---X---",
        "",
        "T  : | 0 |1|",
    )
    _assert_correct_diagram(circ, expected)


def test_connector_across_non_used_qubits():
    circ = Circuit().h(4).cnot(3, 100).h(4).h(101)
    expected = (
        "T    : | 0 |1|",
        "              ",
        "q3   : ---C---",
        "          |   ",
        "q4   : -H-|-H-",
        "          |   ",
        "q100 : ---X---",
        "              ",
        "q101 : -H-----",
        "",
        "T    : | 0 |1|",
    )
    _assert_correct_diagram(circ, expected)


def test_verbatim_1q_no_preceding():
    circ = Circuit().add_verbatim_box(Circuit().h(0))
    expected = (
        "T  : |      0      |1|     2     |",
        "                                  ",
        "q0 : -StartVerbatim-H-EndVerbatim-",
        "",
        "T  : |      0      |1|     2     |",
    )
    _assert_correct_diagram(circ, expected)


def test_verbatim_1q_preceding():
    circ = Circuit().h(0).add_verbatim_box(Circuit().h(0))
    expected = (
        "T  : |0|      1      |2|     3     |",
        "                                    ",
        "q0 : -H-StartVerbatim-H-EndVerbatim-",
        "",
        "T  : |0|      1      |2|     3     |",
    )
    _assert_correct_diagram(circ, expected)


def test_verbatim_1q_following():
    circ = Circuit().add_verbatim_box(Circuit().h(0)).h(0)
    expected = (
        "T  : |      0      |1|     2     |3|",
        "                                    ",
        "q0 : -StartVerbatim-H-EndVerbatim-H-",
        "",
        "T  : |      0      |1|     2     |3|",
    )
    _assert_correct_diagram(circ, expected)


def test_verbatim_2q_no_preceding():
    circ = Circuit().add_verbatim_box(Circuit().h(0).cnot(0, 1))
    expected = (
        "T  : |      0      |1|2|     3     |",
        "                                    ",
        "q0 : -StartVerbatim-H-C-EndVerbatim-",
        "      |               | |           ",
        "q1 : -*************---X-***********-",
        "",
        "T  : |      0      |1|2|     3     |",
    )
    _assert_correct_diagram(circ, expected)


def test_verbatim_2q_preceding():
    circ = Circuit().h(0).add_verbatim_box(Circuit().h(0).cnot(0, 1))
    expected = (
        "T  : |0|      1      |2|3|     4     |",
        "                                      ",
        "q0 : -H-StartVerbatim-H-C-EndVerbatim-",
        "        |               | |           ",
        "q1 : ---*************---X-***********-",
        "",
        "T  : |0|      1      |2|3|     4     |",
    )
    _assert_correct_diagram(circ, expected)


def test_verbatim_2q_following():
    circ = Circuit().add_verbatim_box(Circuit().h(0).cnot(0, 1)).h(0)
    expected = (
        "T  : |      0      |1|2|     3     |4|",
        "                                      ",
        "q0 : -StartVerbatim-H-C-EndVerbatim-H-",
        "      |               | |             ",
        "q1 : -*************---X-***********---",
        "",
        "T  : |      0      |1|2|     3     |4|",
    )
    _assert_correct_diagram(circ, expected)


def test_verbatim_3q_no_preceding():
    circ = Circuit().add_verbatim_box(Circuit().h(0).cnot(0, 1).cnot(1, 2))
    expected = (
        "T  : |      0      |1|2|3|     4     |",
        "                                      ",
        "q0 : -StartVerbatim-H-C---EndVerbatim-",
        "      |               |   |           ",
        "q1 : -|---------------X-C-|-----------",
        "      |                 | |           ",
        "q2 : -*************-----X-***********-",
        "",
        "T  : |      0      |1|2|3|     4     |",
    )
    _assert_correct_diagram(circ, expected)


def test_verbatim_3q_preceding():
    circ = Circuit().h(0).add_verbatim_box(Circuit().h(0).cnot(0, 1).cnot(1, 2))
    expected = (
        "T  : |0|      1      |2|3|4|     5     |",
        "                                        ",
        "q0 : -H-StartVerbatim-H-C---EndVerbatim-",
        "        |               |   |           ",
        "q1 : ---|---------------X-C-|-----------",
        "        |                 | |           ",
        "q2 : ---*************-----X-***********-",
        "",
        "T  : |0|      1      |2|3|4|     5     |",
    )
    _assert_correct_diagram(circ, expected)


def test_verbatim_3q_following():
    circ = Circuit().add_verbatim_box(Circuit().h(0).cnot(0, 1).cnot(1, 2)).h(0)
    expected = (
        "T  : |      0      |1|2|3|     4     |5|",
        "                                        ",
        "q0 : -StartVerbatim-H-C---EndVerbatim-H-",
        "      |               |   |             ",
        "q1 : -|---------------X-C-|-------------",
        "      |                 | |             ",
        "q2 : -*************-----X-***********---",
        "",
        "T  : |      0      |1|2|3|     4     |5|",
    )
    _assert_correct_diagram(circ, expected)


def test_verbatim_different_qubits():
    circ = Circuit().h(1).add_verbatim_box(Circuit().h(0)).cnot(3, 4)
    expected = (
        "T  : |0|      1      |2|     3     |4|",
        "                                      ",
        "q0 : ---StartVerbatim-H-EndVerbatim---",
        "        |               |             ",
        "q1 : -H-|---------------|-------------",
        "        |               |             ",
        "q3 : ---|---------------|-----------C-",
        "        |               |           | ",
        "q4 : ---*************---***********-X-",
        "",
        "T  : |0|      1      |2|     3     |4|",
    )
    _assert_correct_diagram(circ, expected)


def test_verbatim_qubset_qubits():
    circ = Circuit().h(1).cnot(0, 1).cnot(1, 2).add_verbatim_box(Circuit().h(1)).cnot(2, 3)
    expected = (
        "T  : |0|1|2|      3      |4|     5     |6|",
        "                                          ",
        "q0 : ---C---StartVerbatim---EndVerbatim---",
        "        |   |               |             ",
        "q1 : -H-X-C-|-------------H-|-------------",
        "          | |               |             ",
        "q2 : -----X-|---------------|-----------C-",
        "            |               |           | ",
        "q3 : -------*************---***********-X-",
        "",
        "T  : |0|1|2|      3      |4|     5     |6|",
    )
    _assert_correct_diagram(circ, expected)


def test_ignore_non_gates():
    class Foo(Operator):
        @property
        def name(self) -> str:
            return "foo"

        def to_ir(self, target):
            return "foo"

    circ = Circuit().h(0).h(1).cnot(1, 2).add_instruction(Instruction(Foo(), 0))
    expected = (
        "T  : |0|1|",
        "          ",
        "q0 : -H---",
        "          ",
        "q1 : -H-C-",
        "        | ",
        "q2 : ---X-",
        "",
        "T  : |0|1|",
    )
    _assert_correct_diagram(circ, expected)


def test_result_types_target_none():
    circ = Circuit().h(0).h(100).probability()
    expected = (
        "T    : |0|Result Types|",
        "                       ",
        "q0   : -H-Probability--",
        "          |            ",
        "q100 : -H-Probability--",
        "",
        "T    : |0|Result Types|",
    )
    _assert_correct_diagram(circ, expected)


def test_result_types_target_some():
    circ = (
        Circuit()
        .h(0)
        .h(1)
        .h(100)
        .expectation(observable=Observable.Y() @ Observable.Z(), target=[0, 100])
    )
    expected = (
        "T    : |0|  Result Types  |",
        "                           ",
        "q0   : -H-Expectation(Y@Z)-",
        "          |                ",
        "q1   : -H-|----------------",
        "          |                ",
        "q100 : -H-Expectation(Y@Z)-",
        "",
        "T    : |0|  Result Types  |",
    )
    _assert_correct_diagram(circ, expected)


def test_additional_result_types():
    circ = Circuit().h(0).h(1).h(100).state_vector().amplitude(["110", "001"])
    expected = (
        "T    : |0|",
        "          ",
        "q0   : -H-",
        "          ",
        "q1   : -H-",
        "          ",
        "q100 : -H-",
        "",
        "T    : |0|",
        "",
        "Additional result types: StateVector, Amplitude(110,001)",
    )
    _assert_correct_diagram(circ, expected)


def test_multiple_result_types():
    circ = (
        Circuit()
        .cnot(0, 2)
        .cnot(1, 3)
        .h(0)
        .variance(observable=Observable.Y(), target=0)
        .expectation(observable=Observable.Y(), target=2)
        .sample(observable=Observable.Y())
    )
    expected = (
        "T  : | 0 |1|      Result Types      |",
        "                                     ",
        "q0 : -C---H-Variance(Y)----Sample(Y)-",
        "      |                    |         ",
        "q1 : -|-C------------------Sample(Y)-",
        "      | |                  |         ",
        "q2 : -X-|---Expectation(Y)-Sample(Y)-",
        "        |                  |         ",
        "q3 : ---X------------------Sample(Y)-",
        "",
        "T  : | 0 |1|      Result Types      |",
    )
    _assert_correct_diagram(circ, expected)


def test_multiple_result_types_with_state_vector_amplitude():
    circ = (
        Circuit()
        .cnot(0, 2)
        .cnot(1, 3)
        .h(0)
        .variance(observable=Observable.Y(), target=0)
        .expectation(observable=Observable.Y(), target=3)
        .expectation(observable=Observable.Hermitian(np.array([[1.0, 0.0], [0.0, 1.0]])), target=1)
        .amplitude(["0001"])
        .state_vector()
    )
    expected = (
        "T  : | 0 |1|     Result Types     |",
        "                                   ",
        "q0 : -C---H-Variance(Y)------------",
        "      |                            ",
        "q1 : -|-C---Expectation(Hermitian)-",
        "      | |                          ",
        "q2 : -X-|--------------------------",
        "        |                          ",
        "q3 : ---X---Expectation(Y)---------",
        "",
        "T  : | 0 |1|     Result Types     |",
        "",
        "Additional result types: Amplitude(0001), StateVector",
    )
    _assert_correct_diagram(circ, expected)


def test_multiple_result_types_with_custom_hermitian_ascii_symbol():
    herm_matrix = (Observable.Y() @ Observable.Z()).to_matrix()
    circ = (
        Circuit()
        .cnot(0, 2)
        .cnot(1, 3)
        .h(0)
        .variance(observable=Observable.Y(), target=0)
        .expectation(observable=Observable.Y(), target=3)
        .expectation(
            observable=Observable.Hermitian(
                matrix=herm_matrix,
                display_name="MyHerm",
            ),
            target=[1, 2],
        )
    )
    expected = (
        "T  : | 0 |1|   Result Types    |",
        "                                ",
        "q0 : -C---H-Variance(Y)---------",
        "      |                         ",
        "q1 : -|-C---Expectation(MyHerm)-",
        "      | |   |                   ",
        "q2 : -X-|---Expectation(MyHerm)-",
        "        |                       ",
        "q3 : ---X---Expectation(Y)------",
        "",
        "T  : | 0 |1|   Result Types    |",
    )
    _assert_correct_diagram(circ, expected)


def test_noise_1qubit():
    circ = Circuit().h(0).x(1).bit_flip(1, 0.1)
    expected = (
        "T  : |    0    |",
        "                ",
        "q0 : -H---------",
        "                ",
        "q1 : -X-BF(0.1)-",
        "",
        "T  : |    0    |",
    )
    _assert_correct_diagram(circ, expected)


def test_noise_2qubit():
    circ = Circuit().h(1).kraus((0, 2), [np.eye(4)])
    expected = (
        "T  : | 0  |",
        "           ",
        "q0 : ---KR-",
        "        |  ",
        "q1 : -H-|--",
        "        |  ",
        "q2 : ---KR-",
        "",
        "T  : | 0  |",
    )
    _assert_correct_diagram(circ, expected)


<<<<<<< HEAD
=======
def test_noise_multi_probabilities():
    circ = Circuit().h(0).x(1).pauli_channel(1, 0.1, 0.2, 0.3)
    expected = (
        "T  : |        0        |",
        "                        ",
        "q0 : -H-----------------",
        "                        ",
        "q1 : -X-PC(0.1,0.2,0.3)-",
        "",
        "T  : |        0        |",
    )
    _assert_correct_diagram(circ, expected)


def test_noise_multi_probabilities_with_parameter():
    a = FreeParameter("a")
    b = FreeParameter("b")
    c = FreeParameter("c")
    circ = Circuit().h(0).x(1).pauli_channel(1, a, b, c)
    expected = (
        "T  : |     0     |",
        "                  ",
        "q0 : -H-----------",
        "                  ",
        "q1 : -X-PC(a,b,c)-",
        "",
        "T  : |     0     |",
        "",
        "Unassigned parameters: [a, b, c].",
    )
    _assert_correct_diagram(circ, expected)


>>>>>>> 1ba287c8
def _assert_correct_diagram(circ, expected):
    assert AsciiCircuitDiagram.build_diagram(circ) == "\n".join(expected)<|MERGE_RESOLUTION|>--- conflicted
+++ resolved
@@ -617,8 +617,6 @@
     _assert_correct_diagram(circ, expected)
 
 
-<<<<<<< HEAD
-=======
 def test_noise_multi_probabilities():
     circ = Circuit().h(0).x(1).pauli_channel(1, 0.1, 0.2, 0.3)
     expected = (
@@ -652,6 +650,5 @@
     _assert_correct_diagram(circ, expected)
 
 
->>>>>>> 1ba287c8
 def _assert_correct_diagram(circ, expected):
     assert AsciiCircuitDiagram.build_diagram(circ) == "\n".join(expected)