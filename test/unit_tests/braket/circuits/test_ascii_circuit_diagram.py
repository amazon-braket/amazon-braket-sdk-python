# Copyright Amazon.com Inc. or its affiliates. All Rights Reserved.
#
# Licensed under the Apache License, Version 2.0 (the "License"). You
# may not use this file except in compliance with the License. A copy of
# the License is located at
#
#     http://aws.amazon.com/apache2.0/
#
# or in the "license" file accompanying this file. This file is
# distributed on an "AS IS" BASIS, WITHOUT WARRANTIES OR CONDITIONS OF
# ANY KIND, either express or implied. See the License for the specific
# language governing permissions and limitations under the License.

import numpy as np

from braket.circuits import (
    AsciiCircuitDiagram,
    Circuit,
    FreeParameter,
    Gate,
    Instruction,
    Observable,
    Operator,
)


def test_empty_circuit():
    assert AsciiCircuitDiagram.build_diagram(Circuit()) == ""


def test_one_gate_one_qubit():
    circ = Circuit().h(0)
    expected = ("T  : |0|", "        ", "q0 : -H-", "", "T  : |0|")
    _assert_correct_diagram(circ, expected)


def test_one_gate_one_qubit_rotation():
    circ = Circuit().rx(angle=3.14, target=0)
    # Column formats to length of the gate plus the ascii representation for the angle.
    expected = ("T  : |   0    |", "               ", "q0 : -Rx(3.14)-", "", "T  : |   0    |")
    _assert_correct_diagram(circ, expected)


def test_one_gate_one_qubit_rotation_with_parameter():
    theta = FreeParameter("theta")
    circ = Circuit().rx(angle=theta, target=0)
    # Column formats to length of the gate plus the ascii representation for the angle.
    expected = (
        "T  : |    0    |",
        "                ",
        "q0 : -Rx(theta)-",
        "",
        "T  : |    0    |",
        "",
        "Unassigned parameters: [theta].",
    )
    _assert_correct_diagram(circ, expected)


def test_one_gate_one_qubit_rotation_with_unicode():
    theta = FreeParameter("\u03B8")
    circ = Circuit().rx(angle=theta, target=0)
    # Column formats to length of the gate plus the ascii representation for the angle.
    expected = (
        "T  : |  0  |",
        "            ",
        "q0 : -Rx(θ)-",
        "",
        "T  : |  0  |",
        "",
        "Unassigned parameters: [θ].",
    )
    _assert_correct_diagram(circ, expected)


def test_one_gate_one_qubit_rotation_with_parameter_assigned():
    theta = FreeParameter("theta")
    circ = Circuit().rx(angle=theta, target=0)
    new_circ = circ.make_bound_circuit({"theta": np.pi})
    # Column formats to length of the gate plus the ascii representation for the angle.
    expected = (
        "T  : |   0    |",
        "               ",
        "q0 : -Rx(3.14)-",
        "",
        "T  : |   0    |",
    )
    _assert_correct_diagram(new_circ, expected)


def test_qubit_width():
    circ = Circuit().h(0).h(100)
    expected = (
        "T    : |0|",
        "          ",
        "q0   : -H-",
        "          ",
        "q100 : -H-",
        "",
        "T    : |0|",
    )
    _assert_correct_diagram(circ, expected)


def test_gate_width():
    class Foo(Gate):
        def __init__(self):
            super().__init__(qubit_count=1, ascii_symbols=["FOO"])

        def to_ir(self, target):
            return "foo"

    circ = Circuit().h(0).h(1).add_instruction(Instruction(Foo(), 0))
    expected = (
        "T  : |0| 1 |",
        "            ",
        "q0 : -H-FOO-",
        "            ",
        "q1 : -H-----",
        "",
        "T  : |0| 1 |",
    )
    _assert_correct_diagram(circ, expected)


def test_time_width():
    circ = Circuit()
    num_qubits = 15
    for qubit in range(num_qubits):
        if qubit == num_qubits - 1:
            break
        circ.cnot(qubit, qubit + 1)
    expected = (
        "T   : |0|1|2|3|4|5|6|7|8|9|10|11|12|13|",
        "                                       ",
        "q0  : -C-------------------------------",
        "       |                               ",
        "q1  : -X-C-----------------------------",
        "         |                             ",
        "q2  : ---X-C---------------------------",
        "           |                           ",
        "q3  : -----X-C-------------------------",
        "             |                         ",
        "q4  : -------X-C-----------------------",
        "               |                       ",
        "q5  : ---------X-C---------------------",
        "                 |                     ",
        "q6  : -----------X-C-------------------",
        "                   |                   ",
        "q7  : -------------X-C-----------------",
        "                     |                 ",
        "q8  : ---------------X-C---------------",
        "                       |               ",
        "q9  : -----------------X-C-------------",
        "                         |             ",
        "q10 : -------------------X-C-----------",
        "                           |           ",
        "q11 : ---------------------X--C--------",
        "                              |        ",
        "q12 : ------------------------X--C-----",
        "                                 |     ",
        "q13 : ---------------------------X--C--",
        "                                    |  ",
        "q14 : ------------------------------X--",
        "",
        "T   : |0|1|2|3|4|5|6|7|8|9|10|11|12|13|",
    )
    _assert_correct_diagram(circ, expected)


def test_connector_across_two_qubits():
    circ = Circuit().cnot(3, 4).h(range(2, 6))
    expected = (
        "T  : |0|1|",
        "          ",
        "q2 : -H---",
        "          ",
        "q3 : -C-H-",
        "      |   ",
        "q4 : -X-H-",
        "          ",
        "q5 : -H---",
        "",
        "T  : |0|1|",
    )
    _assert_correct_diagram(circ, expected)


def test_overlapping_qubits():
    circ = Circuit().cnot(0, 2).cnot(1, 3).h(0)
    expected = (
        "T  : | 0 |1|",
        "            ",
        "q0 : -C---H-",
        "      |     ",
        "q1 : -|-C---",
        "      | |   ",
        "q2 : -X-|---",
        "        |   ",
        "q3 : ---X---",
        "",
        "T  : | 0 |1|",
    )
    _assert_correct_diagram(circ, expected)


def test_overlapping_qubits_angled_gates():
    circ = Circuit().zz(0, 2, 0.15).cnot(1, 3).h(0)
    expected = (
        "T  : |    0     |1|",
        "                   ",
        "q0 : -ZZ(0.15)---H-",
        "      |            ",
        "q1 : -|--------C---",
        "      |        |   ",
        "q2 : -ZZ(0.15)-|---",
        "               |   ",
        "q3 : ----------X---",
        "",
        "T  : |    0     |1|",
    )
    _assert_correct_diagram(circ, expected)


def test_connector_across_gt_two_qubits():
    circ = Circuit().h(4).cnot(3, 5).h(4).h(2)
    expected = (
        "T  : | 0 |1|",
        "            ",
        "q2 : -H-----",
        "            ",
        "q3 : ---C---",
        "        |   ",
        "q4 : -H-|-H-",
        "        |   ",
        "q5 : ---X---",
        "",
        "T  : | 0 |1|",
    )
    _assert_correct_diagram(circ, expected)


def test_connector_across_non_used_qubits():
    circ = Circuit().h(4).cnot(3, 100).h(4).h(101)
    expected = (
        "T    : | 0 |1|",
        "              ",
        "q3   : ---C---",
        "          |   ",
        "q4   : -H-|-H-",
        "          |   ",
        "q100 : ---X---",
        "              ",
        "q101 : -H-----",
        "",
        "T    : | 0 |1|",
    )
    _assert_correct_diagram(circ, expected)


def test_verbatim_1q_no_preceding():
    circ = Circuit().add_verbatim_box(Circuit().h(0))
    expected = (
        "T  : |      0      |1|     2     |",
        "                                  ",
        "q0 : -StartVerbatim-H-EndVerbatim-",
        "",
        "T  : |      0      |1|     2     |",
    )
    _assert_correct_diagram(circ, expected)


def test_verbatim_1q_preceding():
    circ = Circuit().h(0).add_verbatim_box(Circuit().h(0))
    expected = (
        "T  : |0|      1      |2|     3     |",
        "                                    ",
        "q0 : -H-StartVerbatim-H-EndVerbatim-",
        "",
        "T  : |0|      1      |2|     3     |",
    )
    _assert_correct_diagram(circ, expected)


def test_verbatim_1q_following():
    circ = Circuit().add_verbatim_box(Circuit().h(0)).h(0)
    expected = (
        "T  : |      0      |1|     2     |3|",
        "                                    ",
        "q0 : -StartVerbatim-H-EndVerbatim-H-",
        "",
        "T  : |      0      |1|     2     |3|",
    )
    _assert_correct_diagram(circ, expected)


def test_verbatim_2q_no_preceding():
    circ = Circuit().add_verbatim_box(Circuit().h(0).cnot(0, 1))
    expected = (
        "T  : |      0      |1|2|     3     |",
        "                                    ",
        "q0 : -StartVerbatim-H-C-EndVerbatim-",
        "      |               | |           ",
        "q1 : -*************---X-***********-",
        "",
        "T  : |      0      |1|2|     3     |",
    )
    _assert_correct_diagram(circ, expected)


def test_verbatim_2q_preceding():
    circ = Circuit().h(0).add_verbatim_box(Circuit().h(0).cnot(0, 1))
    expected = (
        "T  : |0|      1      |2|3|     4     |",
        "                                      ",
        "q0 : -H-StartVerbatim-H-C-EndVerbatim-",
        "        |               | |           ",
        "q1 : ---*************---X-***********-",
        "",
        "T  : |0|      1      |2|3|     4     |",
    )
    _assert_correct_diagram(circ, expected)


def test_verbatim_2q_following():
    circ = Circuit().add_verbatim_box(Circuit().h(0).cnot(0, 1)).h(0)
    expected = (
        "T  : |      0      |1|2|     3     |4|",
        "                                      ",
        "q0 : -StartVerbatim-H-C-EndVerbatim-H-",
        "      |               | |             ",
        "q1 : -*************---X-***********---",
        "",
        "T  : |      0      |1|2|     3     |4|",
    )
    _assert_correct_diagram(circ, expected)


def test_verbatim_3q_no_preceding():
    circ = Circuit().add_verbatim_box(Circuit().h(0).cnot(0, 1).cnot(1, 2))
    expected = (
        "T  : |      0      |1|2|3|     4     |",
        "                                      ",
        "q0 : -StartVerbatim-H-C---EndVerbatim-",
        "      |               |   |           ",
        "q1 : -|---------------X-C-|-----------",
        "      |                 | |           ",
        "q2 : -*************-----X-***********-",
        "",
        "T  : |      0      |1|2|3|     4     |",
    )
    _assert_correct_diagram(circ, expected)


def test_verbatim_3q_preceding():
    circ = Circuit().h(0).add_verbatim_box(Circuit().h(0).cnot(0, 1).cnot(1, 2))
    expected = (
        "T  : |0|      1      |2|3|4|     5     |",
        "                                        ",
        "q0 : -H-StartVerbatim-H-C---EndVerbatim-",
        "        |               |   |           ",
        "q1 : ---|---------------X-C-|-----------",
        "        |                 | |           ",
        "q2 : ---*************-----X-***********-",
        "",
        "T  : |0|      1      |2|3|4|     5     |",
    )
    _assert_correct_diagram(circ, expected)


def test_verbatim_3q_following():
    circ = Circuit().add_verbatim_box(Circuit().h(0).cnot(0, 1).cnot(1, 2)).h(0)
    expected = (
        "T  : |      0      |1|2|3|     4     |5|",
        "                                        ",
        "q0 : -StartVerbatim-H-C---EndVerbatim-H-",
        "      |               |   |             ",
        "q1 : -|---------------X-C-|-------------",
        "      |                 | |             ",
        "q2 : -*************-----X-***********---",
        "",
        "T  : |      0      |1|2|3|     4     |5|",
    )
    _assert_correct_diagram(circ, expected)


def test_verbatim_different_qubits():
    circ = Circuit().h(1).add_verbatim_box(Circuit().h(0)).cnot(3, 4)
    expected = (
        "T  : |0|      1      |2|     3     |4|",
        "                                      ",
        "q0 : ---StartVerbatim-H-EndVerbatim---",
        "        |               |             ",
        "q1 : -H-|---------------|-------------",
        "        |               |             ",
        "q3 : ---|---------------|-----------C-",
        "        |               |           | ",
        "q4 : ---*************---***********-X-",
        "",
        "T  : |0|      1      |2|     3     |4|",
    )
    _assert_correct_diagram(circ, expected)


def test_verbatim_qubset_qubits():
    circ = Circuit().h(1).cnot(0, 1).cnot(1, 2).add_verbatim_box(Circuit().h(1)).cnot(2, 3)
    expected = (
        "T  : |0|1|2|      3      |4|     5     |6|",
        "                                          ",
        "q0 : ---C---StartVerbatim---EndVerbatim---",
        "        |   |               |             ",
        "q1 : -H-X-C-|-------------H-|-------------",
        "          | |               |             ",
        "q2 : -----X-|---------------|-----------C-",
        "            |               |           | ",
        "q3 : -------*************---***********-X-",
        "",
        "T  : |0|1|2|      3      |4|     5     |6|",
    )
    _assert_correct_diagram(circ, expected)


def test_ignore_non_gates():
    class Foo(Operator):
        @property
        def name(self) -> str:
            return "foo"

        def to_ir(self, target):
            return "foo"

    circ = Circuit().h(0).h(1).cnot(1, 2).add_instruction(Instruction(Foo(), 0))
    expected = (
        "T  : |0|1|",
        "          ",
        "q0 : -H---",
        "          ",
        "q1 : -H-C-",
        "        | ",
        "q2 : ---X-",
        "",
        "T  : |0|1|",
    )
    _assert_correct_diagram(circ, expected)


def test_result_types_target_none():
    circ = Circuit().h(0).h(100).probability()
    expected = (
        "T    : |0|Result Types|",
        "                       ",
        "q0   : -H-Probability--",
        "          |            ",
        "q100 : -H-Probability--",
        "",
        "T    : |0|Result Types|",
    )
    _assert_correct_diagram(circ, expected)


def test_result_types_target_some():
    circ = (
        Circuit()
        .h(0)
        .h(1)
        .h(100)
        .expectation(observable=Observable.Y() @ Observable.Z(), target=[0, 100])
    )
    expected = (
        "T    : |0|  Result Types  |",
        "                           ",
        "q0   : -H-Expectation(Y@Z)-",
        "          |                ",
        "q1   : -H-|----------------",
        "          |                ",
        "q100 : -H-Expectation(Y@Z)-",
        "",
        "T    : |0|  Result Types  |",
    )
    _assert_correct_diagram(circ, expected)


def test_additional_result_types():
    circ = Circuit().h(0).h(1).h(100).state_vector().amplitude(["110", "001"])
    expected = (
        "T    : |0|",
        "          ",
        "q0   : -H-",
        "          ",
        "q1   : -H-",
        "          ",
        "q100 : -H-",
        "",
        "T    : |0|",
        "",
        "Additional result types: StateVector, Amplitude(110,001)",
    )
    _assert_correct_diagram(circ, expected)


def test_multiple_result_types():
    circ = (
        Circuit()
        .cnot(0, 2)
        .cnot(1, 3)
        .h(0)
        .variance(observable=Observable.Y(), target=0)
        .expectation(observable=Observable.Y(), target=2)
        .sample(observable=Observable.Y())
    )
    expected = (
        "T  : | 0 |1|      Result Types      |",
        "                                     ",
        "q0 : -C---H-Variance(Y)----Sample(Y)-",
        "      |                    |         ",
        "q1 : -|-C------------------Sample(Y)-",
        "      | |                  |         ",
        "q2 : -X-|---Expectation(Y)-Sample(Y)-",
        "        |                  |         ",
        "q3 : ---X------------------Sample(Y)-",
        "",
        "T  : | 0 |1|      Result Types      |",
    )
    _assert_correct_diagram(circ, expected)


def test_multiple_result_types_with_state_vector_amplitude():
    circ = (
        Circuit()
        .cnot(0, 2)
        .cnot(1, 3)
        .h(0)
        .variance(observable=Observable.Y(), target=0)
        .expectation(observable=Observable.Y(), target=3)
        .expectation(observable=Observable.Hermitian(np.array([[1.0, 0.0], [0.0, 1.0]])), target=1)
        .amplitude(["0001"])
        .state_vector()
    )
    expected = (
        "T  : | 0 |1|     Result Types     |",
        "                                   ",
        "q0 : -C---H-Variance(Y)------------",
        "      |                            ",
        "q1 : -|-C---Expectation(Hermitian)-",
        "      | |                          ",
        "q2 : -X-|--------------------------",
        "        |                          ",
        "q3 : ---X---Expectation(Y)---------",
        "",
        "T  : | 0 |1|     Result Types     |",
        "",
        "Additional result types: Amplitude(0001), StateVector",
    )
    _assert_correct_diagram(circ, expected)


def test_multiple_result_types_with_custom_hermitian_ascii_symbol():
    herm_matrix = (Observable.Y() @ Observable.Z()).to_matrix()
    circ = (
        Circuit()
        .cnot(0, 2)
        .cnot(1, 3)
        .h(0)
        .variance(observable=Observable.Y(), target=0)
        .expectation(observable=Observable.Y(), target=3)
        .expectation(
            observable=Observable.Hermitian(
                matrix=herm_matrix,
                display_name="MyHerm",
            ),
            target=[1, 2],
        )
    )
    expected = (
        "T  : | 0 |1|   Result Types    |",
        "                                ",
        "q0 : -C---H-Variance(Y)---------",
        "      |                         ",
        "q1 : -|-C---Expectation(MyHerm)-",
        "      | |   |                   ",
        "q2 : -X-|---Expectation(MyHerm)-",
        "        |                       ",
        "q3 : ---X---Expectation(Y)------",
        "",
        "T  : | 0 |1|   Result Types    |",
    )
    _assert_correct_diagram(circ, expected)


def test_noise_1qubit():
    circ = Circuit().h(0).x(1).bit_flip(1, 0.1)
    expected = (
        "T  : |    0    |",
        "                ",
        "q0 : -H---------",
        "                ",
        "q1 : -X-BF(0.1)-",
        "",
        "T  : |    0    |",
    )
    _assert_correct_diagram(circ, expected)


def test_noise_2qubit():
    circ = Circuit().h(1).kraus((0, 2), [np.eye(4)])
    expected = (
        "T  : | 0  |",
        "           ",
        "q0 : ---KR-",
        "        |  ",
        "q1 : -H-|--",
        "        |  ",
        "q2 : ---KR-",
        "",
        "T  : | 0  |",
    )
<<<<<<< HEAD
    expected = "\n".join(expected)
    assert AsciiCircuitDiagram.build_diagram(circ) == expected


def test_noise_multi_probabilities():
    circ = Circuit().h(0).x(1).pauli_channel(1, 0.1, 0.2, 0.3)
    expected = (
        "T  : |        0        |",
        "                        ",
        "q0 : -H-----------------",
        "                        ",
        "q1 : -X-PC(0.1,0.2,0.3)-",
        "",
        "T  : |        0        |",
    )
    expected = "\n".join(expected)
    assert AsciiCircuitDiagram.build_diagram(circ) == expected


def test_noise_multi_probabilities_with_parameter():
    a = FreeParameter("a")
    b = FreeParameter("b")
    c = FreeParameter("c")
    circ = Circuit().h(0).x(1).pauli_channel(1, a, b, c)
    expected = (
        "T  : |     0     |",
        "                  ",
        "q0 : -H-----------",
        "                  ",
        "q1 : -X-PC(a,b,c)-",
        "",
        "T  : |     0     |",
        "",
        "Unassigned parameters: [a, b, c].",
    )
    expected = "\n".join(expected)
    assert AsciiCircuitDiagram.build_diagram(circ) == expected
=======
    _assert_correct_diagram(circ, expected)


def _assert_correct_diagram(circ, expected):
    assert AsciiCircuitDiagram.build_diagram(circ) == "\n".join(expected)
>>>>>>> 46b64732
<|MERGE_RESOLUTION|>--- conflicted
+++ resolved
@@ -614,9 +614,7 @@
         "",
         "T  : | 0  |",
     )
-<<<<<<< HEAD
-    expected = "\n".join(expected)
-    assert AsciiCircuitDiagram.build_diagram(circ) == expected
+    _assert_correct_diagram(circ, expected)
 
 
 def test_noise_multi_probabilities():
@@ -630,8 +628,7 @@
         "",
         "T  : |        0        |",
     )
-    expected = "\n".join(expected)
-    assert AsciiCircuitDiagram.build_diagram(circ) == expected
+    _assert_correct_diagram(circ, expected)
 
 
 def test_noise_multi_probabilities_with_parameter():
@@ -650,12 +647,8 @@
         "",
         "Unassigned parameters: [a, b, c].",
     )
-    expected = "\n".join(expected)
-    assert AsciiCircuitDiagram.build_diagram(circ) == expected
-=======
     _assert_correct_diagram(circ, expected)
 
 
 def _assert_correct_diagram(circ, expected):
-    assert AsciiCircuitDiagram.build_diagram(circ) == "\n".join(expected)
->>>>>>> 46b64732
+    assert AsciiCircuitDiagram.build_diagram(circ) == "\n".join(expected)