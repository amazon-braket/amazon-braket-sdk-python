--- conflicted
+++ resolved
@@ -1005,7 +1005,7 @@
         circuit.to_ir(
             ir_type=IRType.OPENQASM,
             serialization_properties=serialization_properties,
-            gate_calibrations=gate_calibrations.calibration_data,
+            gate_calibrations=gate_calibrations.pulse_sequences,
         )
         == expected_ir
     )
@@ -1050,13 +1050,12 @@
         ),
         inputs={},
     )
-<<<<<<< HEAD
 
     assert (
         circ.to_ir(
             ir_type=IRType.OPENQASM,
             serialization_properties=serialization_properties,
-            gate_calibrations=gate_calibrations.calibration_data,
+            gate_calibrations=gate_calibrations.pulse_sequences,
         )
         == expected_ir
     )
@@ -1076,7 +1075,7 @@
     circuit.to_ir(
         ir_type=IRType.OPENQASM,
         serialization_properties=serialization_properties,
-        gate_calibrations=gate_calibrations.calibration_data,
+        gate_calibrations=gate_calibrations.pulse_sequences,
     )
 
 
@@ -1146,17 +1145,11 @@
         inputs={},
     )
 
-=======
->>>>>>> f8af5f6f
     assert (
         circ.to_ir(
             ir_type=IRType.OPENQASM,
             serialization_properties=serialization_properties,
-<<<<<<< HEAD
-            gate_calibrations=gate_calibrations.calibration_data,
-=======
-            gate_calibrations=calibration.pulse_sequences,
->>>>>>> f8af5f6f
+            gate_calibrations=gate_calibrations.pulse_sequences,
         )
         == expected_ir
     )
