# Copyright Amazon.com Inc. or its affiliates. All Rights Reserved.
#
# Licensed under the Apache License, Version 2.0 (the "License"). You
# may not use this file except in compliance with the License. A copy of
# the License is located at
#
#     http://aws.amazon.com/apache2.0/
#
# or in the "license" file accompanying this file. This file is
# distributed on an "AS IS" BASIS, WITHOUT WARRANTIES OR CONDITIONS OF
# ANY KIND, either express or implied. See the License for the specific
# language governing permissions and limitations under the License.

from unittest.mock import Mock

import numpy as np
import pytest

import braket.ir.jaqcd as jaqcd
from braket.circuits import (
    Circuit,
    FreeParameter,
    FreeParameterExpression,
    Gate,
    Instruction,
    Moments,
    Noise,
    Observable,
    QubitSet,
    ResultType,
    UnicodeCircuitDiagram,
    circuit,
    compiler_directives,
    gates,
    noise,
    observables,
)
from braket.circuits.braket_program_context import BraketProgramContext
from braket.circuits.gate_calibrations import GateCalibrations
from braket.circuits.measure import Measure
from braket.circuits.noises import BitFlip
from braket.circuits.parameterizable import Parameterizable
from braket.circuits.serialization import (
    IRType,
    OpenQASMSerializationProperties,
    QubitReferenceType,
)
from braket.circuits.translations import braket_result_to_result_type
from braket.circuits.compiler_directives import EndVerbatimBox, StartVerbatimBox
from braket.default_simulator.openqasm.interpreter import VerbatimBoxDelimiter
from braket.ir.openqasm import Program as OpenQasmProgram
from braket.pulse import (
    DragGaussianWaveform,
    Frame,
    GaussianWaveform,
    Port,
    PulseSequence,
)


@pytest.fixture
def cnot():
    return Circuit().add_instruction(Instruction(Gate.CNot(), [0, 1]))


@pytest.fixture
def cnot_instr():
    return Instruction(Gate.CNot(), [0, 1])


@pytest.fixture
def h():
    return Circuit().add_instruction(Instruction(Gate.H(), 0))


@pytest.fixture
def h_instr():
    return Instruction(Gate.H(), 0)


@pytest.fixture
def prob():
    return ResultType.Probability([0, 1])


@pytest.fixture
def cnot_prob(cnot_instr, prob):
    return Circuit().add_result_type(prob).add_instruction(cnot_instr)


@pytest.fixture
def bell_pair(prob):
    return (
        Circuit()
        .add_instruction(Instruction(Gate.H(), 0))
        .add_instruction(Instruction(Gate.CNot(), [0, 1]))
        .add_result_type(prob)
    )


@pytest.fixture
def port():
    return Port(port_id="device_port_x0", dt=1e-9, properties={})


@pytest.fixture
def predefined_frame_1(port):
    return Frame(
        frame_id="predefined_frame_1",
        frequency=2e9,
        port=port,
        phase=0,
        is_predefined=True,
    )


@pytest.fixture
def user_defined_frame(port):
    return Frame(
        frame_id="user_defined_frame_0",
        port=port,
        frequency=1e7,
        phase=3.14,
        is_predefined=False,
        properties={"associatedGate": "rz"},
    )


@pytest.fixture
def pulse_sequence(predefined_frame_1):
    return (
        PulseSequence()
        .set_frequency(
            predefined_frame_1,
            6e6,
        )
        .play(
            predefined_frame_1,
            DragGaussianWaveform(length=3e-3, sigma=0.4, beta=0.2, id="drag_gauss_wf"),
        )
    )


@pytest.fixture
def pulse_sequence_2(predefined_frame_1):
    return (
        PulseSequence()
        .shift_phase(
            predefined_frame_1,
            FreeParameter("alpha"),
        )
        .set_phase(
            predefined_frame_1,
            FreeParameter("gamma"),
        )
        .shift_phase(
            predefined_frame_1,
            FreeParameter("beta"),
        )
        .play(
            predefined_frame_1,
            DragGaussianWaveform(length=3e-3, sigma=0.4, beta=0.2, id="drag_gauss_wf"),
        )
    )


@pytest.fixture
def pulse_sequence_3(predefined_frame_1):
    return (
        PulseSequence()
        .shift_phase(
            predefined_frame_1,
            FreeParameter("alpha"),
        )
        .shift_phase(
            predefined_frame_1,
            FreeParameter("beta"),
        )
        .play(
            predefined_frame_1,
            DragGaussianWaveform(length=3e-3, sigma=0.4, beta=0.2, id="drag_gauss_wf"),
        )
    )


@pytest.fixture
def gate_calibrations(pulse_sequence, pulse_sequence_2):
    calibration_key = (Gate.Z(), QubitSet([0, 1]))
    calibration_key_2 = (Gate.Rx(FreeParameter("theta")), QubitSet([0]))
    calibration_key_3 = (
        Gate.MS(FreeParameter("alpha"), FreeParameter("beta"), FreeParameter("gamma")),
        QubitSet([0, 1]),
    )
    return GateCalibrations(
        {
            calibration_key: pulse_sequence,
            calibration_key_2: pulse_sequence,
            calibration_key_3: pulse_sequence_2,
        }
    )


def test_repr_instructions(h):
    expected = f"Circuit('instructions': {h.instructions})"
    assert repr(h) == expected


def test_repr_result_types(cnot_prob):
    circuit = cnot_prob
    expected = (
        f"Circuit('instructions': {circuit.instructions}"
        + f", 'result_types': {circuit.result_types})"
    )
    assert repr(circuit) == expected


def test_str(h):
    expected = UnicodeCircuitDiagram.build_diagram(h)
    assert str(h) == expected


def test_equality():
    circ_1 = Circuit().h(0).probability([0, 1])
    circ_2 = Circuit().h(0).probability([0, 1])
    other_circ = Circuit().h(1)
    non_circ = "non circuit"

    assert circ_1 == circ_2
    assert circ_1 is not circ_2
    assert circ_1 != other_circ
    assert circ_1 != non_circ


def test_call():
    alpha = FreeParameter("alpha")
    theta = FreeParameter("theta")
    circ = Circuit().h(0).rx(angle=theta, target=1).ry(angle=alpha, target=0)
    new_circ = circ(theta=1, alpha=0)
    expected = Circuit().h(0).rx(angle=1, target=1).ry(angle=0, target=0)
    assert new_circ == expected and not new_circ.parameters


def test_call_with_result_type(prob):
    alpha = FreeParameter("alpha")
    theta = FreeParameter("theta")
    circ = (
        Circuit()
        .h(0)
        .rx(angle=theta, target=1)
        .ry(angle=alpha, target=0)
        .add_result_type(prob)
    )
    new_circ = circ(theta=1, alpha=0)
    expected = (
        Circuit().h(0).rx(angle=1, target=1).ry(angle=0, target=0).add_result_type(prob)
    )

    assert new_circ == expected and not new_circ.parameters
    assert new_circ.observables_simultaneously_measurable
    assert new_circ.result_types == [prob]


def test_call_one_param_not_bound():
    alpha = FreeParameter("alpha")
    theta = FreeParameter("theta")
    circ = Circuit().h(0).rx(angle=theta, target=1).ry(angle=alpha, target=0)
    new_circ = circ(theta=1)
    expected_circ = Circuit().h(0).rx(angle=1, target=1).ry(angle=alpha, target=0)
    expected_parameters = {alpha}
    assert new_circ == expected_circ and new_circ.parameters == expected_parameters


def test_call_with_default_parameter_val():
    alpha = FreeParameter("alpha")
    beta = FreeParameter("beta")
    theta = FreeParameter("theta")
    gamma = FreeParameter("gamma")
    circ = (
        Circuit()
        .h(0)
        .rx(angle=theta, target=1)
        .ry(angle=alpha, target=0)
        .ry(angle=beta, target=2)
        .rx(angle=gamma, target=1)
    )
    new_circ = circ(np.pi, theta=1, alpha=0)
    expected = (
        Circuit()
        .h(0)
        .rx(angle=1, target=1)
        .ry(angle=0, target=0)
        .ry(angle=np.pi, target=2)
        .rx(angle=np.pi, target=1)
    )
    assert new_circ == expected and not new_circ.parameters


def test_add_result_type_default(prob):
    circ = Circuit().add_result_type(prob)
    assert circ.observables_simultaneously_measurable
    assert circ.result_types == [prob]


def test_add_result_type_with_mapping(prob):
    expected = [ResultType.Probability([10, 11])]
    circ = Circuit().add_result_type(prob, target_mapping={0: 10, 1: 11})
    assert circ.observables_simultaneously_measurable
    assert circ.result_types == expected


def test_add_result_type_with_target(prob):
    expected = [ResultType.Probability([10, 11])]
    circ = Circuit().add_result_type(prob, target=[10, 11])
    assert circ.observables_simultaneously_measurable
    assert circ.result_types == expected


def test_add_result_type_already_exists():
    expected = [ResultType.StateVector()]
    circ = Circuit(expected).add_result_type(expected[0])
    assert circ.observables_simultaneously_measurable
    assert circ.result_types == expected


def test_add_result_type_observable_conflict_target():
    circ = Circuit().add_result_type(ResultType.Probability([0, 1]))
    circ.add_result_type(ResultType.Expectation(observable=Observable.Y(), target=0))
    assert not circ.observables_simultaneously_measurable
    assert not circ.basis_rotation_instructions


def test_add_result_type_observable_conflict_all():
    circ = Circuit().add_result_type(ResultType.Probability())
    circ.add_result_type(ResultType.Expectation(observable=Observable.Y()))
    assert not circ.observables_simultaneously_measurable
    assert not circ.basis_rotation_instructions


def test_add_result_type_observable_conflict_all_target_then_selected_target():
    circ = Circuit().add_result_type(ResultType.Probability())
    circ.add_result_type(ResultType.Expectation(observable=Observable.Y(), target=[0]))
    assert not circ.observables_simultaneously_measurable
    assert not circ.basis_rotation_instructions


def test_add_result_type_observable_conflict_different_selected_targets_then_all_target():
    circ = Circuit().add_result_type(
        ResultType.Expectation(observable=Observable.Z(), target=[0])
    )
    circ.add_result_type(ResultType.Expectation(observable=Observable.Y(), target=[1]))
    circ.add_result_type(ResultType.Expectation(observable=Observable.Y()))
    assert not circ.observables_simultaneously_measurable
    assert not circ.basis_rotation_instructions


def test_add_result_type_observable_conflict_selected_target_then_all_target():
    circ = Circuit().add_result_type(
        ResultType.Expectation(observable=Observable.Y(), target=[1])
    )
    circ.add_result_type(ResultType.Probability())
    assert not circ.observables_simultaneously_measurable
    assert not circ.basis_rotation_instructions


def test_add_result_type_observable_no_conflict_all_target():
    expected = [
        ResultType.Probability(),
        ResultType.Expectation(observable=Observable.Z(), target=[0]),
    ]
    circ = Circuit(expected)
    assert circ.observables_simultaneously_measurable
    assert circ.result_types == expected


def test_add_result_type_observable_no_conflict_target_all():
    expected = [
        ResultType.Expectation(observable=Observable.Z(), target=[0]),
        ResultType.Probability(),
    ]
    circ = Circuit(expected)
    assert circ.observables_simultaneously_measurable
    assert circ.result_types == expected


def test_add_result_type_observable_no_conflict_all():
    expected = [
        ResultType.Variance(observable=Observable.Y()),
        ResultType.Expectation(observable=Observable.Y()),
    ]
    circ = Circuit(expected)
    assert circ.observables_simultaneously_measurable
    assert circ.result_types == expected


def test_add_result_type_observable_no_conflict_all_identity():
    expected = [
        ResultType.Variance(observable=Observable.Y()),
        ResultType.Expectation(observable=Observable.I()),
        ResultType.Expectation(observable=Observable.Y()),
    ]
    circ = Circuit(expected)
    assert circ.observables_simultaneously_measurable
    assert circ.result_types == expected


def test_add_result_type_observable_no_conflict_state_vector_obs_return_value():
    expected = [
        ResultType.StateVector(),
        ResultType.Expectation(observable=Observable.Y()),
    ]
    circ = Circuit(expected)
    assert circ.observables_simultaneously_measurable
    assert circ.result_types == expected


def test_add_result_type_same_observable_wrong_target_order_tensor_product():
    circ = (
        Circuit()
        .add_result_type(
            ResultType.Expectation(
                observable=Observable.Y() @ Observable.X(), target=[0, 1]
            )
        )
        .add_result_type(
            ResultType.Variance(
                observable=Observable.Y() @ Observable.X(), target=[1, 0]
            )
        )
    )
    assert not circ.observables_simultaneously_measurable
    assert not circ.basis_rotation_instructions


def test_add_result_type_same_observable_wrong_target_order_hermitian():
    array = np.eye(4)
    circ = (
        Circuit()
        .add_result_type(
            ResultType.Expectation(
                observable=Observable.Hermitian(matrix=array), target=[0, 1]
            )
        )
        .add_result_type(
            ResultType.Variance(
                observable=Observable.Hermitian(matrix=array), target=[1, 0]
            )
        )
    )
    assert not circ.observables_simultaneously_measurable
    assert not circ.basis_rotation_instructions


def test_add_result_type_with_target_and_mapping(prob):
    with pytest.raises(TypeError):
        Circuit().add_result_type(prob, target=[10], target_mapping={0: 10})


def test_add_instruction_default(cnot_instr):
    circ = Circuit().add_instruction(cnot_instr)
    assert circ.instructions == [cnot_instr]


def test_add_instruction_with_mapping(cnot_instr):
    expected = [Instruction(Gate.CNot(), [10, 11])]
    circ = Circuit().add_instruction(cnot_instr, target_mapping={0: 10, 1: 11})
    assert circ.instructions == expected


def test_add_instruction_with_target(cnot_instr):
    expected = [Instruction(Gate.CNot(), [10, 11])]
    circ = Circuit().add_instruction(cnot_instr, target=[10, 11])
    assert circ.instructions == expected


def test_add_multiple_single_qubit_instruction(h_instr):
    circ = Circuit().add_instruction(h_instr, target=[0, 1, 2, 3])
    expected = Circuit().h(0).h(1).h(2).h(3)
    assert circ == expected


def test_add_instruction_with_target_and_mapping(h):
    with pytest.raises(TypeError):
        Circuit().add_instruction(h, target=[10], target_mapping={0: 10})


def test_add_circuit_default(bell_pair):
    circ = Circuit().add_circuit(bell_pair)
    assert circ == bell_pair


def test_add_circuit_with_mapping(bell_pair):
    circ = Circuit().add_circuit(bell_pair, target_mapping={0: 10, 1: 11})
    expected = (
        Circuit()
        .add_instruction(Instruction(Gate.H(), 10))
        .add_instruction(Instruction(Gate.CNot(), [10, 11]))
        .add_result_type(ResultType.Probability([10, 11]))
    )
    assert circ == expected


def test_add_circuit_with_target(bell_pair):
    circ = Circuit().add_circuit(bell_pair, target=[10, 11])
    expected = (
        Circuit()
        .add_instruction(Instruction(Gate.H(), 10))
        .add_instruction(Instruction(Gate.CNot(), [10, 11]))
        .add_result_type(ResultType.Probability([10, 11]))
    )
    assert circ == expected


def test_add_circuit_with_target_and_non_continuous_qubits():
    widget = Circuit().h(5).h(50).h(100)
    circ = Circuit().add_circuit(widget, target=[1, 3, 5])
    expected = (
        Circuit()
        .add_instruction(Instruction(Gate.H(), 1))
        .add_instruction(Instruction(Gate.H(), 3))
        .add_instruction(Instruction(Gate.H(), 5))
    )
    assert circ == expected


def test_add_circuit_with_target_and_mapping(h):
    with pytest.raises(TypeError):
        Circuit().add_circuit(h, target=[10], target_mapping={0: 10})


def test_add_verbatim_box():
    circ = Circuit().h(0).add_verbatim_box(Circuit().cnot(0, 1))
    expected = (
        Circuit()
        .add_instruction(Instruction(Gate.H(), 0))
        .add_instruction(Instruction(compiler_directives.StartVerbatimBox()))
        .add_instruction(Instruction(Gate.CNot(), [0, 1]))
        .add_instruction(Instruction(compiler_directives.EndVerbatimBox()))
    )
    assert circ == expected


def test_add_verbatim_box_different_qubits():
    circ = Circuit().h(1).add_verbatim_box(Circuit().h(0)).cnot(3, 4)
    expected = (
        Circuit()
        .add_instruction(Instruction(Gate.H(), 1))
        .add_instruction(Instruction(compiler_directives.StartVerbatimBox()))
        .add_instruction(Instruction(Gate.H(), 0))
        .add_instruction(Instruction(compiler_directives.EndVerbatimBox()))
        .add_instruction(Instruction(Gate.CNot(), [3, 4]))
    )
    assert circ == expected


def test_add_verbatim_box_no_preceding():
    circ = Circuit().add_verbatim_box(Circuit().h(0)).cnot(2, 3)
    expected = (
        Circuit()
        .add_instruction(Instruction(compiler_directives.StartVerbatimBox()))
        .add_instruction(Instruction(Gate.H(), 0))
        .add_instruction(Instruction(compiler_directives.EndVerbatimBox()))
        .add_instruction(Instruction(Gate.CNot(), [2, 3]))
    )
    assert circ == expected


def test_add_verbatim_box_empty():
    circuit = Circuit().add_verbatim_box(Circuit())
    assert circuit == Circuit()
    assert not circuit.qubits_frozen


def test_add_verbatim_box_with_mapping(cnot):
    circ = Circuit().add_verbatim_box(cnot, target_mapping={0: 10, 1: 11})
    expected = (
        Circuit()
        .add_instruction(Instruction(compiler_directives.StartVerbatimBox()))
        .add_instruction(Instruction(Gate.CNot(), [10, 11]))
        .add_instruction(Instruction(compiler_directives.EndVerbatimBox()))
    )
    assert circ == expected


def test_add_verbatim_box_with_target(cnot):
    circ = Circuit().add_verbatim_box(cnot, target=[10, 11])
    expected = (
        Circuit()
        .add_instruction(Instruction(compiler_directives.StartVerbatimBox()))
        .add_instruction(Instruction(Gate.CNot(), [10, 11]))
        .add_instruction(Instruction(compiler_directives.EndVerbatimBox()))
    )
    assert circ == expected


def test_add_verbatim_box_with_target_and_mapping(h):
    with pytest.raises(TypeError):
        Circuit().add_verbatim_box(h, target=[10], target_mapping={0: 10})


def test_add_verbatim_box_result_types():
    with pytest.raises(ValueError):
        Circuit().h(0).add_verbatim_box(
            Circuit().cnot(0, 1).expectation(observable=Observable.X(), target=0)
        )


def test_measure():
    circ = Circuit().h(0).cnot(0, 1).measure([0])
    expected = (
        Circuit()
        .add_instruction(Instruction(Gate.H(), 0))
        .add_instruction(Instruction(Gate.CNot(), [0, 1]))
        .add_instruction(Instruction(Measure(), 0))
    )
    assert circ == expected


def test_measure_int():
    circ = Circuit().h(0).cnot(0, 1).measure(0)
    expected = (
        Circuit()
        .add_instruction(Instruction(Gate.H(), 0))
        .add_instruction(Instruction(Gate.CNot(), [0, 1]))
        .add_instruction(Instruction(Measure(), 0))
    )
    assert circ == expected


def test_measure_multiple_targets():
    circ = Circuit().h(0).cnot(0, 1).cnot(1, 2).cnot(2, 3).measure([0, 1, 3])
    expected = (
        Circuit()
        .add_instruction(Instruction(Gate.H(), 0))
        .add_instruction(Instruction(Gate.CNot(), [0, 1]))
        .add_instruction(Instruction(Gate.CNot(), [1, 2]))
        .add_instruction(Instruction(Gate.CNot(), [2, 3]))
        .add_instruction(Instruction(Measure(), 0))
        .add_instruction(Instruction(Measure(), 1))
        .add_instruction(Instruction(Measure(), 3))
    )
    assert circ == expected
    assert circ._measure_targets == [0, 1, 3]


def test_measure_with_noise():
    circ = Circuit().x(0).x(1).bit_flip(0, probability=0.1).measure(0)
    expected = (
        Circuit()
        .add_instruction(Instruction(Gate.X(), 0))
        .add_instruction(Instruction(Gate.X(), 1))
        .add_instruction(Instruction(BitFlip(probability=0.1), 0))
        .add_instruction(Instruction(Measure(), 0))
    )
    assert circ == expected


def test_measure_verbatim_box():
    circ = Circuit().add_verbatim_box(Circuit().x(0).x(1)).measure(0)
    expected = (
        Circuit()
        .add_instruction(Instruction(compiler_directives.StartVerbatimBox()))
        .add_instruction(Instruction(Gate.X(), 0))
        .add_instruction(Instruction(Gate.X(), 1))
        .add_instruction(Instruction(compiler_directives.EndVerbatimBox()))
        .add_instruction(Instruction(Measure(), 0))
    )
    expected_ir = OpenQasmProgram(
        source="\n".join([
            "OPENQASM 3.0;",
            "bit[1] b;",
            "#pragma braket verbatim",
            "box{",
            "x $0;",
            "x $1;",
            "}",
            "b[0] = measure $0;",
        ]),
        inputs={},
    )
    assert circ == expected
    assert circ.to_ir("OPENQASM") == expected_ir


def test_measure_in_verbatim_subcircuit():
    message = "cannot measure a subcircuit inside a verbatim box."
    with pytest.raises(ValueError, match=message):
        Circuit().add_verbatim_box(Circuit().x(0).x(1).measure(0))


def test_measure_qubits_out_of_range():
    circ = Circuit().h(0).cnot(0, 1).measure(4)
    expected = (
        Circuit()
        .add_instruction(Instruction(Gate.H(), 0))
        .add_instruction(Instruction(Gate.CNot(), [0, 1]))
        .add_instruction(Instruction(Measure(), 4))
    )
    assert circ == expected


def test_measure_empty_circuit():
    circ = Circuit().measure([0, 1, 2])
    expected = (
        Circuit()
        .add_instruction(Instruction(Measure(), 0))
        .add_instruction(Instruction(Measure(), 1))
        .add_instruction(Instruction(Measure(), 2))
    )
    assert circ == expected


def test_measure_target_input():
    message = "Supplied qubit index, 1.1, must be an integer."
    with pytest.raises(TypeError, match=message):
        Circuit().h(0).cnot(0, 1).measure(1.1)

    message = "Supplied qubit index, a, must be an integer."
    with pytest.raises(TypeError, match=message):
        Circuit().h(0).cnot(0, 1).measure(FreeParameter("a"))


def test_measure_with_result_types():
    message = "a circuit cannot contain both measure instructions and result types."
    with pytest.raises(ValueError, match=message):
        Circuit().h(0).sample(observable=Observable.Z(), target=0).measure(0)


def test_result_type_with_measure():
    message = "cannot add a result type to a circuit which already contains a measure instruction."
    with pytest.raises(ValueError, match=message):
        Circuit().h(0).measure(0).sample(observable=Observable.Z(), target=0)


def test_measure_with_multiple_measures():
    circ = Circuit().h(0).cnot(0, 1).h(2).measure([0, 1]).measure(2)
    expected = (
        Circuit()
        .add_instruction(Instruction(Gate.H(), 0))
        .add_instruction(Instruction(Gate.CNot(), [0, 1]))
        .add_instruction(Instruction(Gate.H(), 2))
        .add_instruction(Instruction(Measure(), 0))
        .add_instruction(Instruction(Measure(), 1))
        .add_instruction(Instruction(Measure(), 2))
    )
    assert circ == expected


def test_measure_same_qubit_twice():
    # message = "cannot measure the same qubit\\(s\\) Qubit\\(0\\) more than once."
    message = "cannot apply instruction to measured qubits."
    with pytest.raises(ValueError, match=message):
        Circuit().h(0).cnot(0, 1).measure(0).measure(1).measure(0)


def test_measure_same_qubit_twice_with_list():
    # message = "cannot measure the same qubit\\(s\\) Qubit\\(0\\) more than once."
    message = "cannot apply instruction to measured qubits."
    with pytest.raises(ValueError, match=message):
        Circuit().h(0).cnot(0, 1).measure(0).measure([0, 1])


def test_measure_same_qubit_twice_with_one_measure():
    message = "cannot repeat qubit\\(s\\) 0 in the same measurement."
    with pytest.raises(ValueError, match=message):
        Circuit().h(0).cnot(0, 1).measure([0, 0, 0])


def test_measure_gate_after():
    # message = "cannot add a gate or noise operation on a qubit after a measure instruction."
    message = "cannot apply instruction to measured qubits."
    with pytest.raises(ValueError, match=message):
        Circuit().h(0).measure(0).h([0, 1])

    # message = "cannot add a gate or noise operation on a qubit after a measure instruction."
    message = "cannot apply instruction to measured qubits."
    with pytest.raises(ValueError, match=message):
        instr = Instruction(Gate.CNot(), [0, 1])
        Circuit().measure([0, 1]).add_instruction(instr, target_mapping={0: 0, 1: 1})

    # message = "cannot add a gate or noise operation on a qubit after a measure instruction."
    message = "cannot apply instruction to measured qubits."
    with pytest.raises(ValueError, match=message):
        instr = Instruction(Gate.CNot(), [0, 1])
        Circuit().h(0).measure(0).add_instruction(instr, target=[0, 1])


def test_measure_noise_after():
    # message = "cannot add a gate or noise operation on a qubit after a measure instruction."
    message = "cannot apply instruction to measured qubits."
    with pytest.raises(ValueError, match=message):
        Circuit().h(1).h(1).h(2).h(5).h(4).h(3).cnot(1, 2).measure(
            [0, 1, 2, 3, 4]
        ).kraus(targets=[0], matrices=[np.array([[1, 0], [0, 1]])])


def test_measure_with_readout_noise():
    circ = (
        Circuit()
        .h(0)
        .cnot(0, 1)
        .apply_readout_noise(Noise.BitFlip(probability=0.1), target_qubits=1)
        .measure([0, 1])
    )
    expected = (
        Circuit()
        .add_instruction(Instruction(Gate.H(), 0))
        .add_instruction(Instruction(Gate.CNot(), [0, 1]))
        .apply_readout_noise(Noise.BitFlip(probability=0.1), target_qubits=1)
        .add_instruction(Instruction(Measure(), 0))
        .add_instruction(Instruction(Measure(), 1))
    )
    assert circ == expected


def test_measure_gate_after_with_target_mapping():
    instr = Instruction(Gate.CNot(), [0, 1])
    circuit = (
        Circuit()
        .h(0)
        .cnot(0, 1)
        .measure([0, 1])
        .add_instruction(instr, target_mapping={0: 10, 1: 11})
    )
    expected = (
        Circuit()
        .add_instruction(Instruction(Gate.H(), 0))
        .add_instruction(Instruction(Gate.CNot(), [0, 1]))
        .add_instruction(Instruction(Measure(), 0))
        .add_instruction(Instruction(Measure(), 1))
        .add_instruction(Instruction(Gate.CNot(), [10, 11]))
    )
    assert circuit == expected


def test_measure_gate_after_with_target_mapping_invalid():
    message = "cannot apply instruction to measured qubits."
    instr = Instruction(Gate.CNot(), [0, 1])
    with pytest.raises(ValueError, match=message):
        Circuit().h(10).cnot(10, 11).measure([10, 11]).add_instruction(
            instr, target_mapping={0: 10, 1: 11}
        )


def test_measure_gate_after_with_target():
    instr = Instruction(Gate.CNot(), [0, 1])
    circuit = Circuit().h(0).cnot(0, 1).measure([0, 1]).add_instruction(instr, target=[10, 11])
    expected = (
        Circuit()
        .add_instruction(Instruction(Gate.H(), 0))
        .add_instruction(Instruction(Gate.CNot(), [0, 1]))
        .add_instruction(Instruction(Measure(), 0))
        .add_instruction(Instruction(Measure(), 1))
        .add_instruction(Instruction(Gate.CNot(), [10, 11]))
    )
    assert circuit == expected


def test_measure_gate_after_with_target_invalid():
    message = "cannot apply instruction to measured qubits."
    instr = Instruction(Gate.CNot(), [0, 1])
    with pytest.raises(ValueError, match=message):
<<<<<<< HEAD
        Circuit().h(0).cnot(0, 1).cnot(1, 2).measure([0, 1]).add_instruction(
            instr, target=[10, 11]
        )
=======
        Circuit().h(10).cnot(10, 11).measure([10, 11]).add_instruction(instr, target=[10, 11])
>>>>>>> fa6f520d


def test_measure_gate_after_measurement():
    circ = Circuit().h(0).cnot(0, 1).cnot(1, 2).measure(0).h(2)
    expected = (
        Circuit()
        .add_instruction(Instruction(Gate.H(), 0))
        .add_instruction(Instruction(Gate.CNot(), [0, 1]))
        .add_instruction(Instruction(Gate.CNot(), [1, 2]))
        .add_instruction(Instruction(Measure(), 0))
        .add_instruction(Instruction(Gate.H(), 2))
    )
    assert circ == expected


def test_to_ir_with_measure():
    circ = Circuit().h(0).cnot(0, 1).cnot(1, 2).measure([0, 2])
    expected_ir = OpenQasmProgram(
        source="\n".join(
            [
                "OPENQASM 3.0;",
                "bit[2] b;",
                "qubit[3] q;",
                "h q[0];",
                "cnot q[0], q[1];",
                "cnot q[1], q[2];",
                "b[0] = measure q[0];",
                "b[1] = measure q[2];",
            ]
        ),
        inputs={},
    )
    assert circ.to_ir("OPENQASM") == expected_ir


def test_from_ir_with_measure():
    ir = OpenQasmProgram(
        source="\n".join(
            [
                "OPENQASM 3.0;",
                "bit[1] b;",
                "qubit[3] q;",
                "h q[0];",
                "cnot q[0], q[1];",
                "cnot q[1], q[2];",
                "b[0] = measure q[0];",
                "b[1] = measure q[2];",
            ]
        ),
        inputs={},
    )
    expected_circ = Circuit().h(0).cnot(0, 1).cnot(1, 2).measure(0).measure(2)
    assert Circuit.from_ir(source=ir.source, inputs=ir.inputs) == expected_circ


def test_from_ir_with_single_measure():
    ir = OpenQasmProgram(
        source="\n".join(
            [
                "OPENQASM 3.0;",
                "bit[2] b;",
                "qubit[2] q;",
                "h q[0];",
                "cnot q[0], q[1];",
                "b = measure q;",
            ]
        ),
        inputs={},
    )
    expected_circ = Circuit().h(0).cnot(0, 1).measure(0).measure(1)
    assert Circuit.from_ir(source=ir.source, inputs=ir.inputs) == expected_circ


def test_from_ir_round_trip_transformation():
    circuit = Circuit().h(0).cnot(0, 1).measure(0).measure(1)
    ir = OpenQasmProgram(
        source="\n".join(
            [
                "OPENQASM 3.0;",
                "bit[2] b;",
                "qubit[2] q;",
                "h q[0];",
                "cnot q[0], q[1];",
                "b = measure q;",
            ]
        ),
        inputs={},
    )

    assert Circuit.from_ir(ir) == Circuit.from_ir(circuit.to_ir("OPENQASM"))
    assert circuit.to_ir("OPENQASM") == Circuit.from_ir(ir).to_ir("OPENQASM")


def test_from_ir_with_verbatim_box():
    ir = OpenQasmProgram(
        source="\n".join(
            [
                "OPENQASM 3.0;",
                "#pragma braket verbatim",
                "box {",
                "  h $0;",
                "  cnot $0, $1;",
                "}",
            ]
        ),
        inputs={},
    )

    verbatim_subcirc = Circuit().h(0).cnot(0, 1)
    expected_circ = Circuit().add_verbatim_box(verbatim_subcirc)
    actual_circ = Circuit().from_ir(source=ir.source, inputs=ir.inputs)
    assert actual_circ == expected_circ

def test_from_ir_with_mixed_verbatim_non_verbatim_instr():
    ir = OpenQasmProgram(
        source="\n".join(
            [
                "OPENQASM 3.0;",
                "qubit[2] q;",
                "bit[2] c;",
                # Non-verbatim instructions
                "h q[0];",
                "cnot q[0], q[1];",
                # Verbatim block
                "#pragma braket verbatim",
                "box {",
                "  h $0;",
                "  cnot $0, $1;",
                "}",
                "c[0] = measure $0;",
                "c[1] = measure $1;"
            ]
        ),
        inputs={},
    )

    verbatim_subcirc = Circuit().h(0).cnot(0, 1)
    expected_circ = Circuit().h(0).cnot(0, 1)
    expected_circ.add_verbatim_box(verbatim_subcirc)
    expected_circ.measure(0)
    expected_circ.measure(1)
    actual_circ = Circuit().from_ir(source=ir.source, inputs=ir.inputs)
    assert actual_circ == expected_circ

def test_add_start_marker():
    context = BraketProgramContext()
    context.add_verbatim_marker(VerbatimBoxDelimiter.START_VERBATIM)
    instructions = context.circuit.instructions
    assert len(instructions) == 1
    assert isinstance(instructions[0].operator, StartVerbatimBox)

def test_add_end_marker():
    context = BraketProgramContext()
    context.add_verbatim_marker(VerbatimBoxDelimiter.END_VERBATIM)
    instructions = context.circuit.instructions
    assert len(instructions) == 1
    assert isinstance(instructions[0].operator, EndVerbatimBox)


def test_add_verbatim_invalid_marker():
    context = BraketProgramContext()
    
    class InvalidMarker:
        pass

    with pytest.raises(TypeError, match="Unsupported marker type"):
        context.add_verbatim_marker(InvalidMarker())


def test_add_with_instruction_with_default(cnot_instr):
    circ = Circuit().add(cnot_instr)
    assert circ == Circuit().add_instruction(cnot_instr)


def test_add_with_instruction_with_mapping(cnot_instr):
    target_mapping = {0: 10, 1: 11}
    circ = Circuit().add(cnot_instr, target_mapping=target_mapping)
    expected = Circuit().add_instruction(cnot_instr, target_mapping=target_mapping)
    assert circ == expected


def test_add_with_instruction_with_target(cnot_instr):
    target = [10, 11]
    circ = Circuit().add(cnot_instr, target=target)
    expected = Circuit().add_instruction(cnot_instr, target=target)
    assert circ == expected


def test_add_with_circuit_with_default(bell_pair):
    circ = Circuit().add(bell_pair)
    assert circ == Circuit().add_circuit(bell_pair)


def test_add_with_circuit_with_mapping(bell_pair):
    target_mapping = {0: 10, 1: 11}
    circ = Circuit().add(bell_pair, target_mapping=target_mapping)
    expected = Circuit().add_circuit(bell_pair, target_mapping=target_mapping)
    assert circ == expected


def test_add_with_circuit_with_target(bell_pair):
    target = [10, 11]
    circ = Circuit().add(bell_pair, target=target)
    expected = Circuit().add_circuit(bell_pair, target=target)
    assert circ == expected


def test_adjoint():
    circ = (
        Circuit()
        .s(0)
        .add_verbatim_box(Circuit().rz(0, 0.123))
        .expectation(Observable.X(), 0)
    )
    expected = Circuit()
    expected.add_verbatim_box(Circuit().rz(0, -0.123))
    expected.si(0)
    expected.expectation(Observable.X(), 0)
    actual = circ.adjoint()
    assert actual == expected
    assert circ == expected.adjoint()
    assert circ == actual.adjoint()


def test_adjoint_subcircuit_free_parameter():
    circ = (
        Circuit()
        .h(0)
        .add_circuit(Circuit().s(0).rz(0, FreeParameter("theta")).adjoint())
        .x(0)
    )
    expected = Circuit().h(0).rz(0, -FreeParameter("theta")).si(0).x(0)
    assert circ == expected


def test_circuit_copy(h, bell_pair, cnot_instr):
    original = Circuit().add(h).add(bell_pair).add(cnot_instr)
    copy = original.copy()

    assert copy is not original
    assert copy == original


def test_circuit_copy_with_modification(h, bell_pair, cnot_instr):
    original = Circuit().add(h).add(bell_pair)
    copy = original.copy().add(cnot_instr)

    assert copy != original


def test_iadd_operator(cnot_instr, h):
    circ = Circuit()
    circ += h
    circ += cnot_instr
    circ += [h, cnot_instr]

    assert circ == Circuit().add(h).add(cnot_instr).add(h).add(cnot_instr)


def test_add_operator(h, bell_pair):
    addition = h + bell_pair + h + h
    expected = Circuit().add(h).add(bell_pair).add(h).add(h)

    assert addition == expected
    assert addition != (h + h + bell_pair + h)


def test_iadd_with_unknown_type(h):
    with pytest.raises(TypeError):
        h += 100


def test_subroutine_register():
    # register a private method to avoid Sphinx docs picking this up
    @circuit.subroutine(register=True)
    def _foo(target):
        """this docstring will be added to the registered attribute"""
        return Instruction(Gate.H(), target)

    circ = Circuit()._foo(0)
    assert circ == Circuit(Instruction(Gate.H(), 0))
    assert Circuit._foo.__doc__ == _foo.__doc__


def test_subroutine_returns_circuit():
    @circuit.subroutine()
    def foo(target):
        return Circuit().add(Instruction(Gate.H(), 0))

    circ = Circuit().add(foo, 0)
    assert circ == Circuit(Instruction(Gate.H(), 0))


def test_subroutine_returns_instruction():
    @circuit.subroutine()
    def foo(target):
        return Instruction(Gate.H(), 0)

    circ = Circuit().add(foo, 0)
    assert circ == Circuit(Instruction(Gate.H(), 0))


def test_subroutine_returns_iterable():
    @circuit.subroutine()
    def foo(target):
        for qubit in range(1):
            yield Instruction(Gate.H(), qubit)

    circ = Circuit().add(foo, 0)
    assert circ == Circuit(Instruction(Gate.H(), 0))


def test_subroutine_nested():
    @circuit.subroutine()
    def h(target):
        for qubit in target:
            yield Instruction(Gate.H(), qubit)

    @circuit.subroutine()
    def h_nested(target):
        for qubit in target:
            yield h(target)

    circ = Circuit().add(h_nested, [0, 1])
    expected = Circuit([Instruction(Gate.H(), j) for i in range(2) for j in range(2)])
    assert circ == expected


def test_ir_empty_instructions_result_types():
    circ = Circuit()
    assert circ.to_ir() == jaqcd.Program(
        instructions=[], results=[], basis_rotation_instructions=[]
    )


def test_ir_non_empty_instructions_result_types():
    circ = Circuit().h(0).cnot(0, 1).probability([0, 1])
    expected = jaqcd.Program(
        instructions=[jaqcd.H(target=0), jaqcd.CNot(control=0, target=1)],
        results=[jaqcd.Probability(targets=[0, 1])],
        basis_rotation_instructions=[],
    )
    assert circ.to_ir() == expected


def test_ir_non_empty_instructions_result_types_basis_rotation_instructions():
    circ = Circuit().h(0).cnot(0, 1).sample(observable=Observable.X(), target=[0])
    expected = jaqcd.Program(
        instructions=[jaqcd.H(target=0), jaqcd.CNot(control=0, target=1)],
        results=[jaqcd.Sample(observable=["x"], targets=[0])],
        basis_rotation_instructions=[jaqcd.H(target=0)],
    )
    assert circ.to_ir() == expected


@pytest.mark.parametrize(
    "circuit, serialization_properties, expected_ir",
    [
        (
            Circuit()
            .rx(0, 0.15)
            .ry(1, FreeParameterExpression("0.3"))
            .rx(2, 3 * FreeParameterExpression(1)),
            OpenQASMSerializationProperties(QubitReferenceType.VIRTUAL),
            OpenQasmProgram(
                source="\n".join(
                    [
                        "OPENQASM 3.0;",
                        "bit[3] b;",
                        "qubit[3] q;",
                        "rx(0.15) q[0];",
                        "ry(0.3) q[1];",
                        "rx(3) q[2];",
                        "b[0] = measure q[0];",
                        "b[1] = measure q[1];",
                        "b[2] = measure q[2];",
                    ]
                ),
                inputs={},
            ),
        ),
    ],
)
def test_circuit_to_ir_openqasm(circuit, serialization_properties, expected_ir):
    assert (
        circuit.to_ir(
            ir_type=IRType.OPENQASM,
            serialization_properties=serialization_properties,
        )
        == expected_ir
    )


@pytest.mark.parametrize(
    "circuit, serialization_properties, expected_ir",
    [
        (
            Circuit().rx(0, 0.15).rx(1, 0.3),
            OpenQASMSerializationProperties(QubitReferenceType.VIRTUAL),
            OpenQasmProgram(
                source="\n".join(
                    [
                        "OPENQASM 3.0;",
                        "bit[2] b;",
                        "qubit[2] q;",
                        "cal {",
                        "    waveform drag_gauss_wf = drag_gaussian"
                        + "(3.0ms, 400.0ms, 0.2, 1, false);",
                        "}",
                        "defcal z $0, $1 {",
                        "    set_frequency(predefined_frame_1, 6000000.0);",
                        "    play(predefined_frame_1, drag_gauss_wf);",
                        "}",
                        "defcal rx(0.15) $0 {",
                        "    set_frequency(predefined_frame_1, 6000000.0);",
                        "    play(predefined_frame_1, drag_gauss_wf);",
                        "}",
                        "rx(0.15) q[0];",
                        "rx(0.3) q[1];",
                        "b[0] = measure q[0];",
                        "b[1] = measure q[1];",
                    ]
                ),
                inputs={},
            ),
        ),
        (
            Circuit().rx(0, 0.15).rx(4, 0.3),
            OpenQASMSerializationProperties(QubitReferenceType.PHYSICAL),
            OpenQasmProgram(
                source="\n".join(
                    [
                        "OPENQASM 3.0;",
                        "bit[2] b;",
                        "cal {",
                        "    waveform drag_gauss_wf = drag_gaussian"
                        + "(3.0ms, 400.0ms, 0.2, 1, false);",
                        "}",
                        "defcal z $0, $1 {",
                        "    set_frequency(predefined_frame_1, 6000000.0);",
                        "    play(predefined_frame_1, drag_gauss_wf);",
                        "}",
                        "defcal rx(0.15) $0 {",
                        "    set_frequency(predefined_frame_1, 6000000.0);",
                        "    play(predefined_frame_1, drag_gauss_wf);",
                        "}",
                        "rx(0.15) $0;",
                        "rx(0.3) $4;",
                        "b[0] = measure $0;",
                        "b[1] = measure $4;",
                    ]
                ),
                inputs={},
            ),
        ),
        (
            Circuit()
            .rx(0, 0.15)
            .add_verbatim_box(Circuit().rx(4, 0.3))
            .expectation(observable=Observable.I()),
            OpenQASMSerializationProperties(QubitReferenceType.PHYSICAL),
            OpenQasmProgram(
                source="\n".join(
                    [
                        "OPENQASM 3.0;",
                        "cal {",
                        "    waveform drag_gauss_wf = drag_gaussian"
                        + "(3.0ms, 400.0ms, 0.2, 1, false);",
                        "}",
                        "defcal z $0, $1 {",
                        "    set_frequency(predefined_frame_1, 6000000.0);",
                        "    play(predefined_frame_1, drag_gauss_wf);",
                        "}",
                        "defcal rx(0.15) $0 {",
                        "    set_frequency(predefined_frame_1, 6000000.0);",
                        "    play(predefined_frame_1, drag_gauss_wf);",
                        "}",
                        "rx(0.15) $0;",
                        "#pragma braket verbatim",
                        "box{",
                        "rx(0.3) $4;",
                        "}",
                        "#pragma braket result expectation i all",
                    ]
                ),
                inputs={},
            ),
        ),
        (
            Circuit()
            .rx(0, 0.15)
            .rx(4, 0.3)
            .bit_flip(3, probability=0.2)
            .expectation(observable=Observable.I(), target=0),
            None,
            OpenQasmProgram(
                source="\n".join([
                    "OPENQASM 3.0;",
                    "cal {",
                    "    waveform drag_gauss_wf = drag_gaussian"
                    + "(3.0ms, 400.0ms, 0.2, 1, false);",
                    "}",
                    "defcal z $0, $1 {",
                    "    set_frequency(predefined_frame_1, 6000000.0);",
                    "    play(predefined_frame_1, drag_gauss_wf);",
                    "}",
                    "defcal rx(0.15) $0 {",
                    "    set_frequency(predefined_frame_1, 6000000.0);",
                    "    play(predefined_frame_1, drag_gauss_wf);",
                    "}",
                    "rx(0.15) $0;",
                    "rx(0.3) $4;",
                    "#pragma braket noise bit_flip(0.2) $3",
                    "#pragma braket result expectation i($0)",
                ]),
                inputs={},
            ),
        ),
        (
            Circuit().rx(0, 0.15).rx(1, FreeParameter("theta")),
            OpenQASMSerializationProperties(QubitReferenceType.VIRTUAL),
            OpenQasmProgram(
                source="\n".join(
                    [
                        "OPENQASM 3.0;",
                        "input float theta;",
                        "bit[2] b;",
                        "qubit[2] q;",
                        "cal {",
                        "    waveform drag_gauss_wf = drag_gaussian"
                        + "(3.0ms, 400.0ms, 0.2, 1, false);",
                        "}",
                        "defcal z $0, $1 {",
                        "    set_frequency(predefined_frame_1, 6000000.0);",
                        "    play(predefined_frame_1, drag_gauss_wf);",
                        "}",
                        "defcal rx(0.15) $0 {",
                        "    set_frequency(predefined_frame_1, 6000000.0);",
                        "    play(predefined_frame_1, drag_gauss_wf);",
                        "}",
                        "rx(0.15) q[0];",
                        "rx(theta) q[1];",
                        "b[0] = measure q[0];",
                        "b[1] = measure q[1];",
                    ]
                ),
                inputs={},
            ),
        ),
        (
            Circuit()
            .rx(0, 0.15, control=2, control_state=0)
            .rx(1, 0.3, control=[2, 3])
            .cnot(target=0, control=[2, 3, 4]),
            OpenQASMSerializationProperties(QubitReferenceType.VIRTUAL),
            OpenQasmProgram(
                source="\n".join(
                    [
                        "OPENQASM 3.0;",
                        "bit[5] b;",
                        "qubit[5] q;",
                        "cal {",
                        "    waveform drag_gauss_wf = drag_gaussian"
                        + "(3.0ms, 400.0ms, 0.2, 1, false);",
                        "}",
                        "defcal z $0, $1 {",
                        "    set_frequency(predefined_frame_1, 6000000.0);",
                        "    play(predefined_frame_1, drag_gauss_wf);",
                        "}",
                        "defcal rx(0.15) $0 {",
                        "    set_frequency(predefined_frame_1, 6000000.0);",
                        "    play(predefined_frame_1, drag_gauss_wf);",
                        "}",
                        "negctrl @ rx(0.15) q[2], q[0];",
                        "ctrl(2) @ rx(0.3) q[2], q[3], q[1];",
                        "ctrl(2) @ cnot q[2], q[3], q[4], q[0];",
                        "b[0] = measure q[0];",
                        "b[1] = measure q[1];",
                        "b[2] = measure q[2];",
                        "b[3] = measure q[3];",
                        "b[4] = measure q[4];",
                    ]
                ),
                inputs={},
            ),
        ),
        (
            Circuit()
            .cnot(0, 1)
            .cnot(target=2, control=3)
            .cnot(target=4, control=[5, 6]),
            OpenQASMSerializationProperties(QubitReferenceType.VIRTUAL),
            OpenQasmProgram(
                source="\n".join(
                    [
                        "OPENQASM 3.0;",
                        "bit[7] b;",
                        "qubit[7] q;",
                        "cal {",
                        "    waveform drag_gauss_wf = drag_gaussian"
                        + "(3.0ms, 400.0ms, 0.2, 1, false);",
                        "}",
                        "defcal z $0, $1 {",
                        "    set_frequency(predefined_frame_1, 6000000.0);",
                        "    play(predefined_frame_1, drag_gauss_wf);",
                        "}",
                        "cnot q[0], q[1];",
                        "cnot q[3], q[2];",
                        "ctrl @ cnot q[5], q[6], q[4];",
                        "b[0] = measure q[0];",
                        "b[1] = measure q[1];",
                        "b[2] = measure q[2];",
                        "b[3] = measure q[3];",
                        "b[4] = measure q[4];",
                        "b[5] = measure q[5];",
                        "b[6] = measure q[6];",
                    ]
                ),
                inputs={},
            ),
        ),
        (
            Circuit().h(0, power=-2.5).h(0, power=0).ms(0, 1, -0.1, -0.2, -0.3),
            OpenQASMSerializationProperties(QubitReferenceType.VIRTUAL),
            OpenQasmProgram(
                source="\n".join(
                    [
                        "OPENQASM 3.0;",
                        "bit[2] b;",
                        "qubit[2] q;",
                        "cal {",
                        "    waveform drag_gauss_wf = drag_gaussian"
                        + "(3.0ms, 400.0ms, 0.2, 1, false);",
                        "}",
                        "defcal z $0, $1 {",
                        "    set_frequency(predefined_frame_1, 6000000.0);",
                        "    play(predefined_frame_1, drag_gauss_wf);",
                        "}",
                        "defcal ms(-0.1, -0.2, -0.3) $0, $1 {",
                        "    shift_phase(predefined_frame_1, -0.1);",
                        "    set_phase(predefined_frame_1, -0.3);",
                        "    shift_phase(predefined_frame_1, -0.2);",
                        "    play(predefined_frame_1, drag_gauss_wf);",
                        "}",
                        "inv @ pow(2.5) @ h q[0];",
                        "pow(0) @ h q[0];",
                        "ms(-0.1, -0.2, -0.3) q[0], q[1];",
                        "b[0] = measure q[0];",
                        "b[1] = measure q[1];",
                    ]
                ),
                inputs={},
            ),
        ),
        pytest.param(
            Circuit()
            .h(0, power=-2.5)
            .h(0, power=0)
            .rx(0, angle=FreeParameter("theta")),
            OpenQASMSerializationProperties(QubitReferenceType.VIRTUAL),
            OpenQasmProgram(
                source="",
                inputs={},
            ),
            marks=pytest.mark.xfail(
                reason="Parametric calibrations cannot be attached with parametric circuits."
            ),
        ),
    ],
)
def test_circuit_to_ir_openqasm_with_gate_calibrations(
    circuit, serialization_properties, expected_ir, gate_calibrations
):
    copy_of_gate_calibrations = gate_calibrations.copy()
    assert (
        circuit.to_ir(
            ir_type=IRType.OPENQASM,
            serialization_properties=serialization_properties,
            gate_definitions=gate_calibrations.pulse_sequences,
        )
        == expected_ir
    )
    assert (
        copy_of_gate_calibrations.pulse_sequences == gate_calibrations.pulse_sequences
    )


@pytest.mark.parametrize(
    "circuit, calibration_key, expected_ir",
    [
        (
            Circuit().rx(0, 0.2),
            (Gate.Rx(FreeParameter("alpha")), QubitSet(0)),
            OpenQasmProgram(
                source="\n".join(
                    [
                        "OPENQASM 3.0;",
                        "input float beta;",
                        "bit[1] b;",
                        "qubit[1] q;",
                        "cal {",
                        "    waveform drag_gauss_wf = drag_gaussian(3.0ms, 400.0ms, 0.2, 1, false);",
                        "}",
                        "defcal rx(0.2) $0 {",
                        "    shift_phase(predefined_frame_1, 0.2);",
                        "    shift_phase(predefined_frame_1, beta);",
                        "    play(predefined_frame_1, drag_gauss_wf);",
                        "}",
                        "rx(0.2) q[0];",
                        "b[0] = measure q[0];",
                    ]
                ),
                inputs={},
            ),
        ),
    ],
)
def test_circuit_with_parametric_defcal(
    circuit, calibration_key, expected_ir, pulse_sequence_3
):
    serialization_properties = OpenQASMSerializationProperties(
        QubitReferenceType.VIRTUAL
    )
    gate_calibrations = GateCalibrations(
        {
            calibration_key: pulse_sequence_3,
        }
    )

    assert (
        circuit.to_ir(
            ir_type=IRType.OPENQASM,
            serialization_properties=serialization_properties,
            gate_definitions=gate_calibrations.pulse_sequences,
        )
        == expected_ir
    )


def test_parametric_circuit_with_fixed_argument_defcal(pulse_sequence):
    circ = Circuit().h(0, power=-2.5).h(0, power=0).rx(0, angle=FreeParameter("theta"))
    serialization_properties = OpenQASMSerializationProperties(
        QubitReferenceType.VIRTUAL
    )
    calibration_key = (Gate.Z(), QubitSet([0, 1]))
    calibration_key_2 = (Gate.Rx(0.45), QubitSet([0]))
    gate_calibrations = GateCalibrations(
        {
            calibration_key: pulse_sequence,
            calibration_key_2: pulse_sequence,
        }
    )

    expected_ir = OpenQasmProgram(
        source="\n".join(
            [
                "OPENQASM 3.0;",
                "input float theta;",
                "bit[1] b;",
                "qubit[1] q;",
                "cal {",
                "    waveform drag_gauss_wf = drag_gaussian(3.0ms, 400.0ms, 0.2, 1, false);",
                "}",
                "defcal z $0, $1 {",
                "    set_frequency(predefined_frame_1, 6000000.0);",
                "    play(predefined_frame_1, drag_gauss_wf);",
                "}",
                "defcal rx(0.45) $0 {",
                "    set_frequency(predefined_frame_1, 6000000.0);",
                "    play(predefined_frame_1, drag_gauss_wf);",
                "}",
                "inv @ pow(2.5) @ h q[0];",
                "pow(0) @ h q[0];",
                "rx(theta) q[0];",
                "b[0] = measure q[0];",
            ]
        ),
        inputs={},
    )

    assert (
        circ.to_ir(
            ir_type=IRType.OPENQASM,
            serialization_properties=serialization_properties,
            gate_definitions=gate_calibrations.pulse_sequences,
        )
        == expected_ir
    )


@pytest.mark.xfail(
    reasons="Calibrations with a partial number of fixed parameters are not supported."
)
def test_circuit_with_partial_calibrations(pulse_sequence_2):
    circuit = Circuit().h(0, power=-2.5).h(0, power=0).ms(0, 1, -0.1, -0.2, -0.3)
    serialization_properties = OpenQASMSerializationProperties(
        QubitReferenceType.VIRTUAL
    )
    gate_calibrations = (
        GateCalibrations(
            {
                (
                    Gate.MS(-0.1, FreeParameter("beta"), -0.3),
                    QubitSet([0, 1]),
                ): pulse_sequence_2
            }
        ),
    )
    circuit.to_ir(
        ir_type=IRType.OPENQASM,
        serialization_properties=serialization_properties,
        gate_definitions=gate_calibrations.pulse_sequences,
    )


def test_circuit_user_gate(pulse_sequence_2):
    class Foo(Gate, Parameterizable):
        def __init__(
            self,
            bar,
        ):
            super().__init__(qubit_count=1, ascii_symbols=["Foo"])
            self._parameters = [bar]

        @property
        def parameters(self):
            return self._parameters

        def bind_values(self, **kwargs):
            raise NotImplementedError

        @property
        def _qasm_name(self):
            return "foo"

        def __hash__(self):
            return hash((self.name, self.parameters[0], self.qubit_count))

        @staticmethod
        @circuit.subroutine(register=True)
        def foo(
            target,
            bar,
        ):
            return Instruction(Foo(bar), target=target)

    Gate.register_gate(Foo)

    circ = Circuit().foo(0, -0.2)
    serialization_properties = OpenQASMSerializationProperties(
        QubitReferenceType.VIRTUAL
    )
    gate_calibrations = GateCalibrations(
        {
            (Foo(FreeParameter("beta")), QubitSet(0)): pulse_sequence_2(
                **{
                    "alpha": -0.1,
                    "gamma": -0.3,
                }
            )
        }
    )

    expected_ir = OpenQasmProgram(
        source="\n".join(
            [
                "OPENQASM 3.0;",
                "bit[1] b;",
                "qubit[1] q;",
                "cal {",
                "    waveform drag_gauss_wf = drag_gaussian(3.0ms, 400.0ms, 0.2, 1, false);",
                "}",
                "defcal foo(-0.2) $0 {",
                "    shift_phase(predefined_frame_1, -0.1);",
                "    set_phase(predefined_frame_1, -0.3);",
                "    shift_phase(predefined_frame_1, -0.2);",
                "    play(predefined_frame_1, drag_gauss_wf);",
                "}",
                "foo(-0.2) q[0];",
                "b[0] = measure q[0];",
            ]
        ),
        inputs={},
    )

    assert (
        circ.to_ir(
            ir_type=IRType.OPENQASM,
            serialization_properties=serialization_properties,
            gate_definitions=gate_calibrations.pulse_sequences,
        )
        == expected_ir
    )


@pytest.mark.parametrize(
    "expected_circuit, ir",
    [
        (
            Circuit().h(0, control=1, control_state=0).measure(0).measure(1),
            OpenQasmProgram(
                source="\n".join(
                    [
                        "OPENQASM 3.0;",
                        "bit[2] b;",
                        "qubit[2] q;",
                        "negctrl @ h q[1], q[0];",
                        "b[0] = measure q[0];",
                        "b[1] = measure q[1];",
                    ]
                ),
                inputs={},
            ),
        ),
        (
            Circuit().cnot(target=0, control=1).measure(0).measure(1),
            OpenQasmProgram(
                source="\n".join(
                    [
                        "OPENQASM 3.0;",
                        "bit[2] b;",
                        "qubit[2] q;",
                        "cnot q[1], q[0];",
                        "b[0] = measure q[0];",
                        "b[1] = measure q[1];",
                    ]
                ),
                inputs={},
            ),
        ),
        (
            Circuit().x(0, control=[1], control_state=[0]).measure(0).measure(1),
            OpenQasmProgram(
                source="\n".join(
                    [
                        "OPENQASM 3.0;",
                        "bit[2] b;",
                        "qubit[2] q;",
                        "negctrl @ x q[1], q[0];",
                        "b[0] = measure q[0];",
                        "b[1] = measure q[1];",
                    ]
                ),
                inputs={},
            ),
        ),
        (
            Circuit().rx(0, 0.15, control=1, control_state=1).measure(0).measure(1),
            OpenQasmProgram(
                source="\n".join(
                    [
                        "OPENQASM 3.0;",
                        "bit[2] b;",
                        "qubit[2] q;",
                        "ctrl @ rx(0.15) q[1], q[0];",
                        "b[0] = measure q[0];",
                        "b[1] = measure q[1];",
                    ]
                ),
                inputs={},
            ),
        ),
        (
            Circuit().ry(0, 0.2, control=1, control_state=1).measure(0).measure(1),
            OpenQasmProgram(
                source="\n".join(
                    [
                        "OPENQASM 3.0;",
                        "bit[2] b;",
                        "qubit[2] q;",
                        "ctrl @ ry(0.2) q[1], q[0];",
                        "b[0] = measure q[0];",
                        "b[1] = measure q[1];",
                    ]
                ),
                inputs={},
            ),
        ),
        (
            Circuit().rz(0, 0.25, control=[1], control_state=[0]).measure(0).measure(1),
            OpenQasmProgram(
                source="\n".join(
                    [
                        "OPENQASM 3.0;",
                        "bit[2] b;",
                        "qubit[2] q;",
                        "negctrl @ rz(0.25) q[1], q[0];",
                        "b[0] = measure q[0];",
                        "b[1] = measure q[1];",
                    ]
                ),
                inputs={},
            ),
        ),
        (
            Circuit().s(target=0, control=[1], control_state=[0]).measure(0).measure(1),
            OpenQasmProgram(
                source="\n".join(
                    [
                        "OPENQASM 3.0;",
                        "bit[2] b;",
                        "qubit[2] q;",
                        "negctrl @ s q[1], q[0];",
                        "b[0] = measure q[0];",
                        "b[1] = measure q[1];",
                    ]
                ),
                inputs={},
            ),
        ),
        (
            Circuit().t(target=1, control=[0], control_state=[0]).measure(0).measure(1),
            OpenQasmProgram(
                source="\n".join(
                    [
                        "OPENQASM 3.0;",
                        "bit[2] b;",
                        "qubit[2] q;",
                        "negctrl @ t q[0], q[1];",
                        "b[0] = measure q[0];",
                        "b[1] = measure q[1];",
                    ]
                ),
                inputs={},
            ),
        ),
        (
            Circuit()
            .cphaseshift(target=0, control=1, angle=0.15)
            .measure(0)
            .measure(1),
            OpenQasmProgram(
                source="\n".join(
                    [
                        "OPENQASM 3.0;",
                        "bit[2] b;",
                        "qubit[2] q;",
                        "cphaseshift(0.15) q[1], q[0];",
                        "b[0] = measure q[0];",
                        "b[1] = measure q[1];",
                    ]
                ),
                inputs={},
            ),
        ),
        (
            Circuit().ccnot(*[0, 1], target=2).measure(0).measure(1).measure(2),
            OpenQasmProgram(
                source="\n".join(
                    [
                        "OPENQASM 3.0;",
                        "bit[3] b;",
                        "qubit[3] q;",
                        "ccnot q[0], q[1], q[2];",
                        "b[0] = measure q[0];",
                        "b[1] = measure q[1];",
                        "b[2] = measure q[2];",
                    ]
                ),
                inputs={},
            ),
        ),
        (
            Circuit().h(0).state_vector(),
            OpenQasmProgram(
                source="\n".join(
                    [
                        "OPENQASM 3.0;",
                        "qubit[1] q;",
                        "h q[0];",
                        "#pragma braket result state_vector",
                    ]
                ),
                inputs={},
            ),
        ),
        (
            Circuit().h(0).expectation(observables.X(), [0]),
            OpenQasmProgram(
                source="\n".join(
                    [
                        "OPENQASM 3.0;",
                        "qubit[1] q;",
                        "h q[0];",
                        "#pragma braket result expectation x(q[0])",
                    ]
                ),
                inputs={},
            ),
        ),
        (
            Circuit().h(0).expectation(observables.H() @ observables.X(), [0, 1]),
            OpenQasmProgram(
                source="\n".join(
                    [
                        "OPENQASM 3.0;",
                        "qubit[2] q;",
                        "h q[0];",
                        "#pragma braket result expectation h(q[0]) @ x(q[1])",
                    ]
                ),
                inputs={},
            ),
        ),
        (
            Circuit().h(0).variance(observables.H() @ observables.X(), [0, 1]),
            OpenQasmProgram(
                source="\n".join(
                    [
                        "OPENQASM 3.0;",
                        "qubit[2] q;",
                        "h q[0];",
                        "#pragma braket result variance h(q[0]) @ x(q[1])",
                    ]
                ),
                inputs={},
            ),
        ),
        (
            Circuit().h(0).probability(target=[0]),
            OpenQasmProgram(
                source="\n".join(
                    [
                        "OPENQASM 3.0;",
                        "qubit[1] q;",
                        "h q[0];",
                        "#pragma braket result probability q[0]",
                    ]
                ),
                inputs={},
            ),
        ),
        (
            Circuit().bit_flip(0, 0.1).measure(0),
            OpenQasmProgram(
                source="\n".join(
                    [
                        "OPENQASM 3.0;",
                        "bit[1] b;",
                        "qubit[1] q;",
                        "#pragma braket noise bit_flip(0.1) q[0]",
                        "b[0] = measure q[0];",
                    ]
                ),
                inputs={},
            ),
        ),
        (
            Circuit().generalized_amplitude_damping(0, 0.1, 0.1).measure(0),
            OpenQasmProgram(
                source="\n".join(
                    [
                        "OPENQASM 3.0;",
                        "bit[1] b;",
                        "qubit[1] q;",
                        "#pragma braket noise generalized_amplitude_damping(0.1, 0.1) q[0]",
                        "b[0] = measure q[0];",
                    ]
                ),
                inputs={},
            ),
        ),
        (
            Circuit().phase_flip(0, 0.2).measure(0),
            OpenQasmProgram(
                source="\n".join(
                    [
                        "OPENQASM 3.0;",
                        "bit[1] b;",
                        "qubit[1] q;",
                        "#pragma braket noise phase_flip(0.2) q[0]",
                        "b[0] = measure q[0];",
                    ]
                ),
                inputs={},
            ),
        ),
        (
            Circuit().depolarizing(0, 0.5).measure(0),
            OpenQasmProgram(
                source="\n".join(
                    [
                        "OPENQASM 3.0;",
                        "bit[1] b;",
                        "qubit[1] q;",
                        "#pragma braket noise depolarizing(0.5) q[0]",
                        "b[0] = measure q[0];",
                    ]
                ),
                inputs={},
            ),
        ),
        (
            Circuit().amplitude_damping(0, 0.8).measure(0),
            OpenQasmProgram(
                source="\n".join(
                    [
                        "OPENQASM 3.0;",
                        "bit[1] b;",
                        "qubit[1] q;",
                        "#pragma braket noise amplitude_damping(0.8) q[0]",
                        "b[0] = measure q[0];",
                    ]
                ),
                inputs={},
            ),
        ),
        (
            Circuit().phase_damping(0, 0.1).measure(0),
            OpenQasmProgram(
                source="\n".join(
                    [
                        "OPENQASM 3.0;",
                        "bit[1] b;",
                        "qubit[1] q;",
                        "#pragma braket noise phase_damping(0.1) q[0]",
                        "b[0] = measure q[0];",
                    ]
                ),
                inputs={},
            ),
        ),
        (
            Circuit().h(0).amplitude(state=["0", "1"]),
            OpenQasmProgram(
                source="\n".join(
                    [
                        "OPENQASM 3.0;",
                        "qubit[1] q;",
                        "h q[0];",
                        '#pragma braket result amplitude "0", "1"',
                    ]
                ),
                inputs={},
            ),
        ),
        (
            Circuit()
            .rx(0, 0.15, control=2, control_state=0)
            .rx(1, 0.3, control=[2, 3])
            .cnot(target=0, control=[2, 3, 4])
            .measure(0)
            .measure(1)
            .measure(2)
            .measure(3)
            .measure(4),
            OpenQasmProgram(
                source="\n".join(
                    [
                        "OPENQASM 3.0;",
                        "bit[5] b;",
                        "qubit[5] q;",
                        "negctrl @ rx(0.15) q[2], q[0];",
                        "ctrl(2) @ rx(0.3) q[2], q[3], q[1];",
                        "ctrl(2) @ cnot q[2], q[3], q[4], q[0];",
                        "b[0] = measure q[0];",
                        "b[1] = measure q[1];",
                        "b[2] = measure q[2];",
                        "b[3] = measure q[3];",
                        "b[4] = measure q[4];",
                    ]
                ),
                inputs={},
            ),
        ),
        (
            Circuit()
            .cnot(0, 1)
            .cnot(target=2, control=3)
            .cnot(target=4, control=[5, 6])
            .measure(0)
            .measure(1)
            .measure(2)
            .measure(3)
            .measure(4)
            .measure(5)
            .measure(6),
            OpenQasmProgram(
                source="\n".join(
                    [
                        "OPENQASM 3.0;",
                        "bit[7] b;",
                        "qubit[7] q;",
                        "cnot q[0], q[1];",
                        "cnot q[3], q[2];",
                        "ctrl @ cnot q[5], q[6], q[4];",
                        "b[0] = measure q[0];",
                        "b[1] = measure q[1];",
                        "b[2] = measure q[2];",
                        "b[3] = measure q[3];",
                        "b[4] = measure q[4];",
                        "b[5] = measure q[5];",
                        "b[6] = measure q[6];",
                    ]
                ),
                inputs={},
            ),
        ),
        (
            Circuit().h(0, power=-2.5).h(0, power=0).measure(0),
            OpenQasmProgram(
                source="\n".join(
                    [
                        "OPENQASM 3.0;",
                        "bit[1] b;",
                        "qubit[1] q;",
                        "inv @ pow(2.5) @ h q[0];",
                        "pow(0) @ h q[0];",
                        "b[0] = measure q[0];",
                    ]
                ),
                inputs={},
            ),
        ),
        (
            Circuit()
            .unitary(matrix=np.array([[0, 1], [1, 0]]), targets=[0])
            .measure(0),
            OpenQasmProgram(
                source="\n".join(
                    [
                        "OPENQASM 3.0;",
                        "bit[1] b;",
                        "qubit[1] q;",
                        "#pragma braket unitary([[0, 1.0], [1.0, 0]]) q[0]",
                        "b[0] = measure q[0];",
                    ]
                ),
                inputs={},
            ),
        ),
        (
            Circuit().pauli_channel(0, probX=0.1, probY=0.2, probZ=0.3).measure(0),
            OpenQasmProgram(
                source="\n".join(
                    [
                        "OPENQASM 3.0;",
                        "bit[1] b;",
                        "qubit[1] q;",
                        "#pragma braket noise pauli_channel(0.1, 0.2, 0.3) q[0]",
                        "b[0] = measure q[0];",
                    ]
                ),
                inputs={},
            ),
        ),
        (
            Circuit()
            .two_qubit_depolarizing(0, 1, probability=0.1)
            .measure(0)
            .measure(1),
            OpenQasmProgram(
                source="\n".join(
                    [
                        "OPENQASM 3.0;",
                        "bit[2] b;",
                        "qubit[2] q;",
                        "#pragma braket noise two_qubit_depolarizing(0.1) q[0], q[1]",
                        "b[0] = measure q[0];",
                        "b[1] = measure q[1];",
                    ]
                ),
                inputs={},
            ),
        ),
        (
            Circuit().two_qubit_dephasing(0, 1, probability=0.1).measure(0).measure(1),
            OpenQasmProgram(
                source="\n".join(
                    [
                        "OPENQASM 3.0;",
                        "bit[2] b;",
                        "qubit[2] q;",
                        "#pragma braket noise two_qubit_dephasing(0.1) q[0], q[1]",
                        "b[0] = measure q[0];",
                        "b[1] = measure q[1];",
                    ]
                ),
                inputs={},
            ),
        ),
        (
            Circuit().two_qubit_dephasing(0, 1, probability=0.1).measure(0).measure(1),
            OpenQasmProgram(
                source="\n".join(
                    [
                        "OPENQASM 3.0;",
                        "bit[2] b;",
                        "qubit[2] q;",
                        "#pragma braket noise two_qubit_dephasing(0.1) q[0], q[1]",
                        "b[0] = measure q[0];",
                        "b[1] = measure q[1];",
                    ]
                ),
                inputs={},
            ),
        ),
        (
            Circuit().h(0).sample(observable=Observable.Z(), target=0),
            OpenQasmProgram(
                source="\n".join(
                    [
                        "OPENQASM 3.0;",
                        "qubit[1] q;",
                        "h q[0];",
                        "#pragma braket result sample z(q[0])",
                    ]
                ),
                inputs={},
            ),
        ),
        (
            Circuit().h(0).sample(observable=Observable.Z(), target=0),
            OpenQasmProgram(
                source="\n".join(
                    [
                        "OPENQASM 3.0;",
                        "qubit[1] q;",
                        "h q[0];",
                        "#pragma braket result sample z(q[0])",
                    ]
                ),
                inputs={},
            ),
        ),
        (
            Circuit().h(0).x(1).density_matrix(target=[0, 1]),
            OpenQasmProgram(
                source="\n".join(
                    [
                        "OPENQASM 3.0;",
                        "qubit[2] q;",
                        "h q[0];",
                        "x q[1];",
                        "#pragma braket result density_matrix q[0], q[1]",
                    ]
                ),
                inputs={},
            ),
        ),
        (
            Circuit()
            .kraus(
                [0],
                matrices=[
                    np.array([[0.9486833j, 0], [0, 0.9486833j]]),
                    np.array([[0, 0.31622777], [0.31622777, 0]]),
                ],
            )
            .measure(0),
            OpenQasmProgram(
                source="\n".join(
                    [
                        "OPENQASM 3.0;",
                        "bit[1] b;",
                        "qubit[1] q;",
                        "#pragma braket noise "
                        "kraus([[0.9486833im, 0], [0, 0.9486833im]], [[0, 0.31622777], "
                        "[0.31622777, 0]]) q[0]",
                        "b[0] = measure q[0];",
                    ]
                ),
                inputs={},
            ),
        ),
        (
            Circuit().rx(0, FreeParameter("theta")).measure(0),
            OpenQasmProgram(
                source="\n".join(
                    [
                        "OPENQASM 3.0;",
                        "input float theta;",
                        "bit[1] b;",
                        "qubit[1] q;",
                        "rx(theta) q[0];",
                        "b[0] = measure q[0];",
                    ]
                ),
                inputs={},
            ),
        ),
        (
            Circuit().rx(0, np.pi).measure(0),
            OpenQasmProgram(
                source="\n".join(
                    [
                        "OPENQASM 3.0;",
                        "bit[1] b;",
                        "qubit[1] q;",
                        "rx(π) q[0];",
                        "b[0] = measure q[0];",
                    ]
                ),
                inputs={},
            ),
        ),
        (
            Circuit().rx(0, 2 * np.pi).measure(0),
            OpenQasmProgram(
                source="\n".join(
                    [
                        "OPENQASM 3.0;",
                        "bit[1] b;",
                        "qubit[1] q;",
                        "rx(τ) q[0];",
                        "b[0] = measure q[0];",
                    ]
                ),
                inputs={},
            ),
        ),
        (
            Circuit().gphase(0.15).x(0).measure(0),
            OpenQasmProgram(
                source="\n".join(
                    [
                        "OPENQASM 3.0;",
                        "bit[1] b;",
                        "qubit[1] q;",
                        "gphase(0.15);",
                        "x q[0];",
                        "b[0] = measure q[0];",
                    ]
                ),
                inputs={},
            ),
        ),
    ],
)
def test_from_ir(expected_circuit, ir):
    assert Circuit.from_ir(source=ir.source, inputs=ir.inputs) == expected_circuit
    assert Circuit.from_ir(source=ir) == expected_circuit


def test_from_ir_inputs_updated():
    circuit = Circuit().rx(0, 0.2).ry(0, 0.1).measure(0)
    openqasm = OpenQasmProgram(
        source="\n".join(
            [
                "OPENQASM 3.0;",
                "input float theta;",
                "input float phi;",
                "bit[1] b;",
                "qubit[1] q;",
                "rx(theta) q[0];",
                "ry(phi) q[0];",
                "b[0] = measure q[0];",
            ]
        ),
        inputs={"theta": 0.2, "phi": 0.3},
    )
    assert Circuit.from_ir(source=openqasm, inputs={"phi": 0.1}) == circuit


@pytest.mark.parametrize(
    "expected_circuit, ir",
    [
        (
            Circuit().h(0).cnot(0, 1).measure(0).measure(1),
            OpenQasmProgram(
                source="\n".join(
                    [
                        "OPENQASM 3.0;",
                        "bit[2] b;",
                        "qubit[2] q;",
                        "gate my_gate a,b {",
                        "h a;",
                        "cnot a,b;",
                        "}",
                        "my_gate q[0], q[1];",
                        "b[0] = measure q[0];",
                        "b[1] = measure q[1];",
                    ]
                ),
                inputs={},
            ),
        ),
        (
            Circuit().h(0).h(1).measure(0).measure(1),
            OpenQasmProgram(
                source="\n".join(
                    [
                        "OPENQASM 3.0;",
                        "bit[2] b;",
                        "qubit[2] q;",
                        "def my_sub(qubit q) {",
                        "h q;",
                        "}",
                        "h q[0];",
                        "my_sub(q[1]);",
                        "b[0] = measure q[0];",
                        "b[1] = measure q[1];",
                    ]
                ),
                inputs={},
            ),
        ),
        (
            Circuit().h(0).h(1).cnot(0, 1).measure(0).measure(1),
            OpenQasmProgram(
                source="\n".join(
                    [
                        "OPENQASM 3.0;",
                        "bit[2] b;",
                        "qubit[2] q;",
                        "for uint i in [0:1] {",
                        "h q[i];",
                        "}",
                        "cnot q[0], q[1];",
                        "b[0] = measure q[0];",
                        "b[1] = measure q[1];",
                    ]
                ),
                inputs={},
            ),
        ),
        (
            Circuit().h(0).h(1).cnot(0, 1).measure(0).measure(1),
            OpenQasmProgram(
                source="\n".join(
                    [
                        "OPENQASM 3.0;",
                        "bit[2] b;",
                        "qubit[2] q;",
                        "for uint i in [0:1] {",
                        "h q[i];",
                        "}",
                        "cnot q[0], q[1];",
                        "b[0] = measure q[0];",
                        "b[1] = measure q[1];",
                    ]
                ),
                inputs={},
            ),
        ),
        (
            Circuit().x(0).measure(0),
            OpenQasmProgram(
                source="\n".join(
                    [
                        "OPENQASM 3.0;",
                        "bit[1] b;",
                        "qubit[1] q;",
                        "bit c = 0;",
                        "if (c ==0){",
                        "x q[0];",
                        "}",
                        "b[0] = measure q[0];",
                    ]
                ),
                inputs={},
            ),
        ),
        (
            Circuit()
            .rx(0, FreeParameter("theta"))
            .rx(0, 2 * FreeParameter("theta"))
            .measure(0),
            OpenQasmProgram(
                source="\n".join(
                    [
                        "OPENQASM 3.0;",
                        "input float theta;",
                        "bit[1] b;",
                        "qubit[1] q;",
                        "rx(theta) q[0];",
                        "rx(2*theta) q[0];",
                        "b[0] = measure q[0];",
                    ]
                ),
                inputs={},
            ),
        ),
    ],
)
def test_from_ir_advanced_openqasm(expected_circuit, ir):
    circuit_from_ir = Circuit.from_ir(source=ir.source, inputs=ir.inputs)

    assert circuit_from_ir == expected_circuit


def test_braket_result_to_result_type_raises_type_error():
    with pytest.raises(TypeError, match="Result type str is not supported"):
        braket_result_to_result_type("type error test")


@pytest.mark.parametrize(
    "ir_type, serialization_properties, expected_exception, expected_message",
    [
        (
            "invalid-ir-type",
            OpenQASMSerializationProperties(QubitReferenceType.VIRTUAL),
            ValueError,
            "Supplied ir_type invalid-ir-type is not supported.",
        ),
        (
            IRType.OPENQASM,
            OpenQASMSerializationProperties("invalid-qubit-reference-type"),
            ValueError,
            "Invalid qubit_reference_type invalid-qubit-reference-type supplied.",
        ),
        (
            IRType.OPENQASM,
            "invalid-serialization-properties",
            ValueError,
            "serialization_properties must be of type OpenQASMSerializationProperties "
            "for IRType.OPENQASM.",
        ),
    ],
)
def test_circuit_to_ir_invalid_inputs(
    ir_type, serialization_properties, expected_exception, expected_message
):
    circuit = Circuit().h(0).cnot(0, 1)
    with pytest.raises(expected_exception) as exc:
        circuit.to_ir(ir_type, serialization_properties=serialization_properties)
    assert exc.value.args[0] == expected_message


def test_to_unitary_empty_instructions_returns_empty_array():
    circ = Circuit()
    circ.to_unitary() == []


@pytest.mark.parametrize(
    "circuit",
    [
        (
            Circuit()
            .phaseshift(0, 0.15)
            .apply_gate_noise(noise.Noise.BitFlip(probability=0.1))
        ),
        (
            Circuit()
            .cnot(1, 0)
            .apply_gate_noise(noise.Noise.TwoQubitDepolarizing(probability=0.1))
        ),
        (
            Circuit()
            .x(1)
            .i(2)
            .apply_gate_noise(noise.Noise.BitFlip(probability=0.1), target_qubits=[1])
        ),
        (
            Circuit()
            .x(1)
            .i(2)
            .apply_gate_noise(noise.Noise.BitFlip(probability=0.1), target_qubits=[2])
        ),
        (Circuit().x(1).i(2).apply_gate_noise(noise.Noise.BitFlip(probability=0.1))),
        (Circuit().x(1).apply_gate_noise(noise.Noise.BitFlip(probability=0.1)).i(2)),
        (
            Circuit()
            .y(1)
            .z(2)
            .apply_gate_noise(noise.Noise.BitFlip(probability=0.1), target_qubits=[1])
        ),
        (
            Circuit()
            .y(1)
            .z(2)
            .apply_gate_noise(noise.Noise.BitFlip(probability=0.1), target_qubits=[2])
        ),
        (Circuit().y(1).z(2).apply_gate_noise(noise.Noise.BitFlip(probability=0.1))),
        (Circuit().y(1).apply_gate_noise(noise.Noise.BitFlip(probability=0.1)).z(2)),
        (
            Circuit()
            .cphaseshift(2, 1, 0.15)
            .si(3)
            .apply_gate_noise(
                noise.Noise.TwoQubitDepolarizing(probability=0.1), target_qubits=[1, 2]
            )
        ),
        (
            Circuit()
            .cphaseshift(2, 1, 0.15)
            .apply_gate_noise(noise.Noise.TwoQubitDepolarizing(probability=0.1))
            .si(3)
        ),
    ],
)
def test_to_unitary_noise_raises_error(circuit):
    with pytest.raises(TypeError):
        circuit.to_unitary()


def test_to_unitary_parameterized():
    theta = FreeParameter("theta")
    circ = Circuit().rx(angle=theta, target=0)
    with pytest.raises(TypeError):
        np.allclose(circ.to_unitary())


def test_to_unitary_noise_not_apply_returns_expected_unitary(recwarn):
    circuit = (
        Circuit()
        .cphaseshift(1, 2, 0.15)
        .si(3)
        .apply_gate_noise(
            noise.Noise.TwoQubitDepolarizing(probability=0.1), target_qubits=[1, 3]
        )
    )

    assert len(recwarn) == 1
    assert str(recwarn[0].message).startswith("Noise is not applied to any gate")

    assert np.allclose(
        circuit.to_unitary(),
        np.kron(gates.CPhaseShift(0.15).to_matrix(), gates.Si().to_matrix()),
    )


def test_to_unitary_with_compiler_directives_returns_expected_unitary():
    circuit = Circuit().add_verbatim_box(Circuit().cphaseshift(1, 2, 0.15).si(3))
    assert np.allclose(
        circuit.to_unitary(),
        np.kron(gates.CPhaseShift(0.15).to_matrix(), gates.Si().to_matrix()),
    )


def test_to_unitary_with_global_phase():
    circuit = Circuit().x(0)
    circuit_unitary = np.array([[0, 1], [1, 0]])
    assert np.allclose(circuit.to_unitary(), circuit_unitary)
    circuit = circuit.gphase(np.pi / 2)
    assert np.allclose(circuit.to_unitary(), 1j * circuit_unitary)


@pytest.mark.parametrize(
    "circuit,expected_unitary",
    [
        (Circuit().h(0), gates.H().to_matrix()),
        (
            Circuit().h(0).add_result_type(ResultType.Probability(target=[0])),
            gates.H().to_matrix(),
        ),
        (Circuit().h(1), gates.H().to_matrix()),
        (Circuit().h(2), gates.H().to_matrix()),
        (Circuit().x(0), gates.X().to_matrix()),
        (Circuit().y(0), gates.Y().to_matrix()),
        (Circuit().z(0), gates.Z().to_matrix()),
        (Circuit().s(0), gates.S().to_matrix()),
        (Circuit().si(0), gates.Si().to_matrix()),
        (Circuit().t(0), gates.T().to_matrix()),
        (Circuit().ti(0), gates.Ti().to_matrix()),
        (Circuit().v(0), gates.V().to_matrix()),
        (Circuit().vi(0), gates.Vi().to_matrix()),
        (Circuit().rx(0, 0.15), gates.Rx(0.15).to_matrix()),
        (Circuit().ry(0, 0.15), gates.Ry(0.15).to_matrix()),
        (Circuit().rz(0, 0.15), gates.Rz(0.15).to_matrix()),
        (Circuit().u(0, 0.15, 0.16, 0.17), gates.U(0.15, 0.16, 0.17).to_matrix()),
        (Circuit().gphase(0.15), gates.GPhase(0.15).to_matrix()),
        (Circuit().phaseshift(0, 0.15), gates.PhaseShift(0.15).to_matrix()),
        (Circuit().cnot(0, 1), gates.CNot().to_matrix()),
        (
            Circuit().cnot(0, 1).add_result_type(ResultType.StateVector()),
            gates.CNot().to_matrix(),
        ),
        (Circuit().cnot(2, 4), gates.CNot().to_matrix()),
        (Circuit().swap(0, 1), gates.Swap().to_matrix()),
        (Circuit().swap(1, 0), gates.Swap().to_matrix()),
        (Circuit().iswap(0, 1), gates.ISwap().to_matrix()),
        (Circuit().iswap(1, 0), gates.ISwap().to_matrix()),
        (Circuit().pswap(0, 1, 0.15), gates.PSwap(0.15).to_matrix()),
        (Circuit().pswap(1, 0, 0.15), gates.PSwap(0.15).to_matrix()),
        (Circuit().xy(0, 1, 0.15), gates.XY(0.15).to_matrix()),
        (Circuit().xy(1, 0, 0.15), gates.XY(0.15).to_matrix()),
        (Circuit().cphaseshift(0, 1, 0.15), gates.CPhaseShift(0.15).to_matrix()),
        (Circuit().cphaseshift00(0, 1, 0.15), gates.CPhaseShift00(0.15).to_matrix()),
        (Circuit().cphaseshift01(0, 1, 0.15), gates.CPhaseShift01(0.15).to_matrix()),
        (Circuit().cphaseshift10(0, 1, 0.15), gates.CPhaseShift10(0.15).to_matrix()),
        (Circuit().prx(0, 1, 0.15), gates.PRx(1, 0.15).to_matrix()),
        (Circuit().cy(0, 1), gates.CY().to_matrix()),
        (Circuit().cz(0, 1), gates.CZ().to_matrix()),
        (Circuit().xx(0, 1, 0.15), gates.XX(0.15).to_matrix()),
        (Circuit().yy(0, 1, 0.15), gates.YY(0.15).to_matrix()),
        (Circuit().zz(0, 1, 0.15), gates.ZZ(0.15).to_matrix()),
        (Circuit().ccnot(0, 1, 2), gates.CCNot().to_matrix()),
        (
            Circuit()
            .ccnot(0, 1, 2)
            .add_result_type(
                ResultType.Expectation(observable=Observable.Y(), target=[1])
            ),
            gates.CCNot().to_matrix(),
        ),
        (Circuit().ccnot(0, 1, 2), gates.CCNot().to_matrix()),
        (Circuit().cswap(0, 1, 2), gates.CSwap().to_matrix()),
        (Circuit().cswap(0, 2, 1), gates.CSwap().to_matrix()),
        (Circuit().h(1), gates.H().to_matrix()),
        (Circuit().x(1).i(2), np.kron(gates.X().to_matrix(), np.eye(2))),
        (Circuit().y(1).z(2), np.kron(gates.Y().to_matrix(), gates.Z().to_matrix())),
        (Circuit().rx(1, 0.15), gates.Rx(0.15).to_matrix()),
        (Circuit().ry(1, 0.15).i(2), np.kron(gates.Ry(0.15).to_matrix(), np.eye(2))),
        (
            Circuit().rz(1, 0.15).s(2),
            np.kron(gates.Rz(0.15).to_matrix(), gates.S().to_matrix()),
        ),
        (Circuit().pswap(1, 2, 0.15), gates.PSwap(0.15).to_matrix()),
        (Circuit().pswap(2, 1, 0.15), gates.PSwap(0.15).to_matrix()),
        (Circuit().xy(1, 2, 0.15).i(3), np.kron(gates.XY(0.15).to_matrix(), np.eye(2))),
        (Circuit().xy(2, 1, 0.15).i(3), np.kron(gates.XY(0.15).to_matrix(), np.eye(2))),
        (
            Circuit().cphaseshift(1, 2, 0.15).si(3),
            np.kron(gates.CPhaseShift(0.15).to_matrix(), gates.Si().to_matrix()),
        ),
        (Circuit().ccnot(1, 2, 3), gates.CCNot().to_matrix()),
        (Circuit().ccnot(2, 1, 3), gates.CCNot().to_matrix()),
        (Circuit().cswap(1, 2, 3).i(4), np.kron(gates.CSwap().to_matrix(), np.eye(2))),
        (Circuit().cswap(1, 3, 2).i(4), np.kron(gates.CSwap().to_matrix(), np.eye(2))),
        (
            Circuit().cswap(1, 2, 3).t(4),
            np.kron(gates.CSwap().to_matrix(), gates.T().to_matrix()),
        ),
        (
            Circuit().cswap(1, 3, 2).t(4),
            np.kron(gates.CSwap().to_matrix(), gates.T().to_matrix()),
        ),
        (Circuit().h(0).h(0), gates.I().to_matrix()),
        (Circuit().h(0).x(0), np.dot(gates.X().to_matrix(), gates.H().to_matrix())),
        (Circuit().x(0).h(0), np.dot(gates.H().to_matrix(), gates.X().to_matrix())),
        (
            Circuit().y(0).z(1).cnot(0, 1),
            np.dot(
                gates.CNot().to_matrix(),
                np.kron(gates.Y().to_matrix(), gates.Z().to_matrix()),
            ),
        ),
        (
            Circuit().z(0).y(1).cnot(0, 1),
            np.dot(
                gates.CNot().to_matrix(),
                np.kron(gates.Z().to_matrix(), gates.Y().to_matrix()),
            ),
        ),
        (
            Circuit().y(0).z(1).cnot(0, 1).cnot(1, 2),
            np.dot(
                np.dot(
                    np.kron(np.eye(2), gates.CNot().to_matrix()),
                    np.kron(gates.CNot().to_matrix(), np.eye(2)),
                ),
                np.kron(
                    np.kron(gates.Y().to_matrix(), gates.Z().to_matrix()), np.eye(2)
                ),
            ),
        ),
        (
            Circuit().z(0).y(1).cnot(0, 1).ccnot(0, 1, 2),
            np.dot(
                np.dot(
                    gates.CCNot().to_matrix(),
                    np.kron(gates.CNot().to_matrix(), np.eye(2)),
                ),
                np.kron(
                    np.kron(gates.Z().to_matrix(), gates.Y().to_matrix()), np.eye(2)
                ),
            ),
        ),
        (
            Circuit().cnot(1, 0),
            np.array(
                [
                    [1.0, 0.0, 0.0, 0.0],
                    [0.0, 0.0, 0.0, 1.0],
                    [0.0, 0.0, 1.0, 0.0],
                    [0.0, 1.0, 0.0, 0.0],
                ],
                dtype=complex,
            ),
        ),
        (
            Circuit().x(0, control=1),
            np.array(
                [
                    [1.0, 0.0, 0.0, 0.0],
                    [0.0, 0.0, 0.0, 1.0],
                    [0.0, 0.0, 1.0, 0.0],
                    [0.0, 1.0, 0.0, 0.0],
                ],
                dtype=complex,
            ),
        ),
        (
            Circuit().x(1, control=0, power=0.5),
            np.array(
                [
                    [1.0, 0.0, 0.0, 0.0],
                    [0.0, 1.0, 0.0, 0.0],
                    [0.0, 0.0, 0.5 + 0.5j, 0.5 - 0.5j],
                    [0.0, 0.0, 0.5 - 0.5j, 0.5 + 0.5j],
                ],
                dtype=complex,
            ),
        ),
        (
            Circuit().x(1, control=0, power=2),
            np.array(
                [
                    [1.0, 0.0, 0.0, 0.0],
                    [0.0, 1.0, 0.0, 0.0],
                    [0.0, 0.0, 1.0, 0.0],
                    [0.0, 0.0, 0.0, 1.0],
                ],
                dtype=complex,
            ),
        ),
        (
            Circuit().ccnot(1, 2, 0),
            np.array(
                [
                    [1.0, 0.0, 0.0, 0.0, 0.0, 0.0, 0.0, 0.0],
                    [0.0, 1.0, 0.0, 0.0, 0.0, 0.0, 0.0, 0.0],
                    [0.0, 0.0, 1.0, 0.0, 0.0, 0.0, 0.0, 0.0],
                    [0.0, 0.0, 0.0, 0.0, 0.0, 0.0, 0.0, 1.0],
                    [0.0, 0.0, 0.0, 0.0, 1.0, 0.0, 0.0, 0.0],
                    [0.0, 0.0, 0.0, 0.0, 0.0, 1.0, 0.0, 0.0],
                    [0.0, 0.0, 0.0, 0.0, 0.0, 0.0, 1.0, 0.0],
                    [0.0, 0.0, 0.0, 1.0, 0.0, 0.0, 0.0, 0.0],
                ],
                dtype=complex,
            ),
        ),
        (
            Circuit().ccnot(2, 1, 0),
            np.array(
                [
                    [1.0, 0.0, 0.0, 0.0, 0.0, 0.0, 0.0, 0.0],
                    [0.0, 1.0, 0.0, 0.0, 0.0, 0.0, 0.0, 0.0],
                    [0.0, 0.0, 1.0, 0.0, 0.0, 0.0, 0.0, 0.0],
                    [0.0, 0.0, 0.0, 0.0, 0.0, 0.0, 0.0, 1.0],
                    [0.0, 0.0, 0.0, 0.0, 1.0, 0.0, 0.0, 0.0],
                    [0.0, 0.0, 0.0, 0.0, 0.0, 1.0, 0.0, 0.0],
                    [0.0, 0.0, 0.0, 0.0, 0.0, 0.0, 1.0, 0.0],
                    [0.0, 0.0, 0.0, 1.0, 0.0, 0.0, 0.0, 0.0],
                ],
                dtype=complex,
            ),
        ),
        (
            Circuit().ccnot(0, 2, 1),
            np.array(
                [
                    [1.0, 0.0, 0.0, 0.0, 0.0, 0.0, 0.0, 0.0],
                    [0.0, 1.0, 0.0, 0.0, 0.0, 0.0, 0.0, 0.0],
                    [0.0, 0.0, 1.0, 0.0, 0.0, 0.0, 0.0, 0.0],
                    [0.0, 0.0, 0.0, 1.0, 0.0, 0.0, 0.0, 0.0],
                    [0.0, 0.0, 0.0, 0.0, 1.0, 0.0, 0.0, 0.0],
                    [0.0, 0.0, 0.0, 0.0, 0.0, 0.0, 0.0, 1.0],
                    [0.0, 0.0, 0.0, 0.0, 0.0, 0.0, 1.0, 0.0],
                    [0.0, 0.0, 0.0, 0.0, 0.0, 1.0, 0.0, 0.0],
                ],
                dtype=complex,
            ),
        ),
        (
            Circuit().ccnot(2, 0, 1),
            np.array(
                [
                    [1.0, 0.0, 0.0, 0.0, 0.0, 0.0, 0.0, 0.0],
                    [0.0, 1.0, 0.0, 0.0, 0.0, 0.0, 0.0, 0.0],
                    [0.0, 0.0, 1.0, 0.0, 0.0, 0.0, 0.0, 0.0],
                    [0.0, 0.0, 0.0, 1.0, 0.0, 0.0, 0.0, 0.0],
                    [0.0, 0.0, 0.0, 0.0, 1.0, 0.0, 0.0, 0.0],
                    [0.0, 0.0, 0.0, 0.0, 0.0, 0.0, 0.0, 1.0],
                    [0.0, 0.0, 0.0, 0.0, 0.0, 0.0, 1.0, 0.0],
                    [0.0, 0.0, 0.0, 0.0, 0.0, 1.0, 0.0, 0.0],
                ],
                dtype=complex,
            ),
        ),
        (
            Circuit().s(0).v(1).cnot(0, 1).cnot(2, 1),
            np.dot(
                np.dot(
                    np.dot(
                        np.kron(
                            np.eye(2),
                            np.array(
                                [
                                    [1.0, 0.0, 0.0, 0.0],
                                    [0.0, 0.0, 0.0, 1.0],
                                    [0.0, 0.0, 1.0, 0.0],
                                    [0.0, 1.0, 0.0, 0.0],
                                ],
                                dtype=complex,
                            ),
                        ),
                        np.kron(
                            np.array(
                                [
                                    [1.0, 0.0, 0.0, 0.0],
                                    [0.0, 1.0, 0.0, 0.0],
                                    [0.0, 0.0, 0.0, 1.0],
                                    [0.0, 0.0, 1.0, 0.0],
                                ],
                                dtype=complex,
                            ),
                            np.eye(2),
                        ),
                    ),
                    np.kron(np.kron(np.eye(2), gates.V().to_matrix()), np.eye(2)),
                ),
                np.kron(gates.S().to_matrix(), np.eye(4)),
            ),
        ),
        (
            Circuit().z(0).y(1).cnot(1, 0).ccnot(2, 1, 0),
            np.dot(
                np.dot(
                    np.dot(
                        np.array(
                            [
                                [1.0, 0.0, 0.0, 0.0, 0.0, 0.0, 0.0, 0.0],
                                [0.0, 1.0, 0.0, 0.0, 0.0, 0.0, 0.0, 0.0],
                                [0.0, 0.0, 1.0, 0.0, 0.0, 0.0, 0.0, 0.0],
                                [0.0, 0.0, 0.0, 0.0, 0.0, 0.0, 0.0, 1.0],
                                [0.0, 0.0, 0.0, 0.0, 1.0, 0.0, 0.0, 0.0],
                                [0.0, 0.0, 0.0, 0.0, 0.0, 1.0, 0.0, 0.0],
                                [0.0, 0.0, 0.0, 0.0, 0.0, 0.0, 1.0, 0.0],
                                [0.0, 0.0, 0.0, 1.0, 0.0, 0.0, 0.0, 0.0],
                            ],
                            dtype=complex,
                        ),
                        np.kron(
                            np.array(
                                [
                                    [1.0, 0.0, 0.0, 0.0],
                                    [0.0, 0.0, 0.0, 1.0],
                                    [0.0, 0.0, 1.0, 0.0],
                                    [0.0, 1.0, 0.0, 0.0],
                                ],
                                dtype=complex,
                            ),
                            np.eye(2),
                        ),
                    ),
                    np.kron(np.kron(np.eye(2), gates.Y().to_matrix()), np.eye(2)),
                ),
                np.kron(gates.Z().to_matrix(), np.eye(4)),
            ),
        ),
        (
            Circuit().z(0).y(1).cnot(1, 0).ccnot(2, 0, 1),
            np.dot(
                np.dot(
                    np.dot(
                        np.array(
                            [
                                [1.0, 0.0, 0.0, 0.0, 0.0, 0.0, 0.0, 0.0],
                                [0.0, 1.0, 0.0, 0.0, 0.0, 0.0, 0.0, 0.0],
                                [0.0, 0.0, 1.0, 0.0, 0.0, 0.0, 0.0, 0.0],
                                [0.0, 0.0, 0.0, 1.0, 0.0, 0.0, 0.0, 0.0],
                                [0.0, 0.0, 0.0, 0.0, 1.0, 0.0, 0.0, 0.0],
                                [0.0, 0.0, 0.0, 0.0, 0.0, 0.0, 0.0, 1.0],
                                [0.0, 0.0, 0.0, 0.0, 0.0, 0.0, 1.0, 0.0],
                                [0.0, 0.0, 0.0, 0.0, 0.0, 1.0, 0.0, 0.0],
                            ],
                            dtype=complex,
                        ),
                        np.kron(
                            np.array(
                                [
                                    [1.0, 0.0, 0.0, 0.0],
                                    [0.0, 0.0, 0.0, 1.0],
                                    [0.0, 0.0, 1.0, 0.0],
                                    [0.0, 1.0, 0.0, 0.0],
                                ],
                                dtype=complex,
                            ),
                            np.eye(2),
                        ),
                    ),
                    np.kron(np.kron(np.eye(2), gates.Y().to_matrix()), np.eye(2)),
                ),
                np.kron(gates.Z().to_matrix(), np.eye(4)),
            ),
        ),
    ],
)
def test_to_matrix_one_gate_returns_expected_unitary(circuit, expected_unitary):
    assert np.allclose(circuit.to_unitary(), expected_unitary)


def test_circuit_with_symbol():
    theta = FreeParameter("theta")

    circ = (
        Circuit()
        .ry(angle=theta, target=0)
        .ry(angle=theta, target=1)
        .ry(angle=theta, target=2)
        .ry(angle=theta, target=3)
    )
    expected = (
        Circuit()
        .ry(angle=theta, target=0)
        .ry(angle=theta, target=1)
        .ry(angle=theta, target=2)
        .ry(angle=theta, target=3)
    )
    assert circ == expected


def test_basis_rotation_instructions_all():
    circ = Circuit().h(0).cnot(0, 1).sample(observable=Observable.Y())
    expected = [
        Instruction(Gate.Z(), 0),
        Instruction(Gate.S(), 0),
        Instruction(Gate.H(), 0),
        Instruction(Gate.Z(), 1),
        Instruction(Gate.S(), 1),
        Instruction(Gate.H(), 1),
    ]
    assert circ.basis_rotation_instructions == expected


def test_basis_rotation_instructions_target():
    circ = Circuit().h(0).cnot(0, 1).expectation(observable=Observable.X(), target=0)
    expected = [Instruction(Gate.H(), 0)]
    assert circ.basis_rotation_instructions == expected


def test_basis_rotation_instructions_tensor_product():
    circ = (
        Circuit()
        .h(0)
        .cnot(0, 1)
        .expectation(
            observable=Observable.X() @ Observable.Y() @ Observable.Y(),
            target=[0, 1, 2],
        )
    )
    expected = [
        Instruction(Gate.H(), 0),
        Instruction(Gate.Z(), 1),
        Instruction(Gate.S(), 1),
        Instruction(Gate.H(), 1),
        Instruction(Gate.Z(), 2),
        Instruction(Gate.S(), 2),
        Instruction(Gate.H(), 2),
    ]
    assert circ.basis_rotation_instructions == expected


def test_basis_rotation_instructions_tensor_product_shared_factors():
    circ = (
        Circuit()
        .h(0)
        .cnot(0, 1)
        .expectation(
            observable=Observable.X() @ Observable.Y() @ Observable.Y(),
            target=[0, 1, 2],
        )
        .expectation(observable=Observable.X() @ Observable.Y(), target=[0, 1])
    )
    expected = [
        Instruction(Gate.H(), 0),
        Instruction(Gate.Z(), 1),
        Instruction(Gate.S(), 1),
        Instruction(Gate.H(), 1),
        Instruction(Gate.Z(), 2),
        Instruction(Gate.S(), 2),
        Instruction(Gate.H(), 2),
    ]
    assert circ.basis_rotation_instructions == expected


def test_basis_rotation_instructions_identity():
    circ = (
        Circuit()
        .h(0)
        .cnot(0, 1)
        .cnot(1, 2)
        .cnot(2, 3)
        .cnot(3, 4)
        .expectation(observable=Observable.X(), target=[0])
        .expectation(observable=Observable.I(), target=[2])
        .expectation(observable=Observable.I() @ Observable.Y(), target=[1, 3])
        .expectation(observable=Observable.I(), target=[0])
        .expectation(observable=Observable.X() @ Observable.I(), target=[1, 3])
        .expectation(observable=Observable.Y(), target=[2])
    )
    expected = [
        Instruction(Gate.H(), 0),
        Instruction(Gate.H(), 1),
        Instruction(Gate.Z(), 2),
        Instruction(Gate.S(), 2),
        Instruction(Gate.H(), 2),
        Instruction(Gate.Z(), 3),
        Instruction(Gate.S(), 3),
        Instruction(Gate.H(), 3),
    ]
    assert circ.basis_rotation_instructions == expected


def test_basis_rotation_instructions_multiple_result_types_different_targets():
    circ = (
        Circuit()
        .h(0)
        .cnot(0, 1)
        .expectation(observable=Observable.X(), target=0)
        .sample(observable=Observable.H(), target=1)
    )
    expected = [Instruction(Gate.H(), 0), Instruction(Gate.Ry(-np.pi / 4), 1)]
    assert circ.basis_rotation_instructions == expected


def test_basis_rotation_instructions_multiple_result_types_same_targets():
    circ = (
        Circuit()
        .h(0)
        .cnot(0, 1)
        .expectation(observable=Observable.H() @ Observable.X(), target=[0, 1])
        .sample(observable=Observable.H() @ Observable.X(), target=[0, 1])
        .variance(observable=Observable.H() @ Observable.X(), target=[0, 1])
    )
    expected = [Instruction(Gate.Ry(-np.pi / 4), 0), Instruction(Gate.H(), 1)]
    assert circ.basis_rotation_instructions == expected


def test_basis_rotation_instructions_multiple_result_types_all_specified_same_targets():
    circ = (
        Circuit()
        .h(0)
        .cnot(0, 1)
        .expectation(observable=Observable.H())
        .sample(observable=Observable.H(), target=[0])
    )
    expected = [
        Instruction(Gate.Ry(-np.pi / 4), 0),
        Instruction(Gate.Ry(-np.pi / 4), 1),
    ]
    assert circ.basis_rotation_instructions == expected


def test_basis_rotation_instructions_multiple_result_types_specified_all_same_targets():
    circ = (
        Circuit()
        .h(0)
        .cnot(0, 1)
        .sample(observable=Observable.H(), target=[0])
        .expectation(observable=Observable.H())
    )
    expected = [
        Instruction(Gate.Ry(-np.pi / 4), 0),
        Instruction(Gate.Ry(-np.pi / 4), 1),
    ]
    assert circ.basis_rotation_instructions == expected


def test_basis_rotation_instructions_multiple_result_types_same_targets_hermitian():
    circ = (
        Circuit()
        .h(0)
        .cnot(0, 1)
        .sample(
            observable=Observable.Hermitian(matrix=np.array([[1, 0], [0, -1]])),
            target=[1],
        )
        .expectation(
            observable=Observable.Hermitian(matrix=np.array([[1, 0], [0, -1]])),
            target=[1],
        )
    )
    expected = [
        Instruction(Gate.Unitary(matrix=np.array([[0, 1], [1, 0]])), target=[1])
    ]
    assert circ.basis_rotation_instructions == expected


def test_basis_rotation_instructions_multiple_result_types_different_hermitian_targets():
    circ = (
        Circuit()
        .h(0)
        .cnot(0, 1)
        .sample(
            observable=Observable.Hermitian(matrix=np.array([[1, 0], [0, -1]])),
            target=[1],
        )
        .expectation(
            observable=Observable.Hermitian(matrix=np.array([[0, 1], [1, 0]])),
            target=[0],
        )
    )
    expected = [
        Instruction(
            Gate.Unitary(
                matrix=1.0
                / np.sqrt(2.0)
                * np.array([[-1.0, 1.0], [1.0, 1.0]], dtype=complex)
            ),
            target=[0],
        ),
        Instruction(Gate.Unitary(matrix=np.array([[0, 1], [1, 0]])), target=[1]),
    ]
    assert circ.basis_rotation_instructions == expected


def test_basis_rotation_instructions_multiple_result_types_tensor_product_hermitian():
    circ = (
        Circuit()
        .h(0)
        .cnot(0, 1)
        .cnot(1, 2)
        .sample(
            observable=Observable.Hermitian(matrix=np.array([[1, 0], [0, -1]]))
            @ Observable.H(),
            target=[0, 1],
        )
        .variance(
            observable=Observable.Hermitian(matrix=np.array([[1, 0], [0, -1]]))
            @ Observable.H(),
            target=[0, 1],
        )
        .expectation(
            observable=Observable.Hermitian(matrix=np.array([[0, 1], [1, 0]])),
            target=[2],
        )
    )
    expected = [
        Instruction(Gate.Unitary(matrix=np.array([[0, 1], [1, 0]])), target=[0]),
        Instruction(Gate.Ry(-np.pi / 4), 1),
        Instruction(
            Gate.Unitary(
                matrix=1.0
                / np.sqrt(2.0)
                * np.array([[-1.0, 1.0], [1.0, 1.0]], dtype=complex)
            ),
            target=[2],
        ),
    ]
    assert circ.basis_rotation_instructions == expected


def test_basis_rotation_instructions_multiple_result_types_tensor_product_hermitian_qubit_count_2():
    circ = (
        Circuit()
        .h(0)
        .cnot(0, 1)
        .cnot(1, 2)
        .expectation(observable=Observable.I(), target=[1])
        .sample(
            observable=Observable.Hermitian(matrix=np.eye(4)) @ Observable.H(),
            target=[0, 1, 2],
        )
        .variance(observable=Observable.H(), target=[2])
        .variance(observable=Observable.Hermitian(matrix=np.eye(4)), target=[0, 1])
        .expectation(observable=Observable.I(), target=[0])
    )
    expected = [
        Instruction(Gate.Unitary(matrix=np.eye(4)), target=[0, 1]),
        Instruction(Gate.Ry(-np.pi / 4), 2),
    ]
    assert circ.basis_rotation_instructions == expected


def test_basis_rotation_instructions_multiple_result_types_tensor_product_probability():
    circ = (
        Circuit()
        .h(0)
        .cnot(0, 1)
        .cnot(1, 2)
        .probability([0, 1])
        .sample(
            observable=Observable.Z() @ Observable.Z() @ Observable.H(),
            target=[0, 1, 2],
        )
        .variance(observable=Observable.H(), target=[2])
    )
    expected = [
        Instruction(Gate.Ry(-np.pi / 4), 2),
    ]
    assert circ.basis_rotation_instructions == expected


def test_basis_rotation_instructions_call_twice():
    circ = (
        Circuit()
        .h(0)
        .cnot(0, 1)
        .expectation(observable=Observable.H() @ Observable.X(), target=[0, 1])
        .sample(observable=Observable.H() @ Observable.X(), target=[0, 1])
        .variance(observable=Observable.H() @ Observable.X(), target=[0, 1])
    )
    expected = [Instruction(Gate.Ry(-np.pi / 4), 0), Instruction(Gate.H(), 1)]
    assert circ.basis_rotation_instructions == expected
    assert circ.basis_rotation_instructions == expected


def test_depth_getter(h):
    assert h.depth is h._moments.depth


def test_depth_setter(h):
    with pytest.raises(AttributeError):
        h.depth = 1


def test_instructions_getter(h):
    assert h.instructions == list(h._moments.values())


def test_instructions_setter(h, h_instr):
    with pytest.raises(AttributeError):
        h.instructions = [h_instr]


def test_moments_getter(h):
    assert h.moments is h._moments


def test_moments_setter(h):
    with pytest.raises(AttributeError):
        h.moments = Moments()


def test_qubit_count_getter(h):
    assert h.qubit_count is h._moments.qubit_count


def test_qubit_count_setter(h):
    with pytest.raises(AttributeError):
        h.qubit_count = 1


@pytest.mark.parametrize(
    "circuit,expected_qubit_count",
    [
        (Circuit().h(0).h(1).h(2), 3),
        (
            Circuit()
            .h(0)
            .expectation(observable=Observable.H() @ Observable.X(), target=[0, 1])
            .sample(observable=Observable.H() @ Observable.X(), target=[0, 1]),
            2,
        ),
        (
            Circuit().h(0).probability([1, 2]).state_vector(),
            1,
        ),
        (
            Circuit()
            .h(0)
            .variance(observable=Observable.H(), target=1)
            .state_vector()
            .amplitude(["01"]),
            2,
        ),
    ],
)
def test_qubit_count(circuit, expected_qubit_count):
    assert circuit.qubit_count == expected_qubit_count


@pytest.mark.parametrize(
    "circuit,expected_qubits",
    [
        (Circuit().h(0).h(1).h(2), QubitSet([0, 1, 2])),
        (
            Circuit()
            .h(0)
            .expectation(observable=Observable.H() @ Observable.X(), target=[0, 1])
            .sample(observable=Observable.H() @ Observable.X(), target=[0, 1]),
            QubitSet([0, 1]),
        ),
        (
            Circuit().h(0).probability([1, 2]).state_vector(),
            QubitSet([0]),
        ),
        (
            Circuit()
            .h(0)
            .variance(observable=Observable.H(), target=1)
            .state_vector()
            .amplitude(["01"]),
            QubitSet([0, 1]),
        ),
    ],
)
def test_circuit_qubits(circuit, expected_qubits):
    assert circuit.qubits == expected_qubits


def test_qubits_getter(h):
    assert h.qubits == h._moments.qubits
    assert h.qubits is not h._moments.qubits


def test_qubits_setter(h):
    with pytest.raises(AttributeError):
        h.qubits = QubitSet(1)


def test_diagram(h):
    expected = "foo bar diagram"
    mock_diagram = Mock()
    mock_diagram.build_diagram.return_value = expected

    assert h.diagram(mock_diagram) == expected
    mock_diagram.build_diagram.assert_called_with(h)


def test_add_parameterized_check_true():
    theta = FreeParameter("theta")
    circ = (
        Circuit()
        .ry(angle=theta, target=0)
        .ry(angle=theta, target=1)
        .ry(angle=theta, target=2)
        .ry(angle=theta, target=3)
    )
    expected = {theta}
    assert circ.parameters == expected


def test_add_parameterized_instr_parameterized_circ_check_true():
    theta = FreeParameter("theta")
    alpha = FreeParameter("alpha")
    alpha2 = FreeParameter("alpha")
    circ = (
        Circuit()
        .ry(angle=theta, target=0)
        .ry(angle=alpha2, target=1)
        .ry(angle=theta, target=2)
    )
    circ.add_instruction(Instruction(Gate.Ry(alpha), 3))
    expected = {theta, alpha}
    assert circ.parameters == expected


def test_add_non_parameterized_instr_parameterized_check_true():
    theta = FreeParameter("theta")
    circ = (
        Circuit()
        .ry(angle=theta, target=0)
        .ry(angle=theta, target=1)
        .ry(angle=theta, target=2)
    )
    circ.add_instruction(Instruction(Gate.Ry(0.1), 3))
    expected = {theta}
    assert circ.parameters == expected


def test_add_circ_parameterized_check_true():
    theta = FreeParameter("theta")
    circ = (
        Circuit().ry(angle=1, target=0).add_circuit(Circuit().ry(angle=theta, target=0))
    )

    expected = {theta}
    assert circ.parameters == expected


def test_add_circ_not_parameterized_check_true():
    theta = FreeParameter("theta")
    circ = (
        Circuit()
        .ry(angle=theta, target=0)
        .add_circuit(Circuit().ry(angle=0.1, target=0))
    )

    expected = {theta}
    assert circ.parameters == expected


@pytest.mark.parametrize(
    "input_circ",
    [
        (Circuit().ry(angle=1, target=0).ry(angle=2, target=1)),
        (Circuit().ry(angle=1, target=0).add_circuit(Circuit().ry(angle=2, target=0))),
    ],
)
def test_parameterized_check_false(input_circ):
    circ = input_circ
    expected = 0

    assert len(circ.parameters) == expected


def test_parameters():
    theta = FreeParameter("theta")
    circ = (
        Circuit()
        .ry(angle=theta, target=0)
        .ry(angle=theta, target=1)
        .ry(angle=theta, target=2)
    )
    expected = {theta}
    assert circ.parameters == expected


def test_no_parameters():
    circ = (
        Circuit()
        .ry(angle=0.12, target=0)
        .ry(angle=0.25, target=1)
        .ry(angle=0.6, target=2)
    )
    expected = set()

    assert circ.parameters == expected


def test_make_bound_circuit_strict():
    theta = FreeParameter("theta")
    input_val = np.pi
    circ = (
        Circuit()
        .ry(angle=theta, target=0)
        .ry(angle=theta, target=1)
        .ry(angle=theta, target=2)
    )
    circ_new = circ.make_bound_circuit({"theta": input_val}, strict=True)
    expected = (
        Circuit()
        .ry(angle=np.pi, target=0)
        .ry(angle=np.pi, target=1)
        .ry(angle=np.pi, target=2)
    )

    assert circ_new == expected


def test_make_bound_circuit_strict_false():
    input_val = np.pi
    theta = FreeParameter("theta")
    param_superset = {"theta": input_val, "alpha": input_val, "beta": input_val}
    circ = (
        Circuit()
        .ry(angle=theta, target=0)
        .ry(angle=theta, target=1)
        .ry(angle=theta, target=2)
    )
    circ_new = circ.make_bound_circuit(param_superset)
    expected = (
        Circuit()
        .ry(angle=np.pi, target=0)
        .ry(angle=np.pi, target=1)
        .ry(angle=np.pi, target=2)
    )

    assert circ_new == expected


def test_make_bound_circuit_multiple():
    theta = FreeParameter("theta")
    alpha = FreeParameter("alpha")
    input_val = np.pi
    circ = (
        Circuit()
        .ry(angle=theta, target=0)
        .ry(angle=theta, target=1)
        .ry(angle=alpha, target=2)
    )
    circ_new = circ.make_bound_circuit({"theta": input_val, "alpha": input_val})
    expected = (
        Circuit()
        .ry(angle=np.pi, target=0)
        .ry(angle=np.pi, target=1)
        .ry(angle=np.pi, target=2)
    )

    assert circ_new == expected


def test_make_bound_circuit_partial_bind():
    theta = FreeParameter("theta")
    alpha = FreeParameter("alpha")
    input_val = np.pi
    circ = (
        Circuit()
        .ry(angle=theta, target=0)
        .ry(angle=theta, target=1)
        .ry(angle=alpha, target=2)
    )
    circ_new = circ.make_bound_circuit({"theta": input_val})
    expected_circ = (
        Circuit()
        .ry(angle=np.pi, target=0)
        .ry(angle=np.pi, target=1)
        .ry(angle=alpha, target=2)
    )
    expected_parameters = {alpha}
    assert circ_new == expected_circ and circ_new.parameters == expected_parameters


def test_make_bound_circuit_non_existent_param():
    theta = FreeParameter("theta")
    input_val = np.pi
    circ = (
        Circuit()
        .ry(angle=theta, target=0)
        .ry(angle=theta, target=1)
        .ry(angle=theta, target=2)
    )
    with pytest.raises(ValueError):
        circ.make_bound_circuit({"alpha": input_val}, strict=True)


def test_make_bound_circuit_bad_value():
    theta = FreeParameter("theta")
    input_val = "invalid"
    circ = (
        Circuit()
        .ry(angle=theta, target=0)
        .ry(angle=theta, target=1)
        .ry(angle=theta, target=2)
    )
    with pytest.raises(TypeError):
        circ.make_bound_circuit({"theta": input_val})


def test_circuit_with_expr():
    theta = FreeParameter("theta")
    alpha = FreeParameter("alpha")
    circ = (
        Circuit()
        .ry(angle=theta * 2 + theta, target=0)
        .rx(angle=(alpha + theta + 2 * alpha * theta), target=2)
        .rz(angle=theta, target=1)
    )
    circ.add_instruction(Instruction(Gate.Ry(alpha), 3))

    new_circ = circ(theta=1, alpha=np.pi)
    expected = (
        Circuit()
        .ry(angle=3, target=0)
        .rx(angle=(3 * np.pi + 1), target=2)
        .rz(angle=1, target=1)
        .ry(angle=np.pi, target=3)
    )

    assert new_circ == expected


def test_circuit_with_expr_not_fully_bound():
    theta = FreeParameter("theta")
    alpha = FreeParameter("alpha")
    circ = (
        Circuit()
        .ry(angle=theta * 2 + theta, target=0)
        .rx(angle=(alpha + theta + 2 * alpha * theta), target=2)
        .rz(angle=theta, target=1)
    )
    circ.add_instruction(Instruction(Gate.Ry(alpha), 3))

    new_circ = circ(theta=1)
    expected = (
        Circuit()
        .ry(angle=3, target=0)
        .rx(angle=(3 * alpha + 1), target=2)
        .rz(angle=1, target=1)
        .ry(angle=alpha, target=3)
    )
    assert new_circ == expected


def test_pulse_circuit_to_openqasm(predefined_frame_1, user_defined_frame):
    pulse_sequence_1 = (
        PulseSequence()
        .set_frequency(predefined_frame_1, 3e9)
        .play(
            predefined_frame_1, GaussianWaveform(length=1e-3, sigma=0.7, id="gauss_wf")
        )
        .play(
            predefined_frame_1,
            DragGaussianWaveform(length=3e-3, sigma=0.4, beta=0.2, id="drag_gauss_wf"),
        )
    )

    pulse_sequence_2 = (
        PulseSequence()
        .set_frequency(predefined_frame_1, 3e9)
        .play(
            user_defined_frame, GaussianWaveform(length=1e-3, sigma=0.7, id="gauss_wf")
        )
        .play(
            predefined_frame_1,
            DragGaussianWaveform(
                length=3e-3, sigma=0.4, beta=0.2, id="drag_gauss_wf_2"
            ),
        )
    )

    circuit = (
        Circuit()
        .h(0)
        .pulse_gate(0, pulse_sequence_1)
        .x(1)
        .pulse_gate(1, pulse_sequence_2)
        .h(1)
    )

    pulse_sequence_2.play(
        user_defined_frame,
        GaussianWaveform(length=1e-3, sigma=0.7, id="gauss_wf_ignore"),
    )

    assert circuit.to_ir(
        ir_type=IRType.OPENQASM,
        serialization_properties=OpenQASMSerializationProperties(
            qubit_reference_type=QubitReferenceType.PHYSICAL
        ),
    ).source == "\n".join(
        [
            "OPENQASM 3.0;",
            "bit[2] b;",
            "cal {",
            "    frame user_defined_frame_0 = newframe(device_port_x0, 10000000.0, 3.14);",
            "    waveform gauss_wf = gaussian(1.0ms, 700.0ms, 1, false);",
            "    waveform drag_gauss_wf = drag_gaussian(3.0ms, 400.0ms, 0.2, 1, false);",
            "    waveform drag_gauss_wf_2 = drag_gaussian(3.0ms, 400.0ms, 0.2, 1, false);",
            "}",
            "h $0;",
            "cal {",
            "    set_frequency(predefined_frame_1, 3000000000.0);",
            "    play(predefined_frame_1, gauss_wf);",
            "    play(predefined_frame_1, drag_gauss_wf);",
            "}",
            "x $1;",
            "cal {",
            "    set_frequency(predefined_frame_1, 3000000000.0);",
            "    play(user_defined_frame_0, gauss_wf);",
            "    play(predefined_frame_1, drag_gauss_wf_2);",
            "}",
            "h $1;",
            "b[0] = measure $0;",
            "b[1] = measure $1;",
        ]
    )


def test_pulse_circuit_conflicting_wf(predefined_frame_1, user_defined_frame):
    pulse_sequence_1 = (
        PulseSequence()
        .set_frequency(predefined_frame_1, 3e9)
        .play(
            predefined_frame_1, GaussianWaveform(length=1e-3, sigma=0.7, id="gauss_wf")
        )
    )

    pulse_sequence_2 = (
        PulseSequence()
        .set_frequency(predefined_frame_1, 3e9)
        .play(
            user_defined_frame, GaussianWaveform(length=1e-3, sigma=0.3, id="gauss_wf")
        )
    )

    circuit = (
        Circuit()
        .h(0)
        .pulse_gate(0, pulse_sequence_1)
        .x(1)
        .pulse_gate(1, pulse_sequence_2)
        .h(1)
    )

    with pytest.raises(ValueError):
        circuit.to_ir(
            ir_type=IRType.OPENQASM,
            serialization_properties=OpenQASMSerializationProperties(
                qubit_reference_type=QubitReferenceType.PHYSICAL
            ),
        )


def test_pulse_circuit_conflicting_frame(user_defined_frame):
    user_defined_frame_x = Frame(
        user_defined_frame.id,
        Port("wrong_port", 1e-9),
        user_defined_frame.frequency,
        user_defined_frame.phase,
    )
    pulse_sequence_user_defined_frame_x = (
        PulseSequence()
        .set_frequency(user_defined_frame_x, 3e9)
        .play(
            user_defined_frame_x,
            GaussianWaveform(length=1e-3, sigma=0.7, id="gauss_wf"),
        )
    )

    pulse_sequence_user_defined_frame = (
        PulseSequence()
        .set_frequency(user_defined_frame, 3e9)
        .play(
            user_defined_frame, GaussianWaveform(length=1e-3, sigma=0.7, id="gauss_wf")
        )
    )

    circuit = (
        Circuit()
        .h(0)
        .pulse_gate(0, pulse_sequence_user_defined_frame)
        .x(1)
        .pulse_gate(1, pulse_sequence_user_defined_frame_x)
        .h(1)
    )

    with pytest.raises(ValueError):
        circuit.to_ir(
            ir_type=IRType.OPENQASM,
            serialization_properties=OpenQASMSerializationProperties(
                qubit_reference_type=QubitReferenceType.PHYSICAL
            ),
        )


def test_parametrized_pulse_circuit(user_defined_frame):
    frequency_parameter = FreeParameter("frequency")
    length = FreeParameter("length")
    theta = FreeParameter("theta")
    pulse_sequence = (
        PulseSequence()
        .set_frequency(user_defined_frame, frequency_parameter)
        .play(
            user_defined_frame,
            GaussianWaveform(length=length, sigma=0.7, id="gauss_wf"),
        )
    )

    circuit = (
        Circuit()
        .rx(angle=theta, target=0)
        .pulse_gate(pulse_sequence=pulse_sequence, targets=1)
    )

    assert circuit.parameters == {frequency_parameter, length, theta}

    bound_half = circuit(theta=0.5, length=1e-5)
    assert bound_half.to_ir(
        ir_type=IRType.OPENQASM,
        serialization_properties=OpenQASMSerializationProperties(
            qubit_reference_type=QubitReferenceType.PHYSICAL
        ),
    ).source == "\n".join(
        [
            "OPENQASM 3.0;",
            "input float frequency;",
            "bit[2] b;",
            "cal {",
            "    frame user_defined_frame_0 = newframe(device_port_x0, 10000000.0, 3.14);",
            "    waveform gauss_wf = gaussian(10.0us, 700.0ms, 1, false);",
            "}",
            "rx(0.5) $0;",
            "cal {",
            "    set_frequency(user_defined_frame_0, frequency);",
            "    play(user_defined_frame_0, gauss_wf);",
            "}",
            "b[0] = measure $0;",
            "b[1] = measure $1;",
        ]
    )

    bound = bound_half(frequency=1e7)

    assert bound.to_ir(
        ir_type=IRType.OPENQASM,
        serialization_properties=OpenQASMSerializationProperties(
            qubit_reference_type=QubitReferenceType.PHYSICAL
        ),
    ).source == "\n".join(
        [
            "OPENQASM 3.0;",
            "bit[2] b;",
            "cal {",
            "    frame user_defined_frame_0 = newframe(device_port_x0, 10000000.0, 3.14);",
            "    waveform gauss_wf = gaussian(10.0us, 700.0ms, 1, false);",
            "}",
            "rx(0.5) $0;",
            "cal {",
            "    set_frequency(user_defined_frame_0, 10000000.0);",
            "    play(user_defined_frame_0, gauss_wf);",
            "}",
            "b[0] = measure $0;",
            "b[1] = measure $1;",
        ]
    )


def test_free_param_float_mix():
    Circuit().ms(0, 1, 0.1, FreeParameter("theta"))


def test_circuit_with_global_phase():
    circuit = Circuit().gphase(0.15).x(0)
    assert circuit.global_phase == 0.15

    assert circuit.to_ir(
        ir_type=IRType.OPENQASM,
        serialization_properties=OpenQASMSerializationProperties(
            qubit_reference_type=QubitReferenceType.PHYSICAL
        ),
    ).source == "\n".join(
        [
            "OPENQASM 3.0;",
            "bit[1] b;",
            "gphase(0.15);",
            "x $0;",
            "b[0] = measure $0;",
        ]
    )


def test_from_ir_round_trip_transformation_with_targeted_measurements():
    circuit = (
        Circuit()
        .h(0)
        .cnot(0, 1)
        .add_instruction(Instruction(Measure(index=2), 1))
        .add_instruction(Instruction(Measure(index=1), 2))
        .add_instruction(Instruction(Measure(index=0), 0))
    )
    ir = OpenQasmProgram(
        source="\n".join(
            [
                "OPENQASM 3.0;",
                "bit[3] b;",
                "qubit[3] q;",
                "h q[0];",
                "cnot q[0], q[1];",
                "b[2] = measure q[1];",
                "b[1] = measure q[2];",
                "b[0] = measure q[0];",
            ]
        ),
        inputs={},
    )

    assert Circuit.from_ir(ir) == Circuit.from_ir(circuit.to_ir("OPENQASM"))
    assert circuit.to_ir("OPENQASM") == Circuit.from_ir(ir).to_ir("OPENQASM")<|MERGE_RESOLUTION|>--- conflicted
+++ resolved
@@ -859,13 +859,7 @@
     message = "cannot apply instruction to measured qubits."
     instr = Instruction(Gate.CNot(), [0, 1])
     with pytest.raises(ValueError, match=message):
-<<<<<<< HEAD
-        Circuit().h(0).cnot(0, 1).cnot(1, 2).measure([0, 1]).add_instruction(
-            instr, target=[10, 11]
-        )
-=======
         Circuit().h(10).cnot(10, 11).measure([10, 11]).add_instruction(instr, target=[10, 11])
->>>>>>> fa6f520d
 
 
 def test_measure_gate_after_measurement():
