--- conflicted
+++ resolved
@@ -665,21 +665,6 @@
         .add_instruction(Instruction(Measure(), 0))
     )
     expected_ir = OpenQasmProgram(
-<<<<<<< HEAD
-        source="\n".join(
-            [
-                "OPENQASM 3.0;",
-                "bit[1] b;",
-                "qubit[2] q;",
-                "#pragma braket verbatim",
-                "box{",
-                "x q[0];",
-                "x q[1];",
-                "}",
-                "b[0] = measure q[0];",
-            ]
-        ),
-=======
         source="\n".join([
             "OPENQASM 3.0;",
             "bit[1] b;",
@@ -690,7 +675,6 @@
             "}",
             "b[0] = measure $0;",
         ]),
->>>>>>> 31f56261
         inputs={},
     )
     assert circ == expected
@@ -1342,30 +1326,6 @@
             .expectation(observable=Observable.I(), target=0),
             None,
             OpenQasmProgram(
-<<<<<<< HEAD
-                source="\n".join(
-                    [
-                        "OPENQASM 3.0;",
-                        "qubit[5] q;",
-                        "cal {",
-                        "    waveform drag_gauss_wf = drag_gaussian"
-                        + "(3.0ms, 400.0ms, 0.2, 1, false);",
-                        "}",
-                        "defcal z $0, $1 {",
-                        "    set_frequency(predefined_frame_1, 6000000.0);",
-                        "    play(predefined_frame_1, drag_gauss_wf);",
-                        "}",
-                        "defcal rx(0.15) $0 {",
-                        "    set_frequency(predefined_frame_1, 6000000.0);",
-                        "    play(predefined_frame_1, drag_gauss_wf);",
-                        "}",
-                        "rx(0.15) q[0];",
-                        "rx(0.3) q[4];",
-                        "#pragma braket noise bit_flip(0.2) q[3]",
-                        "#pragma braket result expectation i(q[0])",
-                    ]
-                ),
-=======
                 source="\n".join([
                     "OPENQASM 3.0;",
                     "cal {",
@@ -1385,7 +1345,6 @@
                     "#pragma braket noise bit_flip(0.2) $3",
                     "#pragma braket result expectation i($0)",
                 ]),
->>>>>>> 31f56261
                 inputs={},
             ),
         ),
