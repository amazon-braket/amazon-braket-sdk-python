# Copyright Amazon.com Inc. or its affiliates. All Rights Reserved.
#
# Licensed under the Apache License, Version 2.0 (the "License"). You
# may not use this file except in compliance with the License. A copy of
# the License is located at
#
#     http://aws.amazon.com/apache2.0/
#
# or in the "license" file accompanying this file. This file is
# distributed on an "AS IS" BASIS, WITHOUT WARRANTIES OR CONDITIONS OF
# ANY KIND, either express or implied. See the License for the specific
# language governing permissions and limitations under the License.

from unittest.mock import Mock

import numpy as np
import pytest

import braket.ir.jaqcd as jaqcd
from braket.circuits import (
    AsciiCircuitDiagram,
    Circuit,
    FreeParameter,
    Gate,
    Instruction,
    Moments,
    Observable,
    QubitSet,
    ResultType,
    circuit,
    compiler_directives,
    gates,
    noise,
    observables,
)
from braket.circuits.gate_calibrations import GateCalibrations
from braket.circuits.parameterizable import Parameterizable
from braket.circuits.serialization import (
    IRType,
    OpenQASMSerializationProperties,
    QubitReferenceType,
)
from braket.circuits.translations import braket_result_to_result_type
from braket.ir.openqasm import Program as OpenQasmProgram
from braket.pulse import DragGaussianWaveform, Frame, GaussianWaveform, Port, PulseSequence


@pytest.fixture
def cnot():
    return Circuit().add_instruction(Instruction(Gate.CNot(), [0, 1]))


@pytest.fixture
def cnot_instr():
    return Instruction(Gate.CNot(), [0, 1])


@pytest.fixture
def h():
    return Circuit().add_instruction(Instruction(Gate.H(), 0))


@pytest.fixture
def h_instr():
    return Instruction(Gate.H(), 0)


@pytest.fixture
def prob():
    return ResultType.Probability([0, 1])


@pytest.fixture
def cnot_prob(cnot_instr, prob):
    return Circuit().add_result_type(prob).add_instruction(cnot_instr)


@pytest.fixture
def bell_pair(prob):
    return (
        Circuit()
        .add_instruction(Instruction(Gate.H(), 0))
        .add_instruction(Instruction(Gate.CNot(), [0, 1]))
        .add_result_type(prob)
    )


@pytest.fixture
def port():
    return Port(port_id="device_port_x0", dt=1e-9, properties={})


@pytest.fixture
def predefined_frame_1(port):
    return Frame(
        frame_id="predefined_frame_1", frequency=2e9, port=port, phase=0, is_predefined=True
    )


@pytest.fixture
def user_defined_frame(port):
    return Frame(
        frame_id="user_defined_frame_0",
        port=port,
        frequency=1e7,
        phase=3.14,
        is_predefined=False,
        properties={"associatedGate": "rz"},
    )


@pytest.fixture
def pulse_sequence(predefined_frame_1):
    return (
        PulseSequence()
        .set_frequency(
            predefined_frame_1,
            6e6,
        )
        .play(
            predefined_frame_1,
            DragGaussianWaveform(length=3e-3, sigma=0.4, beta=0.2, id="drag_gauss_wf"),
        )
    )


@pytest.fixture
def pulse_sequence_2(predefined_frame_1):
    return (
        PulseSequence()
        .shift_phase(
            predefined_frame_1,
            FreeParameter("alpha"),
        )
        .set_phase(
            predefined_frame_1,
            FreeParameter("gamma"),
        )
        .shift_phase(
            predefined_frame_1,
            FreeParameter("beta"),
        )
        .play(
            predefined_frame_1,
            DragGaussianWaveform(length=3e-3, sigma=0.4, beta=0.2, id="drag_gauss_wf"),
        )
    )


@pytest.fixture
def gate_calibrations(pulse_sequence, pulse_sequence_2):
    calibration_key = (Gate.Z(), QubitSet([0, 1]))
    calibration_key_2 = (Gate.Rx(FreeParameter("theta")), QubitSet([0]))
    calibration_key_3 = (
        Gate.MS(FreeParameter("alpha"), FreeParameter("beta"), FreeParameter("gamma")),
        QubitSet([0, 1]),
    )
    return GateCalibrations(
        {
            calibration_key: pulse_sequence,
            calibration_key_2: pulse_sequence,
            calibration_key_3: pulse_sequence_2,
        }
    )


def test_repr_instructions(h):
    expected = f"Circuit('instructions': {h.instructions})"
    assert repr(h) == expected


def test_repr_result_types(cnot_prob):
    circuit = cnot_prob
    expected = (
        f"Circuit('instructions': {circuit.instructions}"
        + f", 'result_types': {circuit.result_types})"
    )
    assert repr(circuit) == expected


def test_str(h):
    expected = AsciiCircuitDiagram.build_diagram(h)
    assert str(h) == expected


def test_equality():
    circ_1 = Circuit().h(0).probability([0, 1])
    circ_2 = Circuit().h(0).probability([0, 1])
    other_circ = Circuit().h(1)
    non_circ = "non circuit"

    assert circ_1 == circ_2
    assert circ_1 is not circ_2
    assert circ_1 != other_circ
    assert circ_1 != non_circ


def test_call():
    alpha = FreeParameter("alpha")
    theta = FreeParameter("theta")
    circ = Circuit().h(0).rx(angle=theta, target=1).ry(angle=alpha, target=0)
    new_circ = circ(theta=1, alpha=0)
    expected = Circuit().h(0).rx(angle=1, target=1).ry(angle=0, target=0)
    assert new_circ == expected and not new_circ.parameters


def test_call_with_result_type(prob):
    alpha = FreeParameter("alpha")
    theta = FreeParameter("theta")
    circ = Circuit().h(0).rx(angle=theta, target=1).ry(angle=alpha, target=0).add_result_type(prob)
    new_circ = circ(theta=1, alpha=0)
    expected = Circuit().h(0).rx(angle=1, target=1).ry(angle=0, target=0).add_result_type(prob)

    assert new_circ == expected and not new_circ.parameters
    assert new_circ.observables_simultaneously_measurable
    assert new_circ.result_types == [prob]


def test_call_one_param_not_bound():
    alpha = FreeParameter("alpha")
    theta = FreeParameter("theta")
    circ = Circuit().h(0).rx(angle=theta, target=1).ry(angle=alpha, target=0)
    new_circ = circ(theta=1)
    expected_circ = Circuit().h(0).rx(angle=1, target=1).ry(angle=alpha, target=0)
    expected_parameters = set()
    expected_parameters.add(alpha)

    assert new_circ == expected_circ and new_circ.parameters == expected_parameters


def test_call_with_default_parameter_val():
    alpha = FreeParameter("alpha")
    beta = FreeParameter("beta")
    theta = FreeParameter("theta")
    gamma = FreeParameter("gamma")
    circ = (
        Circuit()
        .h(0)
        .rx(angle=theta, target=1)
        .ry(angle=alpha, target=0)
        .ry(angle=beta, target=2)
        .rx(angle=gamma, target=1)
    )
    new_circ = circ(np.pi, theta=1, alpha=0)
    expected = (
        Circuit()
        .h(0)
        .rx(angle=1, target=1)
        .ry(angle=0, target=0)
        .ry(angle=np.pi, target=2)
        .rx(angle=np.pi, target=1)
    )
    assert new_circ == expected and not new_circ.parameters


def test_add_result_type_default(prob):
    circ = Circuit().add_result_type(prob)
    assert circ.observables_simultaneously_measurable
    assert circ.result_types == [prob]


def test_add_result_type_with_mapping(prob):
    expected = [ResultType.Probability([10, 11])]
    circ = Circuit().add_result_type(prob, target_mapping={0: 10, 1: 11})
    assert circ.observables_simultaneously_measurable
    assert circ.result_types == expected


def test_add_result_type_with_target(prob):
    expected = [ResultType.Probability([10, 11])]
    circ = Circuit().add_result_type(prob, target=[10, 11])
    assert circ.observables_simultaneously_measurable
    assert circ.result_types == expected


def test_add_result_type_already_exists():
    expected = [ResultType.StateVector()]
    circ = Circuit(expected).add_result_type(expected[0])
    assert circ.observables_simultaneously_measurable
    assert circ.result_types == expected


def test_add_result_type_observable_conflict_target():
    circ = Circuit().add_result_type(ResultType.Probability([0, 1]))
    circ.add_result_type(ResultType.Expectation(observable=Observable.Y(), target=0))
    assert not circ.observables_simultaneously_measurable
    assert not circ.basis_rotation_instructions


def test_add_result_type_observable_conflict_all():
    circ = Circuit().add_result_type(ResultType.Probability())
    circ.add_result_type(ResultType.Expectation(observable=Observable.Y()))
    assert not circ.observables_simultaneously_measurable
    assert not circ.basis_rotation_instructions


def test_add_result_type_observable_conflict_all_target_then_selected_target():
    circ = Circuit().add_result_type(ResultType.Probability())
    circ.add_result_type(ResultType.Expectation(observable=Observable.Y(), target=[0]))
    assert not circ.observables_simultaneously_measurable
    assert not circ.basis_rotation_instructions


def test_add_result_type_observable_conflict_different_selected_targets_then_all_target():
    circ = Circuit().add_result_type(ResultType.Expectation(observable=Observable.Z(), target=[0]))
    circ.add_result_type(ResultType.Expectation(observable=Observable.Y(), target=[1]))
    circ.add_result_type(ResultType.Expectation(observable=Observable.Y()))
    assert not circ.observables_simultaneously_measurable
    assert not circ.basis_rotation_instructions


def test_add_result_type_observable_conflict_selected_target_then_all_target():
    circ = Circuit().add_result_type(ResultType.Expectation(observable=Observable.Y(), target=[1]))
    circ.add_result_type(ResultType.Probability())
    assert not circ.observables_simultaneously_measurable
    assert not circ.basis_rotation_instructions


def test_add_result_type_observable_no_conflict_all_target():
    expected = [
        ResultType.Probability(),
        ResultType.Expectation(observable=Observable.Z(), target=[0]),
    ]
    circ = Circuit(expected)
    assert circ.observables_simultaneously_measurable
    assert circ.result_types == expected


def test_add_result_type_observable_no_conflict_target_all():
    expected = [
        ResultType.Expectation(observable=Observable.Z(), target=[0]),
        ResultType.Probability(),
    ]
    circ = Circuit(expected)
    assert circ.observables_simultaneously_measurable
    assert circ.result_types == expected


def test_add_result_type_observable_no_conflict_all():
    expected = [
        ResultType.Variance(observable=Observable.Y()),
        ResultType.Expectation(observable=Observable.Y()),
    ]
    circ = Circuit(expected)
    assert circ.observables_simultaneously_measurable
    assert circ.result_types == expected


def test_add_result_type_observable_no_conflict_all_identity():
    expected = [
        ResultType.Variance(observable=Observable.Y()),
        ResultType.Expectation(observable=Observable.I()),
        ResultType.Expectation(observable=Observable.Y()),
    ]
    circ = Circuit(expected)
    assert circ.observables_simultaneously_measurable
    assert circ.result_types == expected


def test_add_result_type_observable_no_conflict_state_vector_obs_return_value():
    expected = [
        ResultType.StateVector(),
        ResultType.Expectation(observable=Observable.Y()),
    ]
    circ = Circuit(expected)
    assert circ.observables_simultaneously_measurable
    assert circ.result_types == expected


def test_add_result_type_same_observable_wrong_target_order_tensor_product():
    circ = (
        Circuit()
        .add_result_type(
            ResultType.Expectation(observable=Observable.Y() @ Observable.X(), target=[0, 1])
        )
        .add_result_type(
            ResultType.Variance(observable=Observable.Y() @ Observable.X(), target=[1, 0])
        )
    )
    assert not circ.observables_simultaneously_measurable
    assert not circ.basis_rotation_instructions


def test_add_result_type_same_observable_wrong_target_order_hermitian():
    array = np.eye(4)
    circ = (
        Circuit()
        .add_result_type(
            ResultType.Expectation(observable=Observable.Hermitian(matrix=array), target=[0, 1])
        )
        .add_result_type(
            ResultType.Variance(observable=Observable.Hermitian(matrix=array), target=[1, 0])
        )
    )
    assert not circ.observables_simultaneously_measurable
    assert not circ.basis_rotation_instructions


def test_add_result_type_with_target_and_mapping(prob):
    with pytest.raises(TypeError):
        Circuit().add_result_type(prob, target=[10], target_mapping={0: 10})


def test_add_instruction_default(cnot_instr):
    circ = Circuit().add_instruction(cnot_instr)
    assert circ.instructions == [cnot_instr]


def test_add_instruction_with_mapping(cnot_instr):
    expected = [Instruction(Gate.CNot(), [10, 11])]
    circ = Circuit().add_instruction(cnot_instr, target_mapping={0: 10, 1: 11})
    assert circ.instructions == expected


def test_add_instruction_with_target(cnot_instr):
    expected = [Instruction(Gate.CNot(), [10, 11])]
    circ = Circuit().add_instruction(cnot_instr, target=[10, 11])
    assert circ.instructions == expected


def test_add_multiple_single_qubit_instruction(h_instr):
    circ = Circuit().add_instruction(h_instr, target=[0, 1, 2, 3])
    expected = Circuit().h(0).h(1).h(2).h(3)
    assert circ == expected


def test_add_instruction_with_target_and_mapping(h):
    with pytest.raises(TypeError):
        Circuit().add_instruction(h, target=[10], target_mapping={0: 10})


def test_add_circuit_default(bell_pair):
    circ = Circuit().add_circuit(bell_pair)
    assert circ == bell_pair


def test_add_circuit_with_mapping(bell_pair):
    circ = Circuit().add_circuit(bell_pair, target_mapping={0: 10, 1: 11})
    expected = (
        Circuit()
        .add_instruction(Instruction(Gate.H(), 10))
        .add_instruction(Instruction(Gate.CNot(), [10, 11]))
        .add_result_type(ResultType.Probability([10, 11]))
    )
    assert circ == expected


def test_add_circuit_with_target(bell_pair):
    circ = Circuit().add_circuit(bell_pair, target=[10, 11])
    expected = (
        Circuit()
        .add_instruction(Instruction(Gate.H(), 10))
        .add_instruction(Instruction(Gate.CNot(), [10, 11]))
        .add_result_type(ResultType.Probability([10, 11]))
    )
    assert circ == expected


def test_add_circuit_with_target_and_non_continuous_qubits():
    widget = Circuit().h(5).h(50).h(100)
    circ = Circuit().add_circuit(widget, target=[1, 3, 5])
    expected = (
        Circuit()
        .add_instruction(Instruction(Gate.H(), 1))
        .add_instruction(Instruction(Gate.H(), 3))
        .add_instruction(Instruction(Gate.H(), 5))
    )
    assert circ == expected


def test_add_circuit_with_target_and_mapping(h):
    with pytest.raises(TypeError):
        Circuit().add_circuit(h, target=[10], target_mapping={0: 10})


def test_add_verbatim_box():
    circ = Circuit().h(0).add_verbatim_box(Circuit().cnot(0, 1))
    expected = (
        Circuit()
        .add_instruction(Instruction(Gate.H(), 0))
        .add_instruction(Instruction(compiler_directives.StartVerbatimBox()))
        .add_instruction(Instruction(Gate.CNot(), [0, 1]))
        .add_instruction(Instruction(compiler_directives.EndVerbatimBox()))
    )
    assert circ == expected


def test_add_verbatim_box_different_qubits():
    circ = Circuit().h(1).add_verbatim_box(Circuit().h(0)).cnot(3, 4)
    expected = (
        Circuit()
        .add_instruction(Instruction(Gate.H(), 1))
        .add_instruction(Instruction(compiler_directives.StartVerbatimBox()))
        .add_instruction(Instruction(Gate.H(), 0))
        .add_instruction(Instruction(compiler_directives.EndVerbatimBox()))
        .add_instruction(Instruction(Gate.CNot(), [3, 4]))
    )
    assert circ == expected


def test_add_verbatim_box_no_preceding():
    circ = Circuit().add_verbatim_box(Circuit().h(0)).cnot(2, 3)
    expected = (
        Circuit()
        .add_instruction(Instruction(compiler_directives.StartVerbatimBox()))
        .add_instruction(Instruction(Gate.H(), 0))
        .add_instruction(Instruction(compiler_directives.EndVerbatimBox()))
        .add_instruction(Instruction(Gate.CNot(), [2, 3]))
    )
    assert circ == expected


def test_add_verbatim_box_empty():
    circuit = Circuit().add_verbatim_box(Circuit())
    assert circuit == Circuit()
    assert not circuit.qubits_frozen


def test_add_verbatim_box_with_mapping(cnot):
    circ = Circuit().add_verbatim_box(cnot, target_mapping={0: 10, 1: 11})
    expected = (
        Circuit()
        .add_instruction(Instruction(compiler_directives.StartVerbatimBox()))
        .add_instruction(Instruction(Gate.CNot(), [10, 11]))
        .add_instruction(Instruction(compiler_directives.EndVerbatimBox()))
    )
    assert circ == expected


def test_add_verbatim_box_with_target(cnot):
    circ = Circuit().add_verbatim_box(cnot, target=[10, 11])
    expected = (
        Circuit()
        .add_instruction(Instruction(compiler_directives.StartVerbatimBox()))
        .add_instruction(Instruction(Gate.CNot(), [10, 11]))
        .add_instruction(Instruction(compiler_directives.EndVerbatimBox()))
    )
    assert circ == expected


def test_add_verbatim_box_with_target_and_mapping(h):
    with pytest.raises(TypeError):
        Circuit().add_verbatim_box(h, target=[10], target_mapping={0: 10})


def test_add_verbatim_box_result_types():
    with pytest.raises(ValueError):
        Circuit().h(0).add_verbatim_box(
            Circuit().cnot(0, 1).expectation(observable=Observable.X(), target=0)
        )


def test_add_with_instruction_with_default(cnot_instr):
    circ = Circuit().add(cnot_instr)
    assert circ == Circuit().add_instruction(cnot_instr)


def test_add_with_instruction_with_mapping(cnot_instr):
    target_mapping = {0: 10, 1: 11}
    circ = Circuit().add(cnot_instr, target_mapping=target_mapping)
    expected = Circuit().add_instruction(cnot_instr, target_mapping=target_mapping)
    assert circ == expected


def test_add_with_instruction_with_target(cnot_instr):
    target = [10, 11]
    circ = Circuit().add(cnot_instr, target=target)
    expected = Circuit().add_instruction(cnot_instr, target=target)
    assert circ == expected


def test_add_with_circuit_with_default(bell_pair):
    circ = Circuit().add(bell_pair)
    assert circ == Circuit().add_circuit(bell_pair)


def test_add_with_circuit_with_mapping(bell_pair):
    target_mapping = {0: 10, 1: 11}
    circ = Circuit().add(bell_pair, target_mapping=target_mapping)
    expected = Circuit().add_circuit(bell_pair, target_mapping=target_mapping)
    assert circ == expected


def test_add_with_circuit_with_target(bell_pair):
    target = [10, 11]
    circ = Circuit().add(bell_pair, target=target)
    expected = Circuit().add_circuit(bell_pair, target=target)
    assert circ == expected


def test_adjoint():
    circ = Circuit().s(0).add_verbatim_box(Circuit().rz(0, 0.123)).expectation(Observable.X(), 0)
    expected = Circuit()
    expected.add_verbatim_box(Circuit().rz(0, -0.123))
    expected.si(0)
    expected.expectation(Observable.X(), 0)
    actual = circ.adjoint()
    assert actual == expected
    assert circ == expected.adjoint()
    assert circ == actual.adjoint()


def test_adjoint_subcircuit_free_parameter():
    circ = Circuit().h(0).add_circuit(Circuit().s(0).rz(0, FreeParameter("theta")).adjoint()).x(0)
    expected = Circuit().h(0).rz(0, -FreeParameter("theta")).si(0).x(0)
    assert circ == expected


def test_circuit_copy(h, bell_pair, cnot_instr):
    original = Circuit().add(h).add(bell_pair).add(cnot_instr)
    copy = original.copy()

    assert copy is not original
    assert copy == original


def test_circuit_copy_with_modification(h, bell_pair, cnot_instr):
    original = Circuit().add(h).add(bell_pair)
    copy = original.copy().add(cnot_instr)

    assert copy != original


def test_iadd_operator(cnot_instr, h):
    circ = Circuit()
    circ += h
    circ += cnot_instr
    circ += [h, cnot_instr]

    assert circ == Circuit().add(h).add(cnot_instr).add(h).add(cnot_instr)


def test_add_operator(h, bell_pair):
    addition = h + bell_pair + h + h
    expected = Circuit().add(h).add(bell_pair).add(h).add(h)

    assert addition == expected
    assert addition != (h + h + bell_pair + h)


def test_iadd_with_unknown_type(h):
    with pytest.raises(TypeError):
        h += 100


def test_subroutine_register():
    # register a private method to avoid Sphinx docs picking this up
    @circuit.subroutine(register=True)
    def _foo(target):
        """this docstring will be added to the registered attribute"""
        return Instruction(Gate.H(), target)

    circ = Circuit()._foo(0)
    assert circ == Circuit(Instruction(Gate.H(), 0))
    assert Circuit._foo.__doc__ == _foo.__doc__


def test_subroutine_returns_circuit():
    @circuit.subroutine()
    def foo(target):
        return Circuit().add(Instruction(Gate.H(), 0))

    circ = Circuit().add(foo, 0)
    assert circ == Circuit(Instruction(Gate.H(), 0))


def test_subroutine_returns_instruction():
    @circuit.subroutine()
    def foo(target):
        return Instruction(Gate.H(), 0)

    circ = Circuit().add(foo, 0)
    assert circ == Circuit(Instruction(Gate.H(), 0))


def test_subroutine_returns_iterable():
    @circuit.subroutine()
    def foo(target):
        for qubit in range(1):
            yield Instruction(Gate.H(), qubit)

    circ = Circuit().add(foo, 0)
    assert circ == Circuit(Instruction(Gate.H(), 0))


def test_subroutine_nested():
    @circuit.subroutine()
    def h(target):
        for qubit in target:
            yield Instruction(Gate.H(), qubit)

    @circuit.subroutine()
    def h_nested(target):
        for qubit in target:
            yield h(target)

    circ = Circuit().add(h_nested, [0, 1])
    expected = Circuit([Instruction(Gate.H(), j) for i in range(2) for j in range(2)])
    assert circ == expected


def test_ir_empty_instructions_result_types():
    circ = Circuit()
    assert circ.to_ir() == jaqcd.Program(
        instructions=[], results=[], basis_rotation_instructions=[]
    )


def test_ir_non_empty_instructions_result_types():
    circ = Circuit().h(0).cnot(0, 1).probability([0, 1])
    expected = jaqcd.Program(
        instructions=[jaqcd.H(target=0), jaqcd.CNot(control=0, target=1)],
        results=[jaqcd.Probability(targets=[0, 1])],
        basis_rotation_instructions=[],
    )
    assert circ.to_ir() == expected


def test_ir_non_empty_instructions_result_types_basis_rotation_instructions():
    circ = Circuit().h(0).cnot(0, 1).sample(observable=Observable.X(), target=[0])
    expected = jaqcd.Program(
        instructions=[jaqcd.H(target=0), jaqcd.CNot(control=0, target=1)],
        results=[jaqcd.Sample(observable=["x"], targets=[0])],
        basis_rotation_instructions=[jaqcd.H(target=0)],
    )
    assert circ.to_ir() == expected


@pytest.mark.parametrize(
    "circuit, serialization_properties, expected_ir",
    [
        (
            Circuit().rx(0, 0.15).rx(1, 0.3),
            OpenQASMSerializationProperties(QubitReferenceType.VIRTUAL),
            OpenQasmProgram(
                source="\n".join(
                    [
                        "OPENQASM 3.0;",
                        "bit[2] b;",
                        "qubit[2] q;",
                        "cal {",
                        "    waveform drag_gauss_wf = drag_gaussian"
                        + "(3.0ms, 400.0ms, 0.2, 1, false);",
                        "}",
                        "defcal z $0, $1 {",
                        "    set_frequency(predefined_frame_1, 6000000.0);",
                        "    play(predefined_frame_1, drag_gauss_wf);",
                        "}",
                        "defcal rx(0.15) $0 {",
                        "    set_frequency(predefined_frame_1, 6000000.0);",
                        "    play(predefined_frame_1, drag_gauss_wf);",
                        "}",
                        "rx(0.15) q[0];",
                        "rx(0.3) q[1];",
                        "b[0] = measure q[0];",
                        "b[1] = measure q[1];",
                    ]
                ),
                inputs={},
            ),
        ),
        (
            Circuit().rx(0, 0.15).rx(4, 0.3),
            OpenQASMSerializationProperties(QubitReferenceType.PHYSICAL),
            OpenQasmProgram(
                source="\n".join(
                    [
                        "OPENQASM 3.0;",
                        "bit[2] b;",
                        "cal {",
                        "    waveform drag_gauss_wf = drag_gaussian"
                        + "(3.0ms, 400.0ms, 0.2, 1, false);",
                        "}",
                        "defcal z $0, $1 {",
                        "    set_frequency(predefined_frame_1, 6000000.0);",
                        "    play(predefined_frame_1, drag_gauss_wf);",
                        "}",
                        "defcal rx(0.15) $0 {",
                        "    set_frequency(predefined_frame_1, 6000000.0);",
                        "    play(predefined_frame_1, drag_gauss_wf);",
                        "}",
                        "rx(0.15) $0;",
                        "rx(0.3) $4;",
                        "b[0] = measure $0;",
                        "b[1] = measure $4;",
                    ]
                ),
                inputs={},
            ),
        ),
        (
            Circuit()
            .rx(0, 0.15)
            .add_verbatim_box(Circuit().rx(4, 0.3))
            .expectation(observable=Observable.I()),
            OpenQASMSerializationProperties(QubitReferenceType.PHYSICAL),
            OpenQasmProgram(
                source="\n".join(
                    [
                        "OPENQASM 3.0;",
                        "cal {",
                        "    waveform drag_gauss_wf = drag_gaussian"
                        + "(3.0ms, 400.0ms, 0.2, 1, false);",
                        "}",
                        "defcal z $0, $1 {",
                        "    set_frequency(predefined_frame_1, 6000000.0);",
                        "    play(predefined_frame_1, drag_gauss_wf);",
                        "}",
                        "defcal rx(0.15) $0 {",
                        "    set_frequency(predefined_frame_1, 6000000.0);",
                        "    play(predefined_frame_1, drag_gauss_wf);",
                        "}",
                        "rx(0.15) $0;",
                        "#pragma braket verbatim",
                        "box{",
                        "rx(0.3) $4;",
                        "}",
                        "#pragma braket result expectation i all",
                    ]
                ),
                inputs={},
            ),
        ),
        (
            Circuit()
            .rx(0, 0.15)
            .rx(4, 0.3)
            .bit_flip(3, probability=0.2)
            .expectation(observable=Observable.I(), target=0),
            None,
            OpenQasmProgram(
                source="\n".join(
                    [
                        "OPENQASM 3.0;",
                        "qubit[5] q;",
                        "cal {",
                        "    waveform drag_gauss_wf = drag_gaussian"
                        + "(3.0ms, 400.0ms, 0.2, 1, false);",
                        "}",
                        "defcal z $0, $1 {",
                        "    set_frequency(predefined_frame_1, 6000000.0);",
                        "    play(predefined_frame_1, drag_gauss_wf);",
                        "}",
                        "defcal rx(0.15) $0 {",
                        "    set_frequency(predefined_frame_1, 6000000.0);",
                        "    play(predefined_frame_1, drag_gauss_wf);",
                        "}",
                        "rx(0.15) q[0];",
                        "rx(0.3) q[4];",
                        "#pragma braket noise bit_flip(0.2) q[3]",
                        "#pragma braket result expectation i(q[0])",
                    ]
                ),
                inputs={},
            ),
        ),
        (
            Circuit().rx(0, 0.15).rx(1, FreeParameter("theta")),
            OpenQASMSerializationProperties(QubitReferenceType.VIRTUAL),
            OpenQasmProgram(
                source="\n".join(
                    [
                        "OPENQASM 3.0;",
                        "input float theta;",
                        "bit[2] b;",
                        "qubit[2] q;",
                        "cal {",
                        "    waveform drag_gauss_wf = drag_gaussian"
                        + "(3.0ms, 400.0ms, 0.2, 1, false);",
                        "}",
                        "defcal z $0, $1 {",
                        "    set_frequency(predefined_frame_1, 6000000.0);",
                        "    play(predefined_frame_1, drag_gauss_wf);",
                        "}",
                        "defcal rx(0.15) $0 {",
                        "    set_frequency(predefined_frame_1, 6000000.0);",
                        "    play(predefined_frame_1, drag_gauss_wf);",
                        "}",
                        "rx(0.15) q[0];",
                        "rx(theta) q[1];",
                        "b[0] = measure q[0];",
                        "b[1] = measure q[1];",
                    ]
                ),
                inputs={},
            ),
        ),
        (
            Circuit()
            .rx(0, 0.15, control=2, control_state=0)
            .rx(1, 0.3, control=[2, 3])
            .cnot(target=0, control=[2, 3, 4]),
            OpenQASMSerializationProperties(QubitReferenceType.VIRTUAL),
            OpenQasmProgram(
                source="\n".join(
                    [
                        "OPENQASM 3.0;",
                        "bit[5] b;",
                        "qubit[5] q;",
                        "cal {",
                        "    waveform drag_gauss_wf = drag_gaussian"
                        + "(3.0ms, 400.0ms, 0.2, 1, false);",
                        "}",
                        "defcal z $0, $1 {",
                        "    set_frequency(predefined_frame_1, 6000000.0);",
                        "    play(predefined_frame_1, drag_gauss_wf);",
                        "}",
                        "defcal rx(0.15) $0 {",
                        "    set_frequency(predefined_frame_1, 6000000.0);",
                        "    play(predefined_frame_1, drag_gauss_wf);",
                        "}",
                        "negctrl @ rx(0.15) q[2], q[0];",
                        "ctrl(2) @ rx(0.3) q[2], q[3], q[1];",
                        "ctrl(2) @ cnot q[2], q[3], q[4], q[0];",
                        "b[0] = measure q[0];",
                        "b[1] = measure q[1];",
                        "b[2] = measure q[2];",
                        "b[3] = measure q[3];",
                        "b[4] = measure q[4];",
                    ]
                ),
                inputs={},
            ),
        ),
        (
            Circuit().cnot(0, 1).cnot(target=2, control=3).cnot(target=4, control=[5, 6]),
            OpenQASMSerializationProperties(QubitReferenceType.VIRTUAL),
            OpenQasmProgram(
                source="\n".join(
                    [
                        "OPENQASM 3.0;",
                        "bit[7] b;",
                        "qubit[7] q;",
                        "cal {",
                        "    waveform drag_gauss_wf = drag_gaussian"
                        + "(3.0ms, 400.0ms, 0.2, 1, false);",
                        "}",
                        "defcal z $0, $1 {",
                        "    set_frequency(predefined_frame_1, 6000000.0);",
                        "    play(predefined_frame_1, drag_gauss_wf);",
                        "}",
                        "cnot q[0], q[1];",
                        "cnot q[3], q[2];",
                        "ctrl @ cnot q[5], q[6], q[4];",
                        "b[0] = measure q[0];",
                        "b[1] = measure q[1];",
                        "b[2] = measure q[2];",
                        "b[3] = measure q[3];",
                        "b[4] = measure q[4];",
                        "b[5] = measure q[5];",
                        "b[6] = measure q[6];",
                    ]
                ),
                inputs={},
            ),
        ),
        (
            Circuit().h(0, power=-2.5).h(0, power=0).ms(0, 1, -0.1, -0.2, -0.3),
            OpenQASMSerializationProperties(QubitReferenceType.VIRTUAL),
            OpenQasmProgram(
                source="\n".join(
                    [
                        "OPENQASM 3.0;",
                        "bit[2] b;",
                        "qubit[2] q;",
                        "cal {",
                        "    waveform drag_gauss_wf = drag_gaussian"
                        + "(3.0ms, 400.0ms, 0.2, 1, false);",
                        "}",
                        "defcal z $0, $1 {",
                        "    set_frequency(predefined_frame_1, 6000000.0);",
                        "    play(predefined_frame_1, drag_gauss_wf);",
                        "}",
                        "defcal ms(-0.1, -0.2, -0.3) $0, $1 {",
                        "    shift_phase(predefined_frame_1, -0.1);",
                        "    set_phase(predefined_frame_1, -0.3);",
                        "    shift_phase(predefined_frame_1, -0.2);",
                        "    play(predefined_frame_1, drag_gauss_wf);",
                        "}",
                        "inv @ pow(2.5) @ h q[0];",
                        "pow(0) @ h q[0];",
                        "ms(-0.1, -0.2, -0.3) q[0], q[1];",
                        "b[0] = measure q[0];",
                        "b[1] = measure q[1];",
                    ]
                ),
                inputs={},
            ),
        ),
        pytest.param(
            Circuit().h(0, power=-2.5).h(0, power=0).rx(0, angle=FreeParameter("theta")),
            OpenQASMSerializationProperties(QubitReferenceType.VIRTUAL),
            OpenQasmProgram(
                source="",
                inputs={},
            ),
            marks=pytest.mark.xfail(
                reason="Parametric calibrations cannot be attached with parametric circuits."
            ),
        ),
    ],
)
def test_circuit_to_ir_openqasm(circuit, serialization_properties, expected_ir, gate_calibrations):
    copy_of_gate_calibrations = gate_calibrations.copy()
    assert (
        circuit.to_ir(
            ir_type=IRType.OPENQASM,
            serialization_properties=serialization_properties,
            gate_definitions=gate_calibrations.pulse_sequences,
        )
        == expected_ir
    )
    assert copy_of_gate_calibrations.pulse_sequences == gate_calibrations.pulse_sequences


def test_parametric_circuit_with_fixed_argument_defcal(pulse_sequence):
    circ = Circuit().h(0, power=-2.5).h(0, power=0).rx(0, angle=FreeParameter("theta"))
    serialization_properties = OpenQASMSerializationProperties(QubitReferenceType.VIRTUAL)
    calibration_key = (Gate.Z(), QubitSet([0, 1]))
    calibration_key_2 = (Gate.Rx(0.45), QubitSet([0]))
    gate_calibrations = GateCalibrations(
        {
            calibration_key: pulse_sequence,
            calibration_key_2: pulse_sequence,
        }
    )

    expected_ir = OpenQasmProgram(
        source="\n".join(
            [
                "OPENQASM 3.0;",
                "input float theta;",
                "bit[1] b;",
                "qubit[1] q;",
                "cal {",
                "    waveform drag_gauss_wf = drag_gaussian(3.0ms, 400.0ms, 0.2, 1, false);",
                "}",
                "defcal z $0, $1 {",
                "    set_frequency(predefined_frame_1, 6000000.0);",
                "    play(predefined_frame_1, drag_gauss_wf);",
                "}",
                "defcal rx(0.45) $0 {",
                "    set_frequency(predefined_frame_1, 6000000.0);",
                "    play(predefined_frame_1, drag_gauss_wf);",
                "}",
                "inv @ pow(2.5) @ h q[0];",
                "pow(0) @ h q[0];",
                "rx(theta) q[0];",
                "b[0] = measure q[0];",
            ]
        ),
        inputs={},
    )

    assert (
        circ.to_ir(
            ir_type=IRType.OPENQASM,
            serialization_properties=serialization_properties,
            gate_definitions=gate_calibrations.pulse_sequences,
        )
        == expected_ir
    )


@pytest.mark.xfail(
    reasons="Calibrations with a partial number of fixed parameters are not supported."
)
def test_circuit_with_partial_calibrations(pulse_sequence_2):
    circuit = Circuit().h(0, power=-2.5).h(0, power=0).ms(0, 1, -0.1, -0.2, -0.3)
    serialization_properties = OpenQASMSerializationProperties(QubitReferenceType.VIRTUAL)
    gate_calibrations = (
        GateCalibrations(
            {(Gate.MS(-0.1, FreeParameter("beta"), -0.3), QubitSet([0, 1])): pulse_sequence_2}
        ),
    )
    circuit.to_ir(
        ir_type=IRType.OPENQASM,
        serialization_properties=serialization_properties,
        gate_definitions=gate_calibrations.pulse_sequences,
    )


def test_circuit_user_gate(pulse_sequence_2):
    class Foo(Gate, Parameterizable):
        def __init__(
            self,
            bar,
        ):
            super().__init__(qubit_count=1, ascii_symbols=["Foo"])
            self._parameters = [bar]

        @property
        def parameters(self):
            return self._parameters

        def bind_values(self, **kwargs):
            raise NotImplementedError

        @property
        def _qasm_name(self):
            return "foo"

        def __hash__(self):
            return hash((self.name, self.parameters[0], self.qubit_count))

        @staticmethod
        @circuit.subroutine(register=True)
        def foo(
            target,
            bar,
        ):
            return Instruction(Foo(bar), target=target)

    Gate.register_gate(Foo)

    circ = Circuit().foo(0, -0.2)
    serialization_properties = OpenQASMSerializationProperties(QubitReferenceType.VIRTUAL)
    gate_calibrations = GateCalibrations(
        {
            (Foo(FreeParameter("beta")), QubitSet(0)): pulse_sequence_2(
                **{"alpha": -0.1, "gamma": -0.3}
            )
        }
    )

    expected_ir = OpenQasmProgram(
        source="\n".join(
            [
                "OPENQASM 3.0;",
                "bit[1] b;",
                "qubit[1] q;",
                "cal {",
                "    waveform drag_gauss_wf = drag_gaussian(3.0ms, 400.0ms, 0.2, 1, false);",
                "}",
                "defcal foo(-0.2) $0 {",
                "    shift_phase(predefined_frame_1, -0.1);",
                "    set_phase(predefined_frame_1, -0.3);",
                "    shift_phase(predefined_frame_1, -0.2);",
                "    play(predefined_frame_1, drag_gauss_wf);",
                "}",
                "foo(-0.2) q[0];",
                "b[0] = measure q[0];",
            ]
        ),
        inputs={},
    )

    assert (
        circ.to_ir(
            ir_type=IRType.OPENQASM,
            serialization_properties=serialization_properties,
            gate_definitions=gate_calibrations.pulse_sequences,
        )
        == expected_ir
    )


@pytest.mark.parametrize(
    "expected_circuit, ir",
    [
        (
            Circuit().h(0, control=1, control_state=0),
            OpenQasmProgram(
                source="\n".join(
                    [
                        "OPENQASM 3.0;",
                        "bit[2] b;",
                        "qubit[2] q;",
                        "negctrl @ h q[1], q[0];",
                        "b[0] = measure q[0];",
                        "b[1] = measure q[1];",
                    ]
                ),
                inputs={},
            ),
        ),
        (
            Circuit().cnot(target=0, control=1),
            OpenQasmProgram(
                source="\n".join(
                    [
                        "OPENQASM 3.0;",
                        "bit[2] b;",
                        "qubit[2] q;",
                        "cnot q[1], q[0];",
                        "b[0] = measure q[0];",
                        "b[1] = measure q[1];",
                    ]
                ),
                inputs={},
            ),
        ),
        (
            Circuit().x(0, control=[1], control_state=[0]),
            OpenQasmProgram(
                source="\n".join(
                    [
                        "OPENQASM 3.0;",
                        "bit[2] b;",
                        "qubit[2] q;",
                        "negctrl @ x q[1], q[0];",
                        "b[0] = measure q[0];",
                        "b[1] = measure q[1];",
                    ]
                ),
                inputs={},
            ),
        ),
        (
            Circuit().rx(0, 0.15, control=1, control_state=1),
            OpenQasmProgram(
                source="\n".join(
                    [
                        "OPENQASM 3.0;",
                        "bit[2] b;",
                        "qubit[2] q;",
                        "ctrl @ rx(0.15) q[1], q[0];",
                        "b[0] = measure q[0];",
                        "b[1] = measure q[1];",
                    ]
                ),
                inputs={},
            ),
        ),
        (
            Circuit().ry(0, 0.2, control=1, control_state=1),
            OpenQasmProgram(
                source="\n".join(
                    [
                        "OPENQASM 3.0;",
                        "bit[2] b;",
                        "qubit[2] q;",
                        "ctrl @ ry(0.2) q[1], q[0];",
                        "b[0] = measure q[0];",
                        "b[1] = measure q[1];",
                    ]
                ),
                inputs={},
            ),
        ),
        (
            Circuit().rz(0, 0.25, control=[1], control_state=[0]),
            OpenQasmProgram(
                source="\n".join(
                    [
                        "OPENQASM 3.0;",
                        "bit[2] b;",
                        "qubit[2] q;",
                        "negctrl @ rz(0.25) q[1], q[0];",
                        "b[0] = measure q[0];",
                        "b[1] = measure q[1];",
                    ]
                ),
                inputs={},
            ),
        ),
        (
            Circuit().s(target=0, control=[1], control_state=[0]),
            OpenQasmProgram(
                source="\n".join(
                    [
                        "OPENQASM 3.0;",
                        "bit[2] b;",
                        "qubit[2] q;",
                        "negctrl @ s q[1], q[0];",
                        "b[0] = measure q[0];",
                        "b[1] = measure q[1];",
                    ]
                ),
                inputs={},
            ),
        ),
        (
            Circuit().t(target=1, control=[0], control_state=[0]),
            OpenQasmProgram(
                source="\n".join(
                    [
                        "OPENQASM 3.0;",
                        "bit[2] b;",
                        "qubit[2] q;",
                        "negctrl @ t q[0], q[1];",
                        "b[0] = measure q[0];",
                        "b[1] = measure q[1];",
                    ]
                ),
                inputs={},
            ),
        ),
        (
            Circuit().cphaseshift(target=0, control=1, angle=0.15),
            OpenQasmProgram(
                source="\n".join(
                    [
                        "OPENQASM 3.0;",
                        "bit[2] b;",
                        "qubit[2] q;",
                        "cphaseshift(0.15) q[1], q[0];",
                        "b[0] = measure q[0];",
                        "b[1] = measure q[1];",
                    ]
                ),
                inputs={},
            ),
        ),
        (
            Circuit().ccnot(*[0, 1], target=2),
            OpenQasmProgram(
                source="\n".join(
                    [
                        "OPENQASM 3.0;",
                        "bit[3] b;",
                        "qubit[3] q;",
                        "ccnot q[0], q[1], q[2];",
                        "b[0] = measure q[0];",
                        "b[1] = measure q[1];",
                        "b[2] = measure q[2];",
                    ]
                ),
                inputs={},
            ),
        ),
        (
            Circuit().h(0).state_vector(),
            OpenQasmProgram(
                source="\n".join(
                    [
                        "OPENQASM 3.0;",
                        "qubit[1] q;",
                        "h q[0];",
                        "#pragma braket result state_vector",
                    ]
                ),
                inputs={},
            ),
        ),
        (
            Circuit().h(0).expectation(observables.X(), [0]),
            OpenQasmProgram(
                source="\n".join(
                    [
                        "OPENQASM 3.0;",
                        "qubit[1] q;",
                        "h q[0];",
                        "#pragma braket result expectation x(q[0])",
                    ]
                ),
                inputs={},
            ),
        ),
        (
            Circuit().h(0).expectation(observables.H() @ observables.X(), [0, 1]),
            OpenQasmProgram(
                source="\n".join(
                    [
                        "OPENQASM 3.0;",
                        "qubit[2] q;",
                        "h q[0];",
                        "#pragma braket result expectation h(q[0]) @ x(q[1])",
                    ]
                ),
                inputs={},
            ),
        ),
        (
            Circuit().h(0).variance(observables.H() @ observables.X(), [0, 1]),
            OpenQasmProgram(
                source="\n".join(
                    [
                        "OPENQASM 3.0;",
                        "qubit[2] q;",
                        "h q[0];",
                        "#pragma braket result variance h(q[0]) @ x(q[1])",
                    ]
                ),
                inputs={},
            ),
        ),
        (
            Circuit().h(0).probability(target=[0]),
            OpenQasmProgram(
                source="\n".join(
                    [
                        "OPENQASM 3.0;",
                        "qubit[1] q;",
                        "h q[0];",
                        "#pragma braket result probability q[0]",
                    ]
                ),
                inputs={},
            ),
        ),
        (
            Circuit().bit_flip(0, 0.1),
            OpenQasmProgram(
                source="\n".join(
                    [
                        "OPENQASM 3.0;",
                        "bit[1] b;",
                        "qubit[1] q;",
                        "#pragma braket noise bit_flip(0.1) q[0]",
                        "b[0] = measure q[0];",
                    ]
                ),
                inputs={},
            ),
        ),
        (
            Circuit().generalized_amplitude_damping(0, 0.1, 0.1),
            OpenQasmProgram(
                source="\n".join(
                    [
                        "OPENQASM 3.0;",
                        "bit[1] b;",
                        "qubit[1] q;",
                        "#pragma braket noise generalized_amplitude_damping(0.1, 0.1) q[0]",
                        "b[0] = measure q[0];",
                    ]
                ),
                inputs={},
            ),
        ),
        (
            Circuit().phase_flip(0, 0.2),
            OpenQasmProgram(
                source="\n".join(
                    [
                        "OPENQASM 3.0;",
                        "bit[1] b;",
                        "qubit[1] q;",
                        "#pragma braket noise phase_flip(0.2) q[0]",
                        "b[0] = measure q[0];",
                    ]
                ),
                inputs={},
            ),
        ),
        (
            Circuit().depolarizing(0, 0.5),
            OpenQasmProgram(
                source="\n".join(
                    [
                        "OPENQASM 3.0;",
                        "bit[1] b;",
                        "qubit[1] q;",
                        "#pragma braket noise depolarizing(0.5) q[0]",
                        "b[0] = measure q[0];",
                    ]
                ),
                inputs={},
            ),
        ),
        (
            Circuit().amplitude_damping(0, 0.8),
            OpenQasmProgram(
                source="\n".join(
                    [
                        "OPENQASM 3.0;",
                        "bit[1] b;",
                        "qubit[1] q;",
                        "#pragma braket noise amplitude_damping(0.8) q[0]",
                        "b[0] = measure q[0];",
                    ]
                ),
                inputs={},
            ),
        ),
        (
            Circuit().phase_damping(0, 0.1),
            OpenQasmProgram(
                source="\n".join(
                    [
                        "OPENQASM 3.0;",
                        "bit[1] b;",
                        "qubit[1] q;",
                        "#pragma braket noise phase_damping(0.1) q[0]",
                        "b[0] = measure q[0];",
                    ]
                ),
                inputs={},
            ),
        ),
        (
            Circuit().h(0).amplitude(state=["0", "1"]),
            OpenQasmProgram(
                source="\n".join(
                    [
                        "OPENQASM 3.0;",
                        "qubit[1] q;",
                        "h q[0];",
                        '#pragma braket result amplitude "0", "1"',
                    ]
                ),
                inputs={},
            ),
        ),
        (
            Circuit()
            .rx(0, 0.15, control=2, control_state=0)
            .rx(1, 0.3, control=[2, 3])
            .cnot(target=0, control=[2, 3, 4]),
            OpenQasmProgram(
                source="\n".join(
                    [
                        "OPENQASM 3.0;",
                        "bit[5] b;",
                        "qubit[5] q;",
                        "negctrl @ rx(0.15) q[2], q[0];",
                        "ctrl(2) @ rx(0.3) q[2], q[3], q[1];",
                        "ctrl(2) @ cnot q[2], q[3], q[4], q[0];",
                        "b[0] = measure q[0];",
                        "b[1] = measure q[1];",
                        "b[2] = measure q[2];",
                        "b[3] = measure q[3];",
                        "b[4] = measure q[4];",
                    ]
                ),
                inputs={},
            ),
        ),
        (
            Circuit().cnot(0, 1).cnot(target=2, control=3).cnot(target=4, control=[5, 6]),
            OpenQasmProgram(
                source="\n".join(
                    [
                        "OPENQASM 3.0;",
                        "bit[7] b;",
                        "qubit[7] q;",
                        "cnot q[0], q[1];",
                        "cnot q[3], q[2];",
                        "ctrl @ cnot q[5], q[6], q[4];",
                        "b[0] = measure q[0];",
                        "b[1] = measure q[1];",
                        "b[2] = measure q[2];",
                        "b[3] = measure q[3];",
                        "b[4] = measure q[4];",
                        "b[5] = measure q[5];",
                        "b[6] = measure q[6];",
                    ]
                ),
                inputs={},
            ),
        ),
        (
            Circuit().h(0, power=-2.5).h(0, power=0),
            OpenQasmProgram(
                source="\n".join(
                    [
                        "OPENQASM 3.0;",
                        "bit[1] b;",
                        "qubit[1] q;",
                        "inv @ pow(2.5) @ h q[0];",
                        "pow(0) @ h q[0];",
                        "b[0] = measure q[0];",
                    ]
                ),
                inputs={},
            ),
        ),
        (
            Circuit().unitary(matrix=np.array([[0, 1], [1, 0]]), targets=[0]),
            OpenQasmProgram(
                source="\n".join(
                    [
                        "OPENQASM 3.0;",
                        "bit[1] b;",
                        "qubit[1] q;",
                        "#pragma braket unitary([[0, 1.0], [1.0, 0]]) q[0]",
                        "b[0] = measure q[0];",
                    ]
                ),
                inputs={},
            ),
        ),
        (
            Circuit().pauli_channel(0, probX=0.1, probY=0.2, probZ=0.3),
            OpenQasmProgram(
                source="\n".join(
                    [
                        "OPENQASM 3.0;",
                        "bit[1] b;",
                        "qubit[1] q;",
                        "#pragma braket noise pauli_channel(0.1, 0.2, 0.3) q[0]",
                        "b[0] = measure q[0];",
                    ]
                ),
                inputs={},
            ),
        ),
        (
            Circuit().two_qubit_depolarizing(0, 1, probability=0.1),
            OpenQasmProgram(
                source="\n".join(
                    [
                        "OPENQASM 3.0;",
                        "bit[2] b;",
                        "qubit[2] q;",
                        "#pragma braket noise two_qubit_depolarizing(0.1) q[0], q[1]",
                        "b[0] = measure q[0];",
                        "b[1] = measure q[1];",
                    ]
                ),
                inputs={},
            ),
        ),
        (
            Circuit().two_qubit_dephasing(0, 1, probability=0.1),
            OpenQasmProgram(
                source="\n".join(
                    [
                        "OPENQASM 3.0;",
                        "bit[2] b;",
                        "qubit[2] q;",
                        "#pragma braket noise two_qubit_dephasing(0.1) q[0], q[1]",
                        "b[0] = measure q[0];",
                        "b[1] = measure q[1];",
                    ]
                ),
                inputs={},
            ),
        ),
        (
            Circuit().two_qubit_dephasing(0, 1, probability=0.1),
            OpenQasmProgram(
                source="\n".join(
                    [
                        "OPENQASM 3.0;",
                        "bit[2] b;",
                        "qubit[2] q;",
                        "#pragma braket noise two_qubit_dephasing(0.1) q[0], q[1]",
                        "b[0] = measure q[0];",
                        "b[1] = measure q[1];",
                    ]
                ),
                inputs={},
            ),
        ),
        (
            Circuit().h(0).sample(observable=Observable.Z(), target=0),
            OpenQasmProgram(
                source="\n".join(
                    [
                        "OPENQASM 3.0;",
                        "qubit[1] q;",
                        "h q[0];",
                        "#pragma braket result sample z(q[0])",
                    ]
                ),
                inputs={},
            ),
        ),
        (
            Circuit().h(0).sample(observable=Observable.Z(), target=0),
            OpenQasmProgram(
                source="\n".join(
                    [
                        "OPENQASM 3.0;",
                        "qubit[1] q;",
                        "h q[0];",
                        "#pragma braket result sample z(q[0])",
                    ]
                ),
                inputs={},
            ),
        ),
        (
            Circuit().h(0).x(1).density_matrix(target=[0, 1]),
            OpenQasmProgram(
                source="\n".join(
                    [
                        "OPENQASM 3.0;",
                        "qubit[2] q;",
                        "h q[0];",
                        "x q[1];",
                        "#pragma braket result density_matrix q[0], q[1]",
                    ]
                ),
                inputs={},
            ),
        ),
        (
            Circuit().kraus(
                [0],
                matrices=[
                    np.array([[0.9486833j, 0], [0, 0.9486833j]]),
                    np.array([[0, 0.31622777], [0.31622777, 0]]),
                ],
            ),
            OpenQasmProgram(
                source="\n".join(
                    [
                        "OPENQASM 3.0;",
                        "bit[1] b;",
                        "qubit[1] q;",
                        "#pragma braket noise "
                        "kraus([[0.9486833im, 0], [0, 0.9486833im]], [[0, 0.31622777], "
                        "[0.31622777, 0]]) q[0]",
                        "b[0] = measure q[0];",
                    ]
                ),
                inputs={},
            ),
        ),
        (
            Circuit().rx(0, FreeParameter("theta")),
            OpenQasmProgram(
                source="\n".join(
                    [
                        "OPENQASM 3.0;",
                        "input float theta;",
                        "bit[1] b;",
                        "qubit[1] q;",
                        "rx(theta) q[0];",
                        "b[0] = measure q[0];",
                    ]
                ),
                inputs={},
            ),
        ),
        (
            Circuit().rx(0, np.pi),
            OpenQasmProgram(
                source="\n".join(
                    [
                        "OPENQASM 3.0;",
                        "bit[1] b;",
                        "qubit[1] q;",
                        "rx(π) q[0];",
                        "b[0] = measure q[0];",
                    ]
                ),
                inputs={},
            ),
        ),
        (
            Circuit().rx(0, 2 * np.pi),
            OpenQasmProgram(
                source="\n".join(
                    [
                        "OPENQASM 3.0;",
                        "bit[1] b;",
                        "qubit[1] q;",
                        "rx(τ) q[0];",
                        "b[0] = measure q[0];",
                    ]
                ),
                inputs={},
            ),
        ),
        (
            Circuit().gphase(0.15).x(0),
            OpenQasmProgram(
                source="\n".join(
                    [
                        "OPENQASM 3.0;",
                        "bit[1] b;",
                        "qubit[1] q;",
                        "gphase(0.15);",
                        "x q[0];",
                        "b[0] = measure q[0];",
                    ]
                ),
                inputs={},
            ),
        ),
    ],
)
def test_from_ir(expected_circuit, ir):
    assert Circuit.from_ir(source=ir.source, inputs=ir.inputs) == expected_circuit
    assert Circuit.from_ir(source=ir) == expected_circuit


def test_from_ir_inputs_updated():
    circuit = Circuit().rx(0, 0.2).ry(0, 0.1)
    openqasm = OpenQasmProgram(
        source="\n".join(
            [
                "OPENQASM 3.0;",
                "input float theta;",
                "input float phi;",
                "bit[1] b;",
                "qubit[1] q;",
                "rx(theta) q[0];",
                "ry(phi) q[0];",
                "b[0] = measure q[0];",
            ]
        ),
        inputs={"theta": 0.2, "phi": 0.3},
    )
    assert Circuit.from_ir(source=openqasm, inputs={"phi": 0.1}) == circuit


@pytest.mark.parametrize(
    "expected_circuit, ir",
    [
        (
            Circuit().h(0).cnot(0, 1),
            OpenQasmProgram(
                source="\n".join(
                    [
                        "OPENQASM 3.0;",
                        "bit[2] b;",
                        "qubit[2] q;",
                        "gate my_gate a,b {",
                        "h a;",
                        "cnot a,b;",
                        "}",
                        "my_gate q[0], q[1];",
                        "b[0] = measure q[0];",
                        "b[1] = measure q[1];",
                    ]
                ),
                inputs={},
            ),
        ),
        (
            Circuit().h(0).h(1),
            OpenQasmProgram(
                source="\n".join(
                    [
                        "OPENQASM 3.0;",
                        "bit[2] b;",
                        "qubit[2] q;",
                        "def my_sub(qubit q) {",
                        "h q;",
                        "}",
                        "h q[0];",
                        "my_sub(q[1]);",
                        "b[0] = measure q[0];",
                        "b[1] = measure q[1];",
                    ]
                ),
                inputs={},
            ),
        ),
        (
            Circuit().h(0).h(1).cnot(0, 1),
            OpenQasmProgram(
                source="\n".join(
                    [
                        "OPENQASM 3.0;",
                        "bit[2] b;",
                        "qubit[2] q;",
                        "for uint i in [0:1] {",
                        "h q[i];",
                        "}",
                        "cnot q[0], q[1];",
                        "b[0] = measure q[0];",
                        "b[1] = measure q[1];",
                    ]
                ),
                inputs={},
            ),
        ),
        (
            Circuit().h(0).h(1).cnot(0, 1),
            OpenQasmProgram(
                source="\n".join(
                    [
                        "OPENQASM 3.0;",
                        "bit[2] b;",
                        "qubit[2] q;",
                        "for uint i in [0:1] {",
                        "h q[i];",
                        "}",
                        "cnot q[0], q[1];",
                        "b[0] = measure q[0];",
                        "b[1] = measure q[1];",
                    ]
                ),
                inputs={},
            ),
        ),
        (
            Circuit().x(0),
            OpenQasmProgram(
                source="\n".join(
                    [
                        "OPENQASM 3.0;",
                        "bit[1] b;",
                        "qubit[1] q;",
                        "bit c = 0;",
                        "if (c ==0){",
                        "x q[0];",
                        "}",
                        "b[0] = measure q[0];",
                    ]
                ),
                inputs={},
            ),
        ),
        (
            Circuit().rx(0, FreeParameter("theta")).rx(0, 2 * FreeParameter("theta")),
            OpenQasmProgram(
                source="\n".join(
                    [
                        "OPENQASM 3.0;",
                        "input float theta;" "bit[1] b;",
                        "qubit[1] q;",
                        "rx(theta) q[0];",
                        "rx(2*theta) q[0];",
                        "b[0] = measure q[0];",
                    ]
                ),
                inputs={},
            ),
        ),
    ],
)
def test_from_ir_advanced_openqasm(expected_circuit, ir):
    circuit_from_ir = Circuit.from_ir(source=ir.source, inputs=ir.inputs)

    assert circuit_from_ir == expected_circuit


def test_braket_result_to_result_type_raises_type_error():
    with pytest.raises(TypeError, match="Result type str is not supported"):
        braket_result_to_result_type("type error test")


@pytest.mark.parametrize(
    "ir_type, serialization_properties, expected_exception, expected_message",
    [
        (
            "invalid-ir-type",
            OpenQASMSerializationProperties(QubitReferenceType.VIRTUAL),
            ValueError,
            "Supplied ir_type invalid-ir-type is not supported.",
        ),
        (
            IRType.OPENQASM,
            OpenQASMSerializationProperties("invalid-qubit-reference-type"),
            ValueError,
            "Invalid qubit_reference_type invalid-qubit-reference-type supplied.",
        ),
        (
            IRType.OPENQASM,
            "invalid-serialization-properties",
            ValueError,
            "serialization_properties must be of type OpenQASMSerializationProperties "
            "for IRType.OPENQASM.",
        ),
    ],
)
def test_circuit_to_ir_invalid_inputs(
    ir_type, serialization_properties, expected_exception, expected_message
):
    circuit = Circuit().h(0).cnot(0, 1)
    with pytest.raises(expected_exception) as exc:
        circuit.to_ir(ir_type, serialization_properties=serialization_properties)
    assert exc.value.args[0] == expected_message


def test_to_unitary_empty_instructions_returns_empty_array():
    circ = Circuit()
    circ.to_unitary() == []


@pytest.mark.parametrize(
    "circuit",
    [
        (Circuit().phaseshift(0, 0.15).apply_gate_noise(noise.Noise.BitFlip(probability=0.1))),
        (Circuit().cnot(1, 0).apply_gate_noise(noise.Noise.TwoQubitDepolarizing(probability=0.1))),
        (
            Circuit()
            .x(1)
            .i(2)
            .apply_gate_noise(noise.Noise.BitFlip(probability=0.1), target_qubits=[1])
        ),
        (
            Circuit()
            .x(1)
            .i(2)
            .apply_gate_noise(noise.Noise.BitFlip(probability=0.1), target_qubits=[2])
        ),
        (Circuit().x(1).i(2).apply_gate_noise(noise.Noise.BitFlip(probability=0.1))),
        (Circuit().x(1).apply_gate_noise(noise.Noise.BitFlip(probability=0.1)).i(2)),
        (
            Circuit()
            .y(1)
            .z(2)
            .apply_gate_noise(noise.Noise.BitFlip(probability=0.1), target_qubits=[1])
        ),
        (
            Circuit()
            .y(1)
            .z(2)
            .apply_gate_noise(noise.Noise.BitFlip(probability=0.1), target_qubits=[2])
        ),
        (Circuit().y(1).z(2).apply_gate_noise(noise.Noise.BitFlip(probability=0.1))),
        (Circuit().y(1).apply_gate_noise(noise.Noise.BitFlip(probability=0.1)).z(2)),
        (
            Circuit()
            .cphaseshift(2, 1, 0.15)
            .si(3)
            .apply_gate_noise(
                noise.Noise.TwoQubitDepolarizing(probability=0.1), target_qubits=[1, 2]
            )
        ),
        (
            Circuit()
            .cphaseshift(2, 1, 0.15)
            .apply_gate_noise(noise.Noise.TwoQubitDepolarizing(probability=0.1))
            .si(3)
        ),
    ],
)
def test_to_unitary_noise_raises_error(circuit):
    with pytest.raises(TypeError):
        circuit.to_unitary()


def test_to_unitary_parameterized():
    theta = FreeParameter("theta")
    circ = Circuit().rx(angle=theta, target=0)
    with pytest.raises(TypeError):
        np.allclose(circ.to_unitary())


def test_to_unitary_noise_not_apply_returns_expected_unitary(recwarn):
    circuit = (
        Circuit()
        .cphaseshift(1, 2, 0.15)
        .si(3)
        .apply_gate_noise(noise.Noise.TwoQubitDepolarizing(probability=0.1), target_qubits=[1, 3])
    )

    assert len(recwarn) == 1
    assert str(recwarn[0].message).startswith("Noise is not applied to any gate")

    assert np.allclose(
        circuit.to_unitary(),
        np.kron(gates.CPhaseShift(0.15).to_matrix(), gates.Si().to_matrix()),
    )


def test_to_unitary_with_compiler_directives_returns_expected_unitary():
    circuit = Circuit().add_verbatim_box(Circuit().cphaseshift(1, 2, 0.15).si(3))
    assert np.allclose(
        circuit.to_unitary(),
        np.kron(gates.CPhaseShift(0.15).to_matrix(), gates.Si().to_matrix()),
    )


def test_to_unitary_with_global_phase():
    circuit = Circuit().x(0)
    circuit_unitary = np.array([[0, 1], [1, 0]])
    assert np.allclose(circuit.to_unitary(), circuit_unitary)
    circuit = circuit.gphase(np.pi / 2)
    assert np.allclose(circuit.to_unitary(), 1j * circuit_unitary)


@pytest.mark.parametrize(
    "circuit,expected_unitary",
    [
        (Circuit().h(0), gates.H().to_matrix()),
        (Circuit().h(0).add_result_type(ResultType.Probability(target=[0])), gates.H().to_matrix()),
        (Circuit().h(1), gates.H().to_matrix()),
        (Circuit().h(2), gates.H().to_matrix()),
        (Circuit().x(0), gates.X().to_matrix()),
        (Circuit().y(0), gates.Y().to_matrix()),
        (Circuit().z(0), gates.Z().to_matrix()),
        (Circuit().s(0), gates.S().to_matrix()),
        (Circuit().si(0), gates.Si().to_matrix()),
        (Circuit().t(0), gates.T().to_matrix()),
        (Circuit().ti(0), gates.Ti().to_matrix()),
        (Circuit().v(0), gates.V().to_matrix()),
        (Circuit().vi(0), gates.Vi().to_matrix()),
        (Circuit().rx(0, 0.15), gates.Rx(0.15).to_matrix()),
        (Circuit().ry(0, 0.15), gates.Ry(0.15).to_matrix()),
        (Circuit().rz(0, 0.15), gates.Rz(0.15).to_matrix()),
        (Circuit().u(0, 0.15, 0.16, 0.17), gates.U(0.15, 0.16, 0.17).to_matrix()),
        (Circuit().gphase(0.15), gates.GPhase(0.15).to_matrix()),
        (Circuit().phaseshift(0, 0.15), gates.PhaseShift(0.15).to_matrix()),
        (Circuit().cnot(0, 1), gates.CNot().to_matrix()),
        (Circuit().cnot(0, 1).add_result_type(ResultType.StateVector()), gates.CNot().to_matrix()),
        (Circuit().cnot(2, 4), gates.CNot().to_matrix()),
        (Circuit().swap(0, 1), gates.Swap().to_matrix()),
        (Circuit().swap(1, 0), gates.Swap().to_matrix()),
        (Circuit().iswap(0, 1), gates.ISwap().to_matrix()),
        (Circuit().iswap(1, 0), gates.ISwap().to_matrix()),
        (Circuit().pswap(0, 1, 0.15), gates.PSwap(0.15).to_matrix()),
        (Circuit().pswap(1, 0, 0.15), gates.PSwap(0.15).to_matrix()),
        (Circuit().xy(0, 1, 0.15), gates.XY(0.15).to_matrix()),
        (Circuit().xy(1, 0, 0.15), gates.XY(0.15).to_matrix()),
        (Circuit().cphaseshift(0, 1, 0.15), gates.CPhaseShift(0.15).to_matrix()),
        (Circuit().cphaseshift00(0, 1, 0.15), gates.CPhaseShift00(0.15).to_matrix()),
        (Circuit().cphaseshift01(0, 1, 0.15), gates.CPhaseShift01(0.15).to_matrix()),
        (Circuit().cphaseshift10(0, 1, 0.15), gates.CPhaseShift10(0.15).to_matrix()),
        (Circuit().cy(0, 1), gates.CY().to_matrix()),
        (Circuit().cz(0, 1), gates.CZ().to_matrix()),
        (Circuit().xx(0, 1, 0.15), gates.XX(0.15).to_matrix()),
        (Circuit().yy(0, 1, 0.15), gates.YY(0.15).to_matrix()),
        (Circuit().zz(0, 1, 0.15), gates.ZZ(0.15).to_matrix()),
        (Circuit().ccnot(0, 1, 2), gates.CCNot().to_matrix()),
        (
            Circuit()
            .ccnot(0, 1, 2)
            .add_result_type(ResultType.Expectation(observable=Observable.Y(), target=[1])),
            gates.CCNot().to_matrix(),
        ),
        (Circuit().ccnot(0, 1, 2), gates.CCNot().to_matrix()),
        (Circuit().cswap(0, 1, 2), gates.CSwap().to_matrix()),
        (Circuit().cswap(0, 2, 1), gates.CSwap().to_matrix()),
        (Circuit().h(1), gates.H().to_matrix()),
        (Circuit().x(1).i(2), np.kron(gates.X().to_matrix(), np.eye(2))),
        (Circuit().y(1).z(2), np.kron(gates.Y().to_matrix(), gates.Z().to_matrix())),
        (Circuit().rx(1, 0.15), gates.Rx(0.15).to_matrix()),
        (Circuit().ry(1, 0.15).i(2), np.kron(gates.Ry(0.15).to_matrix(), np.eye(2))),
        (Circuit().rz(1, 0.15).s(2), np.kron(gates.Rz(0.15).to_matrix(), gates.S().to_matrix())),
        (Circuit().pswap(1, 2, 0.15), gates.PSwap(0.15).to_matrix()),
        (Circuit().pswap(2, 1, 0.15), gates.PSwap(0.15).to_matrix()),
        (Circuit().xy(1, 2, 0.15).i(3), np.kron(gates.XY(0.15).to_matrix(), np.eye(2))),
        (Circuit().xy(2, 1, 0.15).i(3), np.kron(gates.XY(0.15).to_matrix(), np.eye(2))),
        (
            Circuit().cphaseshift(1, 2, 0.15).si(3),
            np.kron(gates.CPhaseShift(0.15).to_matrix(), gates.Si().to_matrix()),
        ),
        (Circuit().ccnot(1, 2, 3), gates.CCNot().to_matrix()),
        (Circuit().ccnot(2, 1, 3), gates.CCNot().to_matrix()),
        (Circuit().cswap(1, 2, 3).i(4), np.kron(gates.CSwap().to_matrix(), np.eye(2))),
        (Circuit().cswap(1, 3, 2).i(4), np.kron(gates.CSwap().to_matrix(), np.eye(2))),
        (Circuit().cswap(1, 2, 3).t(4), np.kron(gates.CSwap().to_matrix(), gates.T().to_matrix())),
        (Circuit().cswap(1, 3, 2).t(4), np.kron(gates.CSwap().to_matrix(), gates.T().to_matrix())),
        (Circuit().h(0).h(0), gates.I().to_matrix()),
        (Circuit().h(0).x(0), np.dot(gates.X().to_matrix(), gates.H().to_matrix())),
        (Circuit().x(0).h(0), np.dot(gates.H().to_matrix(), gates.X().to_matrix())),
        (
            Circuit().y(0).z(1).cnot(0, 1),
            np.dot(gates.CNot().to_matrix(), np.kron(gates.Y().to_matrix(), gates.Z().to_matrix())),
        ),
        (
            Circuit().z(0).y(1).cnot(0, 1),
            np.dot(gates.CNot().to_matrix(), np.kron(gates.Z().to_matrix(), gates.Y().to_matrix())),
        ),
        (
            Circuit().y(0).z(1).cnot(0, 1).cnot(1, 2),
            np.dot(
                np.dot(
                    np.kron(np.eye(2), gates.CNot().to_matrix()),
                    np.kron(gates.CNot().to_matrix(), np.eye(2)),
                ),
                np.kron(np.kron(gates.Y().to_matrix(), gates.Z().to_matrix()), np.eye(2)),
            ),
        ),
        (
            Circuit().z(0).y(1).cnot(0, 1).ccnot(0, 1, 2),
            np.dot(
                np.dot(
                    gates.CCNot().to_matrix(),
                    np.kron(gates.CNot().to_matrix(), np.eye(2)),
                ),
                np.kron(np.kron(gates.Z().to_matrix(), gates.Y().to_matrix()), np.eye(2)),
            ),
        ),
        (
            Circuit().cnot(1, 0),
            np.array(
                [
                    [1.0, 0.0, 0.0, 0.0],
                    [0.0, 0.0, 0.0, 1.0],
                    [0.0, 0.0, 1.0, 0.0],
                    [0.0, 1.0, 0.0, 0.0],
                ],
                dtype=complex,
            ),
        ),
        (
            Circuit().x(0, control=1),
            np.array(
                [
                    [1.0, 0.0, 0.0, 0.0],
                    [0.0, 0.0, 0.0, 1.0],
                    [0.0, 0.0, 1.0, 0.0],
                    [0.0, 1.0, 0.0, 0.0],
                ],
                dtype=complex,
            ),
        ),
        (
            Circuit().x(1, control=0, power=0.5),
            np.array(
                [
                    [1.0, 0.0, 0.0, 0.0],
                    [0.0, 1.0, 0.0, 0.0],
                    [0.0, 0.0, 0.5 + 0.5j, 0.5 - 0.5j],
                    [0.0, 0.0, 0.5 - 0.5j, 0.5 + 0.5j],
                ],
                dtype=complex,
            ),
        ),
        (
            Circuit().x(1, control=0, power=2),
            np.array(
                [
                    [1.0, 0.0, 0.0, 0.0],
                    [0.0, 1.0, 0.0, 0.0],
                    [0.0, 0.0, 1.0, 0.0],
                    [0.0, 0.0, 0.0, 1.0],
                ],
                dtype=complex,
            ),
        ),
        (
            Circuit().ccnot(1, 2, 0),
            np.array(
                [
                    [1.0, 0.0, 0.0, 0.0, 0.0, 0.0, 0.0, 0.0],
                    [0.0, 1.0, 0.0, 0.0, 0.0, 0.0, 0.0, 0.0],
                    [0.0, 0.0, 1.0, 0.0, 0.0, 0.0, 0.0, 0.0],
                    [0.0, 0.0, 0.0, 0.0, 0.0, 0.0, 0.0, 1.0],
                    [0.0, 0.0, 0.0, 0.0, 1.0, 0.0, 0.0, 0.0],
                    [0.0, 0.0, 0.0, 0.0, 0.0, 1.0, 0.0, 0.0],
                    [0.0, 0.0, 0.0, 0.0, 0.0, 0.0, 1.0, 0.0],
                    [0.0, 0.0, 0.0, 1.0, 0.0, 0.0, 0.0, 0.0],
                ],
                dtype=complex,
            ),
        ),
        (
            Circuit().ccnot(2, 1, 0),
            np.array(
                [
                    [1.0, 0.0, 0.0, 0.0, 0.0, 0.0, 0.0, 0.0],
                    [0.0, 1.0, 0.0, 0.0, 0.0, 0.0, 0.0, 0.0],
                    [0.0, 0.0, 1.0, 0.0, 0.0, 0.0, 0.0, 0.0],
                    [0.0, 0.0, 0.0, 0.0, 0.0, 0.0, 0.0, 1.0],
                    [0.0, 0.0, 0.0, 0.0, 1.0, 0.0, 0.0, 0.0],
                    [0.0, 0.0, 0.0, 0.0, 0.0, 1.0, 0.0, 0.0],
                    [0.0, 0.0, 0.0, 0.0, 0.0, 0.0, 1.0, 0.0],
                    [0.0, 0.0, 0.0, 1.0, 0.0, 0.0, 0.0, 0.0],
                ],
                dtype=complex,
            ),
        ),
        (
            Circuit().ccnot(0, 2, 1),
            np.array(
                [
                    [1.0, 0.0, 0.0, 0.0, 0.0, 0.0, 0.0, 0.0],
                    [0.0, 1.0, 0.0, 0.0, 0.0, 0.0, 0.0, 0.0],
                    [0.0, 0.0, 1.0, 0.0, 0.0, 0.0, 0.0, 0.0],
                    [0.0, 0.0, 0.0, 1.0, 0.0, 0.0, 0.0, 0.0],
                    [0.0, 0.0, 0.0, 0.0, 1.0, 0.0, 0.0, 0.0],
                    [0.0, 0.0, 0.0, 0.0, 0.0, 0.0, 0.0, 1.0],
                    [0.0, 0.0, 0.0, 0.0, 0.0, 0.0, 1.0, 0.0],
                    [0.0, 0.0, 0.0, 0.0, 0.0, 1.0, 0.0, 0.0],
                ],
                dtype=complex,
            ),
        ),
        (
            Circuit().ccnot(2, 0, 1),
            np.array(
                [
                    [1.0, 0.0, 0.0, 0.0, 0.0, 0.0, 0.0, 0.0],
                    [0.0, 1.0, 0.0, 0.0, 0.0, 0.0, 0.0, 0.0],
                    [0.0, 0.0, 1.0, 0.0, 0.0, 0.0, 0.0, 0.0],
                    [0.0, 0.0, 0.0, 1.0, 0.0, 0.0, 0.0, 0.0],
                    [0.0, 0.0, 0.0, 0.0, 1.0, 0.0, 0.0, 0.0],
                    [0.0, 0.0, 0.0, 0.0, 0.0, 0.0, 0.0, 1.0],
                    [0.0, 0.0, 0.0, 0.0, 0.0, 0.0, 1.0, 0.0],
                    [0.0, 0.0, 0.0, 0.0, 0.0, 1.0, 0.0, 0.0],
                ],
                dtype=complex,
            ),
        ),
        (
            Circuit().s(0).v(1).cnot(0, 1).cnot(2, 1),
            np.dot(
                np.dot(
                    np.dot(
                        np.kron(
                            np.eye(2),
                            np.array(
                                [
                                    [1.0, 0.0, 0.0, 0.0],
                                    [0.0, 0.0, 0.0, 1.0],
                                    [0.0, 0.0, 1.0, 0.0],
                                    [0.0, 1.0, 0.0, 0.0],
                                ],
                                dtype=complex,
                            ),
                        ),
                        np.kron(
                            np.array(
                                [
                                    [1.0, 0.0, 0.0, 0.0],
                                    [0.0, 1.0, 0.0, 0.0],
                                    [0.0, 0.0, 0.0, 1.0],
                                    [0.0, 0.0, 1.0, 0.0],
                                ],
                                dtype=complex,
                            ),
                            np.eye(2),
                        ),
                    ),
                    np.kron(np.kron(np.eye(2), gates.V().to_matrix()), np.eye(2)),
                ),
                np.kron(gates.S().to_matrix(), np.eye(4)),
            ),
        ),
        (
            Circuit().z(0).y(1).cnot(1, 0).ccnot(2, 1, 0),
            np.dot(
                np.dot(
                    np.dot(
                        np.array(
                            [
                                [1.0, 0.0, 0.0, 0.0, 0.0, 0.0, 0.0, 0.0],
                                [0.0, 1.0, 0.0, 0.0, 0.0, 0.0, 0.0, 0.0],
                                [0.0, 0.0, 1.0, 0.0, 0.0, 0.0, 0.0, 0.0],
                                [0.0, 0.0, 0.0, 0.0, 0.0, 0.0, 0.0, 1.0],
                                [0.0, 0.0, 0.0, 0.0, 1.0, 0.0, 0.0, 0.0],
                                [0.0, 0.0, 0.0, 0.0, 0.0, 1.0, 0.0, 0.0],
                                [0.0, 0.0, 0.0, 0.0, 0.0, 0.0, 1.0, 0.0],
                                [0.0, 0.0, 0.0, 1.0, 0.0, 0.0, 0.0, 0.0],
                            ],
                            dtype=complex,
                        ),
                        np.kron(
                            np.array(
                                [
                                    [1.0, 0.0, 0.0, 0.0],
                                    [0.0, 0.0, 0.0, 1.0],
                                    [0.0, 0.0, 1.0, 0.0],
                                    [0.0, 1.0, 0.0, 0.0],
                                ],
                                dtype=complex,
                            ),
                            np.eye(2),
                        ),
                    ),
                    np.kron(np.kron(np.eye(2), gates.Y().to_matrix()), np.eye(2)),
                ),
                np.kron(gates.Z().to_matrix(), np.eye(4)),
            ),
        ),
        (
            Circuit().z(0).y(1).cnot(1, 0).ccnot(2, 0, 1),
            np.dot(
                np.dot(
                    np.dot(
                        np.array(
                            [
                                [1.0, 0.0, 0.0, 0.0, 0.0, 0.0, 0.0, 0.0],
                                [0.0, 1.0, 0.0, 0.0, 0.0, 0.0, 0.0, 0.0],
                                [0.0, 0.0, 1.0, 0.0, 0.0, 0.0, 0.0, 0.0],
                                [0.0, 0.0, 0.0, 1.0, 0.0, 0.0, 0.0, 0.0],
                                [0.0, 0.0, 0.0, 0.0, 1.0, 0.0, 0.0, 0.0],
                                [0.0, 0.0, 0.0, 0.0, 0.0, 0.0, 0.0, 1.0],
                                [0.0, 0.0, 0.0, 0.0, 0.0, 0.0, 1.0, 0.0],
                                [0.0, 0.0, 0.0, 0.0, 0.0, 1.0, 0.0, 0.0],
                            ],
                            dtype=complex,
                        ),
                        np.kron(
                            np.array(
                                [
                                    [1.0, 0.0, 0.0, 0.0],
                                    [0.0, 0.0, 0.0, 1.0],
                                    [0.0, 0.0, 1.0, 0.0],
                                    [0.0, 1.0, 0.0, 0.0],
                                ],
                                dtype=complex,
                            ),
                            np.eye(2),
                        ),
                    ),
                    np.kron(np.kron(np.eye(2), gates.Y().to_matrix()), np.eye(2)),
                ),
                np.kron(gates.Z().to_matrix(), np.eye(4)),
            ),
        ),
    ],
)
def test_to_matrix_one_gate_returns_expected_unitary(circuit, expected_unitary):
    assert np.allclose(circuit.to_unitary(), expected_unitary)


def test_circuit_with_symbol():
    theta = FreeParameter("theta")

    circ = (
        Circuit()
        .ry(angle=theta, target=0)
        .ry(angle=theta, target=1)
        .ry(angle=theta, target=2)
        .ry(angle=theta, target=3)
    )
    expected = (
        Circuit()
        .ry(angle=theta, target=0)
        .ry(angle=theta, target=1)
        .ry(angle=theta, target=2)
        .ry(angle=theta, target=3)
    )
    assert circ == expected


def test_basis_rotation_instructions_all():
    circ = Circuit().h(0).cnot(0, 1).sample(observable=Observable.Y())
    expected = [
        Instruction(Gate.Z(), 0),
        Instruction(Gate.S(), 0),
        Instruction(Gate.H(), 0),
        Instruction(Gate.Z(), 1),
        Instruction(Gate.S(), 1),
        Instruction(Gate.H(), 1),
    ]
    assert circ.basis_rotation_instructions == expected


def test_basis_rotation_instructions_target():
    circ = Circuit().h(0).cnot(0, 1).expectation(observable=Observable.X(), target=0)
    expected = [Instruction(Gate.H(), 0)]
    assert circ.basis_rotation_instructions == expected


def test_basis_rotation_instructions_tensor_product():
    circ = (
        Circuit()
        .h(0)
        .cnot(0, 1)
        .expectation(observable=Observable.X() @ Observable.Y() @ Observable.Y(), target=[0, 1, 2])
    )
    expected = [
        Instruction(Gate.H(), 0),
        Instruction(Gate.Z(), 1),
        Instruction(Gate.S(), 1),
        Instruction(Gate.H(), 1),
        Instruction(Gate.Z(), 2),
        Instruction(Gate.S(), 2),
        Instruction(Gate.H(), 2),
    ]
    assert circ.basis_rotation_instructions == expected


def test_basis_rotation_instructions_tensor_product_shared_factors():
    circ = (
        Circuit()
        .h(0)
        .cnot(0, 1)
        .expectation(observable=Observable.X() @ Observable.Y() @ Observable.Y(), target=[0, 1, 2])
        .expectation(observable=Observable.X() @ Observable.Y(), target=[0, 1])
    )
    expected = [
        Instruction(Gate.H(), 0),
        Instruction(Gate.Z(), 1),
        Instruction(Gate.S(), 1),
        Instruction(Gate.H(), 1),
        Instruction(Gate.Z(), 2),
        Instruction(Gate.S(), 2),
        Instruction(Gate.H(), 2),
    ]
    assert circ.basis_rotation_instructions == expected


def test_basis_rotation_instructions_identity():
    circ = (
        Circuit()
        .h(0)
        .cnot(0, 1)
        .cnot(1, 2)
        .cnot(2, 3)
        .cnot(3, 4)
        .expectation(observable=Observable.X(), target=[0])
        .expectation(observable=Observable.I(), target=[2])
        .expectation(observable=Observable.I() @ Observable.Y(), target=[1, 3])
        .expectation(observable=Observable.I(), target=[0])
        .expectation(observable=Observable.X() @ Observable.I(), target=[1, 3])
        .expectation(observable=Observable.Y(), target=[2])
    )
    expected = [
        Instruction(Gate.H(), 0),
        Instruction(Gate.H(), 1),
        Instruction(Gate.Z(), 2),
        Instruction(Gate.S(), 2),
        Instruction(Gate.H(), 2),
        Instruction(Gate.Z(), 3),
        Instruction(Gate.S(), 3),
        Instruction(Gate.H(), 3),
    ]
    assert circ.basis_rotation_instructions == expected


def test_basis_rotation_instructions_multiple_result_types_different_targets():
    circ = (
        Circuit()
        .h(0)
        .cnot(0, 1)
        .expectation(observable=Observable.X(), target=0)
        .sample(observable=Observable.H(), target=1)
    )
    expected = [Instruction(Gate.H(), 0), Instruction(Gate.Ry(-np.pi / 4), 1)]
    assert circ.basis_rotation_instructions == expected


def test_basis_rotation_instructions_multiple_result_types_same_targets():
    circ = (
        Circuit()
        .h(0)
        .cnot(0, 1)
        .expectation(observable=Observable.H() @ Observable.X(), target=[0, 1])
        .sample(observable=Observable.H() @ Observable.X(), target=[0, 1])
        .variance(observable=Observable.H() @ Observable.X(), target=[0, 1])
    )
    expected = [Instruction(Gate.Ry(-np.pi / 4), 0), Instruction(Gate.H(), 1)]
    assert circ.basis_rotation_instructions == expected


def test_basis_rotation_instructions_multiple_result_types_all_specified_same_targets():
    circ = (
        Circuit()
        .h(0)
        .cnot(0, 1)
        .expectation(observable=Observable.H())
        .sample(observable=Observable.H(), target=[0])
    )
    expected = [Instruction(Gate.Ry(-np.pi / 4), 0), Instruction(Gate.Ry(-np.pi / 4), 1)]
    assert circ.basis_rotation_instructions == expected


def test_basis_rotation_instructions_multiple_result_types_specified_all_same_targets():
    circ = (
        Circuit()
        .h(0)
        .cnot(0, 1)
        .sample(observable=Observable.H(), target=[0])
        .expectation(observable=Observable.H())
    )
    expected = [Instruction(Gate.Ry(-np.pi / 4), 0), Instruction(Gate.Ry(-np.pi / 4), 1)]
    assert circ.basis_rotation_instructions == expected


def test_basis_rotation_instructions_multiple_result_types_same_targets_hermitian():
    circ = (
        Circuit()
        .h(0)
        .cnot(0, 1)
        .sample(observable=Observable.Hermitian(matrix=np.array([[1, 0], [0, -1]])), target=[1])
        .expectation(
            observable=Observable.Hermitian(matrix=np.array([[1, 0], [0, -1]])), target=[1]
        )
    )
    expected = [Instruction(Gate.Unitary(matrix=np.array([[0, 1], [1, 0]])), target=[1])]
    assert circ.basis_rotation_instructions == expected


def test_basis_rotation_instructions_multiple_result_types_different_hermitian_targets():
    circ = (
        Circuit()
        .h(0)
        .cnot(0, 1)
        .sample(observable=Observable.Hermitian(matrix=np.array([[1, 0], [0, -1]])), target=[1])
        .expectation(observable=Observable.Hermitian(matrix=np.array([[0, 1], [1, 0]])), target=[0])
    )
    expected = [
        Instruction(
            Gate.Unitary(
                matrix=1.0 / np.sqrt(2.0) * np.array([[-1.0, 1.0], [1.0, 1.0]], dtype=complex)
            ),
            target=[0],
        ),
        Instruction(Gate.Unitary(matrix=np.array([[0, 1], [1, 0]])), target=[1]),
    ]
    assert circ.basis_rotation_instructions == expected


def test_basis_rotation_instructions_multiple_result_types_tensor_product_hermitian():
    circ = (
        Circuit()
        .h(0)
        .cnot(0, 1)
        .cnot(1, 2)
        .sample(
            observable=Observable.Hermitian(matrix=np.array([[1, 0], [0, -1]])) @ Observable.H(),
            target=[0, 1],
        )
        .variance(
            observable=Observable.Hermitian(matrix=np.array([[1, 0], [0, -1]])) @ Observable.H(),
            target=[0, 1],
        )
        .expectation(observable=Observable.Hermitian(matrix=np.array([[0, 1], [1, 0]])), target=[2])
    )
    expected = [
        Instruction(Gate.Unitary(matrix=np.array([[0, 1], [1, 0]])), target=[0]),
        Instruction(Gate.Ry(-np.pi / 4), 1),
        Instruction(
            Gate.Unitary(
                matrix=1.0 / np.sqrt(2.0) * np.array([[-1.0, 1.0], [1.0, 1.0]], dtype=complex)
            ),
            target=[2],
        ),
    ]
    assert circ.basis_rotation_instructions == expected


def test_basis_rotation_instructions_multiple_result_types_tensor_product_hermitian_qubit_count_2():
    circ = (
        Circuit()
        .h(0)
        .cnot(0, 1)
        .cnot(1, 2)
        .expectation(observable=Observable.I(), target=[1])
        .sample(
            observable=Observable.Hermitian(matrix=np.eye(4)) @ Observable.H(), target=[0, 1, 2]
        )
        .variance(observable=Observable.H(), target=[2])
        .variance(observable=Observable.Hermitian(matrix=np.eye(4)), target=[0, 1])
        .expectation(observable=Observable.I(), target=[0])
    )
    expected = [
        Instruction(Gate.Unitary(matrix=np.eye(4)), target=[0, 1]),
        Instruction(Gate.Ry(-np.pi / 4), 2),
    ]
    assert circ.basis_rotation_instructions == expected


def test_basis_rotation_instructions_multiple_result_types_tensor_product_probability():
    circ = (
        Circuit()
        .h(0)
        .cnot(0, 1)
        .cnot(1, 2)
        .probability([0, 1])
        .sample(observable=Observable.Z() @ Observable.Z() @ Observable.H(), target=[0, 1, 2])
        .variance(observable=Observable.H(), target=[2])
    )
    expected = [
        Instruction(Gate.Ry(-np.pi / 4), 2),
    ]
    assert circ.basis_rotation_instructions == expected


def test_basis_rotation_instructions_call_twice():
    circ = (
        Circuit()
        .h(0)
        .cnot(0, 1)
        .expectation(observable=Observable.H() @ Observable.X(), target=[0, 1])
        .sample(observable=Observable.H() @ Observable.X(), target=[0, 1])
        .variance(observable=Observable.H() @ Observable.X(), target=[0, 1])
    )
    expected = [Instruction(Gate.Ry(-np.pi / 4), 0), Instruction(Gate.H(), 1)]
    assert circ.basis_rotation_instructions == expected
    assert circ.basis_rotation_instructions == expected


def test_depth_getter(h):
    assert h.depth is h._moments.depth


def test_depth_setter(h):
    with pytest.raises(AttributeError):
        h.depth = 1


def test_instructions_getter(h):
    assert h.instructions == list(h._moments.values())


def test_instructions_setter(h, h_instr):
    with pytest.raises(AttributeError):
        h.instructions = [h_instr]


def test_moments_getter(h):
    assert h.moments is h._moments


def test_moments_setter(h):
    with pytest.raises(AttributeError):
        h.moments = Moments()


def test_qubit_count_getter(h):
    assert h.qubit_count is h._moments.qubit_count


def test_qubit_count_setter(h):
    with pytest.raises(AttributeError):
        h.qubit_count = 1


@pytest.mark.parametrize(
    "circuit,expected_qubit_count",
    [
        (Circuit().h(0).h(1).h(2), 3),
        (
            Circuit()
            .h(0)
            .expectation(observable=Observable.H() @ Observable.X(), target=[0, 1])
            .sample(observable=Observable.H() @ Observable.X(), target=[0, 1]),
            2,
        ),
        (
            Circuit().h(0).probability([1, 2]).state_vector(),
            1,
        ),
        (
            Circuit()
            .h(0)
            .variance(observable=Observable.H(), target=1)
            .state_vector()
            .amplitude(["01"]),
            2,
        ),
    ],
)
def test_qubit_count(circuit, expected_qubit_count):
    assert circuit.qubit_count == expected_qubit_count


@pytest.mark.parametrize(
    "circuit,expected_qubits",
    [
        (Circuit().h(0).h(1).h(2), QubitSet([0, 1, 2])),
        (
            Circuit()
            .h(0)
            .expectation(observable=Observable.H() @ Observable.X(), target=[0, 1])
            .sample(observable=Observable.H() @ Observable.X(), target=[0, 1]),
            QubitSet([0, 1]),
        ),
        (
            Circuit().h(0).probability([1, 2]).state_vector(),
            QubitSet([0]),
        ),
        (
            Circuit()
            .h(0)
            .variance(observable=Observable.H(), target=1)
            .state_vector()
            .amplitude(["01"]),
            QubitSet([0, 1]),
        ),
    ],
)
def test_circuit_qubits(circuit, expected_qubits):
    assert circuit.qubits == expected_qubits


def test_qubits_getter(h):
    assert h.qubits == h._moments.qubits
    assert h.qubits is not h._moments.qubits


def test_qubits_setter(h):
    with pytest.raises(AttributeError):
        h.qubits = QubitSet(1)


def test_diagram(h):
    expected = "foo bar diagram"
    mock_diagram = Mock()
    mock_diagram.build_diagram.return_value = expected

    assert h.diagram(mock_diagram) == expected
    mock_diagram.build_diagram.assert_called_with(h)


def test_add_parameterized_check_true():
    theta = FreeParameter("theta")
    circ = (
        Circuit()
        .ry(angle=theta, target=0)
        .ry(angle=theta, target=1)
        .ry(angle=theta, target=2)
        .ry(angle=theta, target=3)
    )
    expected = set()
    expected.add(theta)

    assert circ.parameters == expected


def test_add_parameterized_instr_parameterized_circ_check_true():
    theta = FreeParameter("theta")
    alpha = FreeParameter("alpha")
    alpha2 = FreeParameter("alpha")
    circ = Circuit().ry(angle=theta, target=0).ry(angle=alpha2, target=1).ry(angle=theta, target=2)
    circ.add_instruction(Instruction(Gate.Ry(alpha), 3))
    expected = set()
    expected.add(theta)
    expected.add(alpha)

    assert circ.parameters == expected


def test_add_non_parameterized_instr_parameterized_check_true():
    theta = FreeParameter("theta")
    circ = Circuit().ry(angle=theta, target=0).ry(angle=theta, target=1).ry(angle=theta, target=2)
    circ.add_instruction(Instruction(Gate.Ry(0.1), 3))
    expected = set()
    expected.add(theta)

    assert circ.parameters == expected


def test_add_circ_parameterized_check_true():
    theta = FreeParameter("theta")
    circ = Circuit().ry(angle=1, target=0).add_circuit(Circuit().ry(angle=theta, target=0))

    expected = set()
    expected.add(theta)

    assert circ.parameters == expected


def test_add_circ_not_parameterized_check_true():
    theta = FreeParameter("theta")
    circ = Circuit().ry(angle=theta, target=0).add_circuit(Circuit().ry(angle=0.1, target=0))

    expected = set()
    expected.add(theta)

    assert circ.parameters == expected


@pytest.mark.parametrize(
    "input_circ",
    [
        (Circuit().ry(angle=1, target=0).ry(angle=2, target=1)),
        (Circuit().ry(angle=1, target=0).add_circuit(Circuit().ry(angle=2, target=0))),
    ],
)
def test_parameterized_check_false(input_circ):
    circ = input_circ
    expected = 0

    assert len(circ.parameters) == expected


def test_parameters():
    theta = FreeParameter("theta")
    circ = Circuit().ry(angle=theta, target=0).ry(angle=theta, target=1).ry(angle=theta, target=2)
    expected = set()
    expected.add(theta)

    assert circ.parameters == expected


def test_no_parameters():
    circ = Circuit().ry(angle=0.12, target=0).ry(angle=0.25, target=1).ry(angle=0.6, target=2)
    expected = set()

    assert circ.parameters == expected


def test_make_bound_circuit_strict():
    theta = FreeParameter("theta")
    input_val = np.pi
    circ = Circuit().ry(angle=theta, target=0).ry(angle=theta, target=1).ry(angle=theta, target=2)
    circ_new = circ.make_bound_circuit({"theta": input_val}, strict=True)
    expected = (
        Circuit().ry(angle=np.pi, target=0).ry(angle=np.pi, target=1).ry(angle=np.pi, target=2)
    )

    assert circ_new == expected


def test_make_bound_circuit_strict_false():
    input_val = np.pi
    theta = FreeParameter("theta")
    param_superset = {"theta": input_val, "alpha": input_val, "beta": input_val}
    circ = Circuit().ry(angle=theta, target=0).ry(angle=theta, target=1).ry(angle=theta, target=2)
    circ_new = circ.make_bound_circuit(param_superset)
    expected = (
        Circuit().ry(angle=np.pi, target=0).ry(angle=np.pi, target=1).ry(angle=np.pi, target=2)
    )

    assert circ_new == expected


def test_make_bound_circuit_multiple():
    theta = FreeParameter("theta")
    alpha = FreeParameter("alpha")
    input_val = np.pi
    circ = Circuit().ry(angle=theta, target=0).ry(angle=theta, target=1).ry(angle=alpha, target=2)
    circ_new = circ.make_bound_circuit({"theta": input_val, "alpha": input_val})
    expected = (
        Circuit().ry(angle=np.pi, target=0).ry(angle=np.pi, target=1).ry(angle=np.pi, target=2)
    )

    assert circ_new == expected


def test_make_bound_circuit_partial_bind():
    theta = FreeParameter("theta")
    alpha = FreeParameter("alpha")
    input_val = np.pi
    circ = Circuit().ry(angle=theta, target=0).ry(angle=theta, target=1).ry(angle=alpha, target=2)
    circ_new = circ.make_bound_circuit({"theta": input_val})
    expected_circ = (
        Circuit().ry(angle=np.pi, target=0).ry(angle=np.pi, target=1).ry(angle=alpha, target=2)
    )
    expected_parameters = set()
    expected_parameters.add(alpha)

    assert circ_new == expected_circ and circ_new.parameters == expected_parameters


def test_make_bound_circuit_non_existent_param():
    theta = FreeParameter("theta")
    input_val = np.pi
    circ = Circuit().ry(angle=theta, target=0).ry(angle=theta, target=1).ry(angle=theta, target=2)
    with pytest.raises(ValueError):
        circ.make_bound_circuit({"alpha": input_val}, strict=True)


def test_make_bound_circuit_bad_value():
    theta = FreeParameter("theta")
    input_val = "invalid"
    circ = Circuit().ry(angle=theta, target=0).ry(angle=theta, target=1).ry(angle=theta, target=2)
    with pytest.raises(ValueError):
        circ.make_bound_circuit({"theta": input_val})


def test_circuit_with_expr():
    theta = FreeParameter("theta")
    alpha = FreeParameter("alpha")
    circ = (
        Circuit()
        .ry(angle=theta * 2 + theta, target=0)
        .rx(angle=(alpha + theta + 2 * alpha * theta), target=2)
        .rz(angle=theta, target=1)
    )
    circ.add_instruction(Instruction(Gate.Ry(alpha), 3))

    new_circ = circ(theta=1, alpha=np.pi)
    expected = (
        Circuit()
        .ry(angle=3, target=0)
        .rx(angle=(3 * np.pi + 1), target=2)
        .rz(angle=1, target=1)
        .ry(angle=np.pi, target=3)
    )

    assert new_circ == expected


def test_circuit_with_expr_not_fully_bound():
    theta = FreeParameter("theta")
    alpha = FreeParameter("alpha")
    circ = (
        Circuit()
        .ry(angle=theta * 2 + theta, target=0)
        .rx(angle=(alpha + theta + 2 * alpha * theta), target=2)
        .rz(angle=theta, target=1)
    )
    circ.add_instruction(Instruction(Gate.Ry(alpha), 3))

    new_circ = circ(theta=1)
    expected = (
        Circuit()
        .ry(angle=3, target=0)
        .rx(angle=(3 * alpha + 1), target=2)
        .rz(angle=1, target=1)
        .ry(angle=alpha, target=3)
    )
    assert new_circ == expected


def test_pulse_circuit_to_openqasm(predefined_frame_1, user_defined_frame):
    pulse_sequence_1 = (
        PulseSequence()
        .set_frequency(predefined_frame_1, 3e9)
        .play(predefined_frame_1, GaussianWaveform(length=1e-3, sigma=0.7, id="gauss_wf"))
        .play(
            predefined_frame_1,
            DragGaussianWaveform(length=3e-3, sigma=0.4, beta=0.2, id="drag_gauss_wf"),
        )
    )

    pulse_sequence_2 = (
        PulseSequence()
        .set_frequency(predefined_frame_1, 3e9)
        .play(user_defined_frame, GaussianWaveform(length=1e-3, sigma=0.7, id="gauss_wf"))
        .play(
            predefined_frame_1,
            DragGaussianWaveform(length=3e-3, sigma=0.4, beta=0.2, id="drag_gauss_wf_2"),
        )
    )

    circuit = (
        Circuit().h(0).pulse_gate(0, pulse_sequence_1).x(1).pulse_gate(1, pulse_sequence_2).h(1)
    )

    pulse_sequence_2.play(
        user_defined_frame, GaussianWaveform(length=1e-3, sigma=0.7, id="gauss_wf_ignore")
    )

    assert circuit.to_ir(
        ir_type=IRType.OPENQASM,
        serialization_properties=OpenQASMSerializationProperties(
            qubit_reference_type=QubitReferenceType.PHYSICAL
        ),
    ).source == "\n".join(
        [
            "OPENQASM 3.0;",
            "bit[2] b;",
            "cal {",
            "    frame user_defined_frame_0 = newframe(device_port_x0, 10000000.0, 3.14);",
            "    waveform gauss_wf = gaussian(1.0ms, 700.0ms, 1, false);",
<<<<<<< HEAD
            "    waveform drag_gauss_wf = drag_gaussian(3.0ms, 400.0ms, 0.2, 1, false);",
            "    waveform drag_gauss_wf_2 = drag_gaussian(3.0ms, 400.0ms, 0.2, 1, false);",
=======
            "    waveform drag_gauss_wf = drag_gaussian(3.0ms, 400.0ms, 0.2, 1," " false);",
            "    waveform drag_gauss_wf_2 = drag_gaussian(3.0ms, 400.0ms, " "0.2, 1, false);",
>>>>>>> adde1afc
            "}",
            "h $0;",
            "cal {",
            "    set_frequency(predefined_frame_1, 3000000000.0);",
            "    play(predefined_frame_1, gauss_wf);",
            "    play(predefined_frame_1, drag_gauss_wf);",
            "}",
            "x $1;",
            "cal {",
            "    set_frequency(predefined_frame_1, 3000000000.0);",
            "    play(user_defined_frame_0, gauss_wf);",
            "    play(predefined_frame_1, drag_gauss_wf_2);",
            "}",
            "h $1;",
            "b[0] = measure $0;",
            "b[1] = measure $1;",
        ]
    )


def test_pulse_circuit_conflicting_wf(predefined_frame_1, user_defined_frame):
    pulse_sequence_1 = (
        PulseSequence()
        .set_frequency(predefined_frame_1, 3e9)
        .play(predefined_frame_1, GaussianWaveform(length=1e-3, sigma=0.7, id="gauss_wf"))
    )

    pulse_sequence_2 = (
        PulseSequence()
        .set_frequency(predefined_frame_1, 3e9)
        .play(user_defined_frame, GaussianWaveform(length=1e-3, sigma=0.3, id="gauss_wf"))
    )

    circuit = (
        Circuit().h(0).pulse_gate(0, pulse_sequence_1).x(1).pulse_gate(1, pulse_sequence_2).h(1)
    )

    with pytest.raises(ValueError):
        circuit.to_ir(
            ir_type=IRType.OPENQASM,
            serialization_properties=OpenQASMSerializationProperties(
                qubit_reference_type=QubitReferenceType.PHYSICAL
            ),
        )


def test_pulse_circuit_conflicting_frame(user_defined_frame):
    user_defined_frame_x = Frame(
        user_defined_frame.id,
        Port("wrong_port", 1e-9),
        user_defined_frame.frequency,
        user_defined_frame.phase,
    )
    pulse_sequence_user_defined_frame_x = (
        PulseSequence()
        .set_frequency(user_defined_frame_x, 3e9)
        .play(user_defined_frame_x, GaussianWaveform(length=1e-3, sigma=0.7, id="gauss_wf"))
    )

    pulse_sequence_user_defined_frame = (
        PulseSequence()
        .set_frequency(user_defined_frame, 3e9)
        .play(user_defined_frame, GaussianWaveform(length=1e-3, sigma=0.7, id="gauss_wf"))
    )

    circuit = (
        Circuit()
        .h(0)
        .pulse_gate(0, pulse_sequence_user_defined_frame)
        .x(1)
        .pulse_gate(1, pulse_sequence_user_defined_frame_x)
        .h(1)
    )

    with pytest.raises(ValueError):
        circuit.to_ir(
            ir_type=IRType.OPENQASM,
            serialization_properties=OpenQASMSerializationProperties(
                qubit_reference_type=QubitReferenceType.PHYSICAL
            ),
        )


def test_parametrized_pulse_circuit(user_defined_frame):
    frequency_parameter = FreeParameter("frequency")
    length = FreeParameter("length")
    theta = FreeParameter("theta")
    pulse_sequence = (
        PulseSequence()
        .set_frequency(user_defined_frame, frequency_parameter)
        .play(user_defined_frame, GaussianWaveform(length=length, sigma=0.7, id="gauss_wf"))
    )

    circuit = (
        Circuit().rx(angle=theta, target=0).pulse_gate(pulse_sequence=pulse_sequence, targets=1)
    )

    assert circuit.parameters == set([frequency_parameter, length, theta])

    bound_half = circuit(theta=0.5, length=1e-5)
    assert bound_half.to_ir(
        ir_type=IRType.OPENQASM,
        serialization_properties=OpenQASMSerializationProperties(
            qubit_reference_type=QubitReferenceType.PHYSICAL
        ),
    ).source == "\n".join(
        [
            "OPENQASM 3.0;",
            "input float frequency;",
            "bit[2] b;",
            "cal {",
            "    frame user_defined_frame_0 = newframe(device_port_x0, 10000000.0, 3.14);",
            "    waveform gauss_wf = gaussian(10.0us, 700.0ms, 1, false);",
            "}",
            "rx(0.5) $0;",
            "cal {",
            "    set_frequency(user_defined_frame_0, frequency);",
            "    play(user_defined_frame_0, gauss_wf);",
            "}",
            "b[0] = measure $0;",
            "b[1] = measure $1;",
        ]
    )

    bound = bound_half(frequency=1e7)

    assert bound.to_ir(
        ir_type=IRType.OPENQASM,
        serialization_properties=OpenQASMSerializationProperties(
            qubit_reference_type=QubitReferenceType.PHYSICAL
        ),
    ).source == "\n".join(
        [
            "OPENQASM 3.0;",
            "bit[2] b;",
            "cal {",
            "    frame user_defined_frame_0 = newframe(device_port_x0, 10000000.0, 3.14);",
            "    waveform gauss_wf = gaussian(10.0us, 700.0ms, 1, false);",
            "}",
            "rx(0.5) $0;",
            "cal {",
            "    set_frequency(user_defined_frame_0, 10000000.0);",
            "    play(user_defined_frame_0, gauss_wf);",
            "}",
            "b[0] = measure $0;",
            "b[1] = measure $1;",
        ]
    )


def test_free_param_float_mix():
    Circuit().ms(0, 1, 0.1, FreeParameter("theta"))


def test_circuit_with_global_phase():
    circuit = Circuit().gphase(0.15).x(0)
    assert circuit.global_phase == 0.15

    assert circuit.to_ir(
        ir_type=IRType.OPENQASM,
        serialization_properties=OpenQASMSerializationProperties(
            qubit_reference_type=QubitReferenceType.PHYSICAL
        ),
    ).source == "\n".join(
        [
            "OPENQASM 3.0;",
            "bit[1] b;",
            "gphase(0.15);",
            "x $0;",
            "b[0] = measure $0;",
        ]
    )<|MERGE_RESOLUTION|>--- conflicted
+++ resolved
@@ -3002,13 +3002,8 @@
             "cal {",
             "    frame user_defined_frame_0 = newframe(device_port_x0, 10000000.0, 3.14);",
             "    waveform gauss_wf = gaussian(1.0ms, 700.0ms, 1, false);",
-<<<<<<< HEAD
-            "    waveform drag_gauss_wf = drag_gaussian(3.0ms, 400.0ms, 0.2, 1, false);",
-            "    waveform drag_gauss_wf_2 = drag_gaussian(3.0ms, 400.0ms, 0.2, 1, false);",
-=======
             "    waveform drag_gauss_wf = drag_gaussian(3.0ms, 400.0ms, 0.2, 1," " false);",
             "    waveform drag_gauss_wf_2 = drag_gaussian(3.0ms, 400.0ms, " "0.2, 1, false);",
->>>>>>> adde1afc
             "}",
             "h $0;",
             "cal {",
