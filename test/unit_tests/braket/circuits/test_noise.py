--- conflicted
+++ resolved
@@ -262,7 +262,11 @@
     assert isinstance(base_noise, Operator)
 
 
-<<<<<<< HEAD
+@pytest.mark.xfail(raises=NotImplementedError)
+def test_to_ir_not_implemented_by_default(base_noise):
+    base_noise.to_ir(None)
+
+
 @pytest.mark.parametrize(
     "ir_type, serialization_properties, expected_exception, expected_message",
     [
@@ -279,21 +283,11 @@
     ],
 )
 def test_noise_to_ir(
-    ir_type, serialization_properties, expected_exception, expected_message, noise
+    ir_type, serialization_properties, expected_exception, expected_message, base_noise
 ):
     with pytest.raises(expected_exception) as exc:
-        noise.to_ir(0, ir_type, serialization_properties=serialization_properties)
+        base_noise.to_ir(0, ir_type, serialization_properties=serialization_properties)
     assert exc.value.args[0] == expected_message
-=======
-@pytest.mark.xfail(raises=NotImplementedError)
-def test_to_ir_not_implemented_by_default(base_noise):
-    base_noise.to_ir(None)
->>>>>>> 1ba287c8
-
-
-@pytest.mark.xfail(raises=NotImplementedError)
-def test_to_matrix_not_implemented_by_default(base_noise):
-    base_noise.to_matrix(None)
 
 
 @pytest.mark.xfail(raises=NotImplementedError)
