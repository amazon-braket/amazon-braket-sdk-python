# Copyright Amazon.com, Inc. or its affiliates. All Rights Reserved.
#
# Licensed under the Apache License, Version 2.0 (the "License"). You
# may not use this file except in compliance with the License. A copy of
# the License is located at
#
#     http://aws.amazon.com/apache2.0/
#
# or in the "license" file accompanying this file. This file is
# distributed on an "AS IS" BASIS, WITHOUT WARRANTIES OR CONDITIONS OF
# ANY KIND, either express or implied. See the License for the specific
# language governing permissions and limitations under the License.

import math
import re
from copy import deepcopy

import numpy as np
import pytest
from oqpy import Program

from braket.circuits.free_parameter import FreeParameter
from braket.pulse import ArbitraryWaveform, ConstantWaveform, DragGaussianWaveform, GaussianWaveform
from braket.pulse.ast.qasm_parser import ast_to_qasm
from braket.pulse.waveforms import _parse_waveform_from_calibration_schema


@pytest.mark.parametrize(
    "amps",
    [
        [complex(1, 2), complex(0.3, -1), 0, 4.2],
        np.array([complex(1, 2), complex(0.3, -1), 0, 4.2]),
    ],
)
def test_arbitrary_waveform(amps):
    id = "arb_wf_x"
    wf = ArbitraryWaveform(amps, id)
    assert wf.amplitudes == list(amps)
    assert wf.id == id
    oq_exp = wf._to_oqpy_expression()
    assert oq_exp.init_expression == list(amps)
    assert oq_exp.name == wf.id


def test_arbitrary_waveform_repr():
    amps = [1, 4, 5]
    id = "arb_wf_x"
    wf = ArbitraryWaveform(amps, id)
    expected = f"ArbitraryWaveform('id': {wf.id}, 'amplitudes': {wf.amplitudes})"
    assert repr(wf) == expected


def test_arbitrary_waveform_default_params():
    amps = [1, 4, 5]
    wf = ArbitraryWaveform(amps)
    assert wf.amplitudes == amps
    assert re.match(r"[A-Za-z]{10}", wf.id)


def test_arbitrary_wf_eq():
    wf = ArbitraryWaveform([1, 4, 5], "wf_x")
    wf_2 = ArbitraryWaveform(wf.amplitudes, wf.id)
    assert wf_2 == wf
    for att in ["amplitudes", "id"]:
        wfc = deepcopy(wf_2)
        setattr(wfc, att, "wrong_value")
        assert wf != wfc


def test_arbitrary_waveform_not_castable_into_list():
    amps = 1
    with pytest.raises(TypeError):
        ArbitraryWaveform(amps)


def test_constant_waveform():
    length = 4e-3
    iq = 4
    id = "const_wf_x"
    wf = ConstantWaveform(length, iq, id)
    assert wf.length == length
    assert wf.iq == iq
    assert wf.id == id

    _assert_wf_qasm(wf, "waveform const_wf_x = constant(4.0ms, 4);")
<<<<<<< HEAD
=======


def test_constant_waveform_repr():
    length = 4e-3
    iq = 4
    id = "const_wf_x"
    wf = ConstantWaveform(length, iq, id)
    expected = f"ConstantWaveform('id': {wf.id}, 'length': {wf.length}, 'iq': {wf.iq})"
    assert repr(wf) == expected
>>>>>>> 879133cb


def test_constant_waveform_default_params():
    amps = [1, 4, 5]
    wf = ArbitraryWaveform(amps)
    assert wf.amplitudes == amps
    assert re.match(r"[A-Za-z]{10}", wf.id)


def test_constant_wf_eq():
    wf = ConstantWaveform(4e-3, complex(2, 3), "wf_c")
    wf_2 = ConstantWaveform(wf.length, wf.iq, wf.id)
    assert wf_2 == wf
    for att in ["length", "iq", "id"]:
        wfc = deepcopy(wf_2)
        setattr(wfc, att, "wrong_value")
        assert wf != wfc


def test_constant_wf_free_params():
    wf = ConstantWaveform(
        FreeParameter("length_v") + FreeParameter("length_w"), iq=complex(2, -3), id="const_wf"
    )
    assert wf.parameters == [FreeParameter("length_v") + FreeParameter("length_w")]
    _assert_wf_qasm(
        wf,
<<<<<<< HEAD
        "waveform const_wf = " "constant((length_v + length_w) * 1s, 2.0 - 3.0im);",
=======
        "waveform const_wf = constant((length_v + length_w) * 1s, 2.0 - 3.0im);",
>>>>>>> 879133cb
    )

    wf_2 = wf.bind_values(length_v=2e-6, length_w=4e-6)
    assert len(wf_2.parameters) == 1
    assert math.isclose(wf_2.parameters[0], 6e-6)
    _assert_wf_qasm(wf_2, "waveform const_wf = constant(6.0us, 2.0 - 3.0im);")


def test_drag_gaussian_waveform():
    length = 4e-9
    sigma = 0.3
    beta = 0.6
    amplitude = 0.4
    zero_at_edges = False
    id = "drag_gauss_wf"
    wf = DragGaussianWaveform(length, sigma, beta, amplitude, zero_at_edges, id)
    assert wf.id == id
    assert wf.zero_at_edges == zero_at_edges
    assert wf.amplitude == amplitude
    assert wf.beta == beta
    assert wf.sigma == sigma
    assert wf.length == length

    _assert_wf_qasm(wf, "waveform drag_gauss_wf = drag_gaussian(4.0ns, 300.0ms, 0.6, 0.4, false);")
<<<<<<< HEAD
=======


def test_drag_gaussian_waveform_repr():
    length = 4e-9
    sigma = 0.3
    beta = 0.6
    amplitude = 0.4
    zero_at_edges = False
    id = "drag_gauss_wf"
    wf = DragGaussianWaveform(length, sigma, beta, amplitude, zero_at_edges, id)
    expected = (
        f"DragGaussianWaveform('id': {wf.id}, 'length': {wf.length}, 'sigma': {wf.sigma}, "
        f"'beta': {wf.beta}, 'amplitude': {wf.amplitude}, 'zero_at_edges': {wf.zero_at_edges})"
    )
    assert repr(wf) == expected
>>>>>>> 879133cb


def test_drag_gaussian_waveform_default_params():
    length = 4e-9
    sigma = 0.3
    beta = 0.6
    wf = DragGaussianWaveform(length, sigma, beta)
    assert re.match(r"[A-Za-z]{10}", wf.id)
    assert wf.zero_at_edges is False
    assert wf.amplitude == 1
    assert wf.beta == beta
    assert wf.sigma == sigma
    assert wf.length == length


def test_drag_gaussian_wf_eq():
    wf = DragGaussianWaveform(4e-3, 0.3, 0.2, 0.7, True, "wf_dg")
    wf_2 = DragGaussianWaveform(wf.length, wf.sigma, wf.beta, wf.amplitude, wf.zero_at_edges, wf.id)
    assert wf_2 == wf
    for att in ["length", "sigma", "beta", "amplitude", "zero_at_edges", "id"]:
        wfc = deepcopy(wf_2)
        setattr(wfc, att, "wrong_value")
        assert wf != wfc


<<<<<<< HEAD
def test_gaussian_waveform():
    length = 4e-9
    sigma = 0.3
    amplitude = 0.4
    zero_at_edges = False
    id = "gauss_wf"
    wf = GaussianWaveform(length, sigma, amplitude, zero_at_edges, id)
    assert wf.id == id
    assert wf.zero_at_edges == zero_at_edges
    assert wf.amplitude == amplitude
    assert wf.sigma == sigma
    assert wf.length == length

    _assert_wf_qasm(wf, "waveform gauss_wf = gaussian(4.0ns, 300.0ms, 0.4, false);")


=======
>>>>>>> 879133cb
def test_drag_gaussian_wf_free_params():
    wf = DragGaussianWaveform(
        FreeParameter("length_v"),
        FreeParameter("sigma_a") + FreeParameter("sigma_b"),
        FreeParameter("beta_y"),
        FreeParameter("amp_z"),
        id="d_gauss_wf",
    )
    assert wf.parameters == [
        FreeParameter("length_v"),
        FreeParameter("sigma_a") + FreeParameter("sigma_b"),
        FreeParameter("beta_y"),
        FreeParameter("amp_z"),
    ]
    _assert_wf_qasm(
        wf,
        "waveform d_gauss_wf = "
<<<<<<< HEAD
        "drag_gaussian((length_v) * 1s, (sigma_a + "
        "sigma_b) * 1s, beta_y, amp_z, false);",
=======
        "drag_gaussian(length_v * 1s, (sigma_a + sigma_b) * 1s, beta_y, amp_z, false);",
>>>>>>> 879133cb
    )

    wf_2 = wf.bind_values(length_v=0.6, sigma_a=0.4)
    assert wf_2.parameters == [
        0.6,
        0.4 + FreeParameter("sigma_b"),
        FreeParameter("beta_y"),
        FreeParameter("amp_z"),
    ]
    _assert_wf_qasm(
        wf_2,
<<<<<<< HEAD
        "waveform d_gauss_wf = drag_gaussian(600.0ms, (sigma_b + 0.4) * 1s, beta_y, amp_z, false);",
=======
        "waveform d_gauss_wf = drag_gaussian(600.0ms, (0.4 + sigma_b) * 1s, beta_y, amp_z, false);",
>>>>>>> 879133cb
    )

    wf_3 = wf.bind_values(length_v=0.6, sigma_a=0.3, sigma_b=0.1, beta_y=0.2, amp_z=0.1)
    assert wf_3.parameters == [0.6, 0.4, 0.2, 0.1]
    _assert_wf_qasm(wf_3, "waveform d_gauss_wf = drag_gaussian(600.0ms, 400.0ms, 0.2, 0.1, false);")
<<<<<<< HEAD
=======


def test_gaussian_waveform():
    length = 4e-9
    sigma = 0.3
    amplitude = 0.4
    zero_at_edges = False
    id = "gauss_wf"
    wf = GaussianWaveform(length, sigma, amplitude, zero_at_edges, id)
    assert wf.id == id
    assert wf.zero_at_edges == zero_at_edges
    assert wf.amplitude == amplitude
    assert wf.sigma == sigma
    assert wf.length == length

    _assert_wf_qasm(wf, "waveform gauss_wf = gaussian(4.0ns, 300.0ms, 0.4, false);")


def test_gaussian_waveform_repr():
    length = 4e-9
    sigma = 0.3
    amplitude = 0.4
    zero_at_edges = False
    id = "gauss_wf"
    wf = GaussianWaveform(length, sigma, amplitude, zero_at_edges, id)
    expected = (
        f"GaussianWaveform('id': {wf.id}, 'length': {wf.length}, 'sigma': {wf.sigma}, "
        f"'amplitude': {wf.amplitude}, 'zero_at_edges': {wf.zero_at_edges})"
    )
    assert repr(wf) == expected
>>>>>>> 879133cb


def test_gaussian_waveform_default_params():
    length = 4e-9
    sigma = 0.3
    wf = GaussianWaveform(length, sigma)
    assert re.match(r"[A-Za-z]{10}", wf.id)
    assert wf.zero_at_edges is False
    assert wf.amplitude == 1
    assert wf.sigma == sigma
    assert wf.length == length


def test_gaussian_wf_eq():
    wf = GaussianWaveform(4e-3, 0.3, 0.7, True, "wf_dg")
    wf_2 = GaussianWaveform(wf.length, wf.sigma, wf.amplitude, wf.zero_at_edges, wf.id)
    assert wf_2 == wf
    for att in ["length", "sigma", "amplitude", "zero_at_edges", "id"]:
        wfc = deepcopy(wf_2)
        setattr(wfc, att, "wrong_value")
        assert wf != wfc


def test_gaussian_wf_free_params():
    wf = GaussianWaveform(
        FreeParameter("length_v"), FreeParameter("sigma_x"), FreeParameter("amp_z"), id="gauss_wf"
    )
    assert wf.parameters == [
        FreeParameter("length_v"),
        FreeParameter("sigma_x"),
        FreeParameter("amp_z"),
    ]
    _assert_wf_qasm(
        wf,
<<<<<<< HEAD
        "waveform gauss_wf = gaussian((length_v) * 1s, (sigma_x) * 1s, " "amp_z, false);",
=======
        "waveform gauss_wf = gaussian(length_v * 1s, sigma_x * 1s, amp_z, false);",
>>>>>>> 879133cb
    )

    wf_2 = wf.bind_values(length_v=0.6, sigma_x=0.4)
    assert wf_2.parameters == [0.6, 0.4, FreeParameter("amp_z")]
    _assert_wf_qasm(wf_2, "waveform gauss_wf = gaussian(600.0ms, 400.0ms, amp_z, false);")

    wf_3 = wf.bind_values(length_v=0.6, sigma_x=0.3, amp_z=0.1)
    assert wf_3.parameters == [0.6, 0.3, 0.1]
    _assert_wf_qasm(wf_3, "waveform gauss_wf = gaussian(600.0ms, 300.0ms, 0.1, false);")


def _assert_wf_qasm(waveform, expected_qasm):
    p = Program(None)
    p.declare(waveform._to_oqpy_expression())
    assert ast_to_qasm(p.to_ast(include_externs=False)) == expected_qasm


@pytest.mark.parametrize(
    "waveform_json, waveform",
    [
        (
            {
                "waveformId": "q0_q1_cz_CZ",
                "amplitudes": [[0.0, 0.0], [0.0, 0.0]],
            },
            ArbitraryWaveform(id="q0_q1_cz_CZ", amplitudes=[complex(0.0, 0.0), complex(0.0, 0.0)]),
        ),
        (
            {
                "waveformId": "wf_drag_gaussian_0",
                "name": "drag_gaussian",
                "arguments": [
                    {"name": "length", "value": 6.000000000000001e-8, "type": "float"},
                    {"name": "sigma", "value": 6.369913502160144e-9, "type": "float"},
                    {"name": "amplitude", "value": -0.4549282253548838, "type": "float"},
                    {"name": "beta", "value": 7.494904522022295e-10, "type": "float"},
                ],
            },
            DragGaussianWaveform(
                id="wf_drag_gaussian_0",
                sigma=6.369913502160144e-9,
                length=6.000000000000001e-8,
                beta=7.494904522022295e-10,
                amplitude=-0.4549282253548838,
            ),
        ),
        (
            {
                "waveformId": "wf_gaussian_0",
                "name": "gaussian",
                "arguments": [
                    {"name": "length", "value": 6.000000000000001e-8, "type": "float"},
                    {"name": "sigma", "value": 6.369913502160144e-9, "type": "float"},
                    {"name": "amplitude", "value": -0.4549282253548838, "type": "float"},
                ],
            },
            GaussianWaveform(
                id="wf_gaussian_0",
                length=6.000000000000001e-8,
                sigma=6.369913502160144e-9,
                amplitude=-0.4549282253548838,
            ),
        ),
        (
            {
                "waveformId": "wf_constant",
                "name": "constant",
                "arguments": [
                    {"name": "length", "value": 2.1, "type": "float"},
                    {"name": "iq", "value": 0.23, "type": "complex"},
                ],
            },
            ConstantWaveform(id="wf_constant", length=2.1, iq=0.23),
        ),
    ],
)
def test_parse_waveform_from_calibration_schema(waveform_json, waveform):
    assert _parse_waveform_from_calibration_schema(waveform_json) == waveform<|MERGE_RESOLUTION|>--- conflicted
+++ resolved
@@ -83,8 +83,6 @@
     assert wf.id == id
 
     _assert_wf_qasm(wf, "waveform const_wf_x = constant(4.0ms, 4);")
-<<<<<<< HEAD
-=======
 
 
 def test_constant_waveform_repr():
@@ -94,7 +92,6 @@
     wf = ConstantWaveform(length, iq, id)
     expected = f"ConstantWaveform('id': {wf.id}, 'length': {wf.length}, 'iq': {wf.iq})"
     assert repr(wf) == expected
->>>>>>> 879133cb
 
 
 def test_constant_waveform_default_params():
@@ -121,11 +118,7 @@
     assert wf.parameters == [FreeParameter("length_v") + FreeParameter("length_w")]
     _assert_wf_qasm(
         wf,
-<<<<<<< HEAD
-        "waveform const_wf = " "constant((length_v + length_w) * 1s, 2.0 - 3.0im);",
-=======
         "waveform const_wf = constant((length_v + length_w) * 1s, 2.0 - 3.0im);",
->>>>>>> 879133cb
     )
 
     wf_2 = wf.bind_values(length_v=2e-6, length_w=4e-6)
@@ -150,8 +143,6 @@
     assert wf.length == length
 
     _assert_wf_qasm(wf, "waveform drag_gauss_wf = drag_gaussian(4.0ns, 300.0ms, 0.6, 0.4, false);")
-<<<<<<< HEAD
-=======
 
 
 def test_drag_gaussian_waveform_repr():
@@ -167,7 +158,6 @@
         f"'beta': {wf.beta}, 'amplitude': {wf.amplitude}, 'zero_at_edges': {wf.zero_at_edges})"
     )
     assert repr(wf) == expected
->>>>>>> 879133cb
 
 
 def test_drag_gaussian_waveform_default_params():
@@ -193,25 +183,6 @@
         assert wf != wfc
 
 
-<<<<<<< HEAD
-def test_gaussian_waveform():
-    length = 4e-9
-    sigma = 0.3
-    amplitude = 0.4
-    zero_at_edges = False
-    id = "gauss_wf"
-    wf = GaussianWaveform(length, sigma, amplitude, zero_at_edges, id)
-    assert wf.id == id
-    assert wf.zero_at_edges == zero_at_edges
-    assert wf.amplitude == amplitude
-    assert wf.sigma == sigma
-    assert wf.length == length
-
-    _assert_wf_qasm(wf, "waveform gauss_wf = gaussian(4.0ns, 300.0ms, 0.4, false);")
-
-
-=======
->>>>>>> 879133cb
 def test_drag_gaussian_wf_free_params():
     wf = DragGaussianWaveform(
         FreeParameter("length_v"),
@@ -229,12 +200,7 @@
     _assert_wf_qasm(
         wf,
         "waveform d_gauss_wf = "
-<<<<<<< HEAD
-        "drag_gaussian((length_v) * 1s, (sigma_a + "
-        "sigma_b) * 1s, beta_y, amp_z, false);",
-=======
         "drag_gaussian(length_v * 1s, (sigma_a + sigma_b) * 1s, beta_y, amp_z, false);",
->>>>>>> 879133cb
     )
 
     wf_2 = wf.bind_values(length_v=0.6, sigma_a=0.4)
@@ -246,18 +212,12 @@
     ]
     _assert_wf_qasm(
         wf_2,
-<<<<<<< HEAD
-        "waveform d_gauss_wf = drag_gaussian(600.0ms, (sigma_b + 0.4) * 1s, beta_y, amp_z, false);",
-=======
         "waveform d_gauss_wf = drag_gaussian(600.0ms, (0.4 + sigma_b) * 1s, beta_y, amp_z, false);",
->>>>>>> 879133cb
     )
 
     wf_3 = wf.bind_values(length_v=0.6, sigma_a=0.3, sigma_b=0.1, beta_y=0.2, amp_z=0.1)
     assert wf_3.parameters == [0.6, 0.4, 0.2, 0.1]
     _assert_wf_qasm(wf_3, "waveform d_gauss_wf = drag_gaussian(600.0ms, 400.0ms, 0.2, 0.1, false);")
-<<<<<<< HEAD
-=======
 
 
 def test_gaussian_waveform():
@@ -288,7 +248,6 @@
         f"'amplitude': {wf.amplitude}, 'zero_at_edges': {wf.zero_at_edges})"
     )
     assert repr(wf) == expected
->>>>>>> 879133cb
 
 
 def test_gaussian_waveform_default_params():
@@ -323,11 +282,7 @@
     ]
     _assert_wf_qasm(
         wf,
-<<<<<<< HEAD
-        "waveform gauss_wf = gaussian((length_v) * 1s, (sigma_x) * 1s, " "amp_z, false);",
-=======
         "waveform gauss_wf = gaussian(length_v * 1s, sigma_x * 1s, amp_z, false);",
->>>>>>> 879133cb
     )
 
     wf_2 = wf.bind_values(length_v=0.6, sigma_x=0.4)
