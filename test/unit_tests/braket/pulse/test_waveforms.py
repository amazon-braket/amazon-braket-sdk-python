# Copyright Amazon.com, Inc. or its affiliates. All Rights Reserved.
#
# Licensed under the Apache License, Version 2.0 (the "License"). You
# may not use this file except in compliance with the License. A copy of
# the License is located at
#
#     http://aws.amazon.com/apache2.0/
#
# or in the "license" file accompanying this file. This file is
# distributed on an "AS IS" BASIS, WITHOUT WARRANTIES OR CONDITIONS OF
# ANY KIND, either express or implied. See the License for the specific
# language governing permissions and limitations under the License.

import math
import re
from copy import deepcopy

import numpy as np
import pytest
from oqpy import Program

from braket.circuits.free_parameter import FreeParameter
from braket.pulse import ArbitraryWaveform, ConstantWaveform, DragGaussianWaveform, GaussianWaveform
from braket.pulse.ast.qasm_parser import ast_to_qasm
from braket.pulse.waveforms import _parse_waveform_from_calibration_schema


@pytest.mark.parametrize(
    "amps",
    [
        [complex(1, 2), complex(0.3, -1), 0, 4.2],
        np.array([complex(1, 2), complex(0.3, -1), 0, 4.2]),
    ],
)
def test_arbitrary_waveform(amps):
    id = "arb_wf_x"
    wf = ArbitraryWaveform(amps, id)
    assert wf.amplitudes == list(amps)
    assert wf.id == id
    oq_exp = wf._to_oqpy_expression()
    assert oq_exp.init_expression == list(amps)
    assert oq_exp.name == wf.id


def test_arbitrary_waveform_repr():
    amps = [1, 4, 5]
    id = "arb_wf_x"
    wf = ArbitraryWaveform(amps, id)
    expected = f"ArbitraryWaveform('id': {wf.id}, 'amplitudes': {wf.amplitudes})"
    assert repr(wf) == expected


def test_arbitrary_waveform_default_params():
    amps = [1, 4, 5]
    wf = ArbitraryWaveform(amps)
    assert wf.amplitudes == amps
    assert re.match(r"[A-Za-z]{10}", wf.id)


def test_arbitrary_wf_eq():
    wf = ArbitraryWaveform([1, 4, 5], "wf_x")
    wf_2 = ArbitraryWaveform(wf.amplitudes, wf.id)
    assert wf_2 == wf
    for att in ["amplitudes", "id"]:
        wfc = deepcopy(wf_2)
        setattr(wfc, att, "wrong_value")
        assert wf != wfc


def test_arbitrary_waveform_not_castable_into_list():
    amps = 1
    with pytest.raises(TypeError):
        ArbitraryWaveform(amps)


def test_constant_waveform():
    length = 4e-3
    iq = 4
    id = "const_wf_x"
    wf = ConstantWaveform(length, iq, id)
    assert wf.length == length
    assert wf.iq == iq
    assert wf.id == id

    _assert_wf_qasm(wf, "waveform const_wf_x = constant(4.0ms, 4);")
<<<<<<< HEAD
=======


def test_constant_waveform_repr():
    length = 4e-3
    iq = 4
    id = "const_wf_x"
    wf = ConstantWaveform(length, iq, id)
    expected = f"ConstantWaveform('id': {wf.id}, 'length': {wf.length}, 'iq': {wf.iq})"
    assert repr(wf) == expected
>>>>>>> adde1afc


def test_constant_waveform_default_params():
    amps = [1, 4, 5]
    wf = ArbitraryWaveform(amps)
    assert wf.amplitudes == amps
    assert re.match(r"[A-Za-z]{10}", wf.id)


def test_constant_wf_eq():
    wf = ConstantWaveform(4e-3, complex(2, 3), "wf_c")
    wf_2 = ConstantWaveform(wf.length, wf.iq, wf.id)
    assert wf_2 == wf
    for att in ["length", "iq", "id"]:
        wfc = deepcopy(wf_2)
        setattr(wfc, att, "wrong_value")
        assert wf != wfc


def test_constant_wf_free_params():
    wf = ConstantWaveform(
        FreeParameter("length_v") + FreeParameter("length_w"), iq=complex(2, -3), id="const_wf"
    )
    assert wf.parameters == [FreeParameter("length_v") + FreeParameter("length_w")]
    _assert_wf_qasm(
        wf,
<<<<<<< HEAD
        "waveform const_wf = " "constant((length_v + length_w) * 1s, 2.0 - 3.0im);",
=======
        "input float length_v;\n"
        "input float length_w;\n"
        "waveform const_wf = constant((length_v + length_w) * 1s, 2.0 - 3.0im);",
>>>>>>> adde1afc
    )

    wf_2 = wf.bind_values(length_v=2e-6, length_w=4e-6)
    assert len(wf_2.parameters) == 1
    assert math.isclose(wf_2.parameters[0], 6e-6)
    _assert_wf_qasm(wf_2, "waveform const_wf = constant(6.0us, 2.0 - 3.0im);")


def test_drag_gaussian_waveform():
    length = 4e-9
    sigma = 0.3
    beta = 0.6
    amplitude = 0.4
    zero_at_edges = False
    id = "drag_gauss_wf"
    wf = DragGaussianWaveform(length, sigma, beta, amplitude, zero_at_edges, id)
    assert wf.id == id
    assert wf.zero_at_edges == zero_at_edges
    assert wf.amplitude == amplitude
    assert wf.beta == beta
    assert wf.sigma == sigma
    assert wf.length == length

    _assert_wf_qasm(wf, "waveform drag_gauss_wf = drag_gaussian(4.0ns, 300.0ms, 0.6, 0.4, false);")
<<<<<<< HEAD
=======


def test_drag_gaussian_waveform_repr():
    length = 4e-9
    sigma = 0.3
    beta = 0.6
    amplitude = 0.4
    zero_at_edges = False
    id = "drag_gauss_wf"
    wf = DragGaussianWaveform(length, sigma, beta, amplitude, zero_at_edges, id)
    expected = (
        f"DragGaussianWaveform('id': {wf.id}, 'length': {wf.length}, 'sigma': {wf.sigma}, "
        f"'beta': {wf.beta}, 'amplitude': {wf.amplitude}, 'zero_at_edges': {wf.zero_at_edges})"
    )
    assert repr(wf) == expected
>>>>>>> adde1afc


def test_drag_gaussian_waveform_default_params():
    length = 4e-9
    sigma = 0.3
    beta = 0.6
    wf = DragGaussianWaveform(length, sigma, beta)
    assert re.match(r"[A-Za-z]{10}", wf.id)
    assert wf.zero_at_edges is False
    assert wf.amplitude == 1
    assert wf.beta == beta
    assert wf.sigma == sigma
    assert wf.length == length


def test_drag_gaussian_wf_eq():
    wf = DragGaussianWaveform(4e-3, 0.3, 0.2, 0.7, True, "wf_dg")
    wf_2 = DragGaussianWaveform(wf.length, wf.sigma, wf.beta, wf.amplitude, wf.zero_at_edges, wf.id)
    assert wf_2 == wf
    for att in ["length", "sigma", "beta", "amplitude", "zero_at_edges", "id"]:
        wfc = deepcopy(wf_2)
        setattr(wfc, att, "wrong_value")
        assert wf != wfc


<<<<<<< HEAD
def test_gaussian_waveform():
    length = 4e-9
    sigma = 0.3
    amplitude = 0.4
    zero_at_edges = False
    id = "gauss_wf"
    wf = GaussianWaveform(length, sigma, amplitude, zero_at_edges, id)
    assert wf.id == id
    assert wf.zero_at_edges == zero_at_edges
    assert wf.amplitude == amplitude
    assert wf.sigma == sigma
    assert wf.length == length

    _assert_wf_qasm(wf, "waveform gauss_wf = gaussian(4.0ns, 300.0ms, 0.4, false);")


=======
>>>>>>> adde1afc
def test_drag_gaussian_wf_free_params():
    wf = DragGaussianWaveform(
        FreeParameter("length_v"),
        FreeParameter("sigma_a") + FreeParameter("sigma_b"),
        FreeParameter("beta_y"),
        FreeParameter("amp_z"),
        id="d_gauss_wf",
    )
    assert wf.parameters == [
        FreeParameter("length_v"),
        FreeParameter("sigma_a") + FreeParameter("sigma_b"),
        FreeParameter("beta_y"),
        FreeParameter("amp_z"),
    ]
    _assert_wf_qasm(
        wf,
        "input float length_v;\n"
        "input float sigma_a;\n"
        "input float sigma_b;\n"
        "input float beta_y;\n"
        "input float amp_z;\n"
        "waveform d_gauss_wf = "
<<<<<<< HEAD
        "drag_gaussian((length_v) * 1s, (sigma_a + "
=======
        "drag_gaussian(length_v * 1s, (sigma_a + "
>>>>>>> adde1afc
        "sigma_b) * 1s, beta_y, amp_z, false);",
    )

    wf_2 = wf.bind_values(length_v=0.6, sigma_a=0.4)
    assert wf_2.parameters == [
        0.6,
        0.4 + FreeParameter("sigma_b"),
        FreeParameter("beta_y"),
        FreeParameter("amp_z"),
    ]
    _assert_wf_qasm(
        wf_2,
<<<<<<< HEAD
        "waveform d_gauss_wf = drag_gaussian(600.0ms, (sigma_b + 0.4) * 1s, beta_y, amp_z, false);",
=======
        "input float sigma_b;\n"
        "input float beta_y;\n"
        "input float amp_z;\n"
        "waveform d_gauss_wf = drag_gaussian(600.0ms, (0.4 + sigma_b) * 1s, beta_y, amp_z, false);",
>>>>>>> adde1afc
    )

    wf_3 = wf.bind_values(length_v=0.6, sigma_a=0.3, sigma_b=0.1, beta_y=0.2, amp_z=0.1)
    assert wf_3.parameters == [0.6, 0.4, 0.2, 0.1]
    _assert_wf_qasm(wf_3, "waveform d_gauss_wf = drag_gaussian(600.0ms, 400.0ms, 0.2, 0.1, false);")
<<<<<<< HEAD
=======


def test_gaussian_waveform():
    length = 4e-9
    sigma = 0.3
    amplitude = 0.4
    zero_at_edges = False
    id = "gauss_wf"
    wf = GaussianWaveform(length, sigma, amplitude, zero_at_edges, id)
    assert wf.id == id
    assert wf.zero_at_edges == zero_at_edges
    assert wf.amplitude == amplitude
    assert wf.sigma == sigma
    assert wf.length == length

    _assert_wf_qasm(wf, "waveform gauss_wf = gaussian(4.0ns, 300.0ms, 0.4, false);")


def test_gaussian_waveform_repr():
    length = 4e-9
    sigma = 0.3
    amplitude = 0.4
    zero_at_edges = False
    id = "gauss_wf"
    wf = GaussianWaveform(length, sigma, amplitude, zero_at_edges, id)
    expected = (
        f"GaussianWaveform('id': {wf.id}, 'length': {wf.length}, 'sigma': {wf.sigma}, "
        f"'amplitude': {wf.amplitude}, 'zero_at_edges': {wf.zero_at_edges})"
    )
    assert repr(wf) == expected
>>>>>>> adde1afc


def test_gaussian_waveform_default_params():
    length = 4e-9
    sigma = 0.3
    wf = GaussianWaveform(length, sigma)
    assert re.match(r"[A-Za-z]{10}", wf.id)
    assert wf.zero_at_edges is False
    assert wf.amplitude == 1
    assert wf.sigma == sigma
    assert wf.length == length


def test_gaussian_wf_eq():
    wf = GaussianWaveform(4e-3, 0.3, 0.7, True, "wf_dg")
    wf_2 = GaussianWaveform(wf.length, wf.sigma, wf.amplitude, wf.zero_at_edges, wf.id)
    assert wf_2 == wf
    for att in ["length", "sigma", "amplitude", "zero_at_edges", "id"]:
        wfc = deepcopy(wf_2)
        setattr(wfc, att, "wrong_value")
        assert wf != wfc


def test_gaussian_wf_free_params():
    wf = GaussianWaveform(
        FreeParameter("length_v"), FreeParameter("sigma_x"), FreeParameter("amp_z"), id="gauss_wf"
    )
    assert wf.parameters == [
        FreeParameter("length_v"),
        FreeParameter("sigma_x"),
        FreeParameter("amp_z"),
    ]
    _assert_wf_qasm(
        wf,
<<<<<<< HEAD
        "waveform gauss_wf = gaussian((length_v) * 1s, (sigma_x) * 1s, " "amp_z, false);",
=======
        "input float length_v;\n"
        "input float sigma_x;\n"
        "input float amp_z;\n"
        "waveform gauss_wf = gaussian(length_v * 1s, sigma_x * 1s, amp_z, false);",
>>>>>>> adde1afc
    )

    wf_2 = wf.bind_values(length_v=0.6, sigma_x=0.4)
    assert wf_2.parameters == [0.6, 0.4, FreeParameter("amp_z")]
<<<<<<< HEAD
    _assert_wf_qasm(wf_2, "waveform gauss_wf = gaussian(600.0ms, 400.0ms, amp_z, false);")
=======
    _assert_wf_qasm(
        wf_2, "input float amp_z;\nwaveform gauss_wf = gaussian(600.0ms, 400.0ms, amp_z, false);"
    )
>>>>>>> adde1afc

    wf_3 = wf.bind_values(length_v=0.6, sigma_x=0.3, amp_z=0.1)
    assert wf_3.parameters == [0.6, 0.3, 0.1]
    _assert_wf_qasm(wf_3, "waveform gauss_wf = gaussian(600.0ms, 300.0ms, 0.1, false);")


def _assert_wf_qasm(waveform, expected_qasm):
    p = Program(None)
    p.declare(waveform._to_oqpy_expression())
    assert ast_to_qasm(p.to_ast(include_externs=False)) == expected_qasm


@pytest.mark.parametrize(
    "waveform_json, waveform",
    [
        (
            {
                "waveformId": "q0_q1_cz_CZ",
                "amplitudes": [[0.0, 0.0], [0.0, 0.0]],
            },
            ArbitraryWaveform(id="q0_q1_cz_CZ", amplitudes=[complex(0.0, 0.0), complex(0.0, 0.0)]),
        ),
        (
            {
                "waveformId": "wf_drag_gaussian_0",
                "name": "drag_gaussian",
                "arguments": [
                    {"name": "length", "value": 6.000000000000001e-8, "type": "float"},
                    {"name": "sigma", "value": 6.369913502160144e-9, "type": "float"},
                    {"name": "amplitude", "value": -0.4549282253548838, "type": "float"},
                    {"name": "beta", "value": 7.494904522022295e-10, "type": "float"},
                ],
            },
            DragGaussianWaveform(
                id="wf_drag_gaussian_0",
                sigma=6.369913502160144e-9,
                length=6.000000000000001e-8,
                beta=7.494904522022295e-10,
                amplitude=-0.4549282253548838,
            ),
        ),
        (
            {
                "waveformId": "wf_gaussian_0",
                "name": "gaussian",
                "arguments": [
                    {"name": "length", "value": 6.000000000000001e-8, "type": "float"},
                    {"name": "sigma", "value": 6.369913502160144e-9, "type": "float"},
                    {"name": "amplitude", "value": -0.4549282253548838, "type": "float"},
                ],
            },
            GaussianWaveform(
                id="wf_gaussian_0",
                length=6.000000000000001e-8,
                sigma=6.369913502160144e-9,
                amplitude=-0.4549282253548838,
            ),
        ),
        (
            {
                "waveformId": "wf_constant",
                "name": "constant",
                "arguments": [
                    {"name": "length", "value": 2.1, "type": "float"},
                    {"name": "iq", "value": 0.23, "type": "complex"},
                ],
            },
            ConstantWaveform(id="wf_constant", length=2.1, iq=0.23),
        ),
    ],
)
def test_parse_waveform_from_calibration_schema(waveform_json, waveform):
    assert _parse_waveform_from_calibration_schema(waveform_json) == waveform<|MERGE_RESOLUTION|>--- conflicted
+++ resolved
@@ -83,8 +83,6 @@
     assert wf.id == id
 
     _assert_wf_qasm(wf, "waveform const_wf_x = constant(4.0ms, 4);")
-<<<<<<< HEAD
-=======
 
 
 def test_constant_waveform_repr():
@@ -94,7 +92,6 @@
     wf = ConstantWaveform(length, iq, id)
     expected = f"ConstantWaveform('id': {wf.id}, 'length': {wf.length}, 'iq': {wf.iq})"
     assert repr(wf) == expected
->>>>>>> adde1afc
 
 
 def test_constant_waveform_default_params():
@@ -121,13 +118,9 @@
     assert wf.parameters == [FreeParameter("length_v") + FreeParameter("length_w")]
     _assert_wf_qasm(
         wf,
-<<<<<<< HEAD
-        "waveform const_wf = " "constant((length_v + length_w) * 1s, 2.0 - 3.0im);",
-=======
         "input float length_v;\n"
         "input float length_w;\n"
         "waveform const_wf = constant((length_v + length_w) * 1s, 2.0 - 3.0im);",
->>>>>>> adde1afc
     )
 
     wf_2 = wf.bind_values(length_v=2e-6, length_w=4e-6)
@@ -152,8 +145,6 @@
     assert wf.length == length
 
     _assert_wf_qasm(wf, "waveform drag_gauss_wf = drag_gaussian(4.0ns, 300.0ms, 0.6, 0.4, false);")
-<<<<<<< HEAD
-=======
 
 
 def test_drag_gaussian_waveform_repr():
@@ -169,7 +160,6 @@
         f"'beta': {wf.beta}, 'amplitude': {wf.amplitude}, 'zero_at_edges': {wf.zero_at_edges})"
     )
     assert repr(wf) == expected
->>>>>>> adde1afc
 
 
 def test_drag_gaussian_waveform_default_params():
@@ -195,7 +185,52 @@
         assert wf != wfc
 
 
-<<<<<<< HEAD
+def test_drag_gaussian_wf_free_params():
+    wf = DragGaussianWaveform(
+        FreeParameter("length_v"),
+        FreeParameter("sigma_a") + FreeParameter("sigma_b"),
+        FreeParameter("beta_y"),
+        FreeParameter("amp_z"),
+        id="d_gauss_wf",
+    )
+    assert wf.parameters == [
+        FreeParameter("length_v"),
+        FreeParameter("sigma_a") + FreeParameter("sigma_b"),
+        FreeParameter("beta_y"),
+        FreeParameter("amp_z"),
+    ]
+    _assert_wf_qasm(
+        wf,
+        "input float length_v;\n"
+        "input float sigma_a;\n"
+        "input float sigma_b;\n"
+        "input float beta_y;\n"
+        "input float amp_z;\n"
+        "waveform d_gauss_wf = "
+        "drag_gaussian(length_v * 1s, (sigma_a + "
+        "sigma_b) * 1s, beta_y, amp_z, false);",
+    )
+
+    wf_2 = wf.bind_values(length_v=0.6, sigma_a=0.4)
+    assert wf_2.parameters == [
+        0.6,
+        0.4 + FreeParameter("sigma_b"),
+        FreeParameter("beta_y"),
+        FreeParameter("amp_z"),
+    ]
+    _assert_wf_qasm(
+        wf_2,
+        "input float sigma_b;\n"
+        "input float beta_y;\n"
+        "input float amp_z;\n"
+        "waveform d_gauss_wf = drag_gaussian(600.0ms, (0.4 + sigma_b) * 1s, beta_y, amp_z, false);",
+    )
+
+    wf_3 = wf.bind_values(length_v=0.6, sigma_a=0.3, sigma_b=0.1, beta_y=0.2, amp_z=0.1)
+    assert wf_3.parameters == [0.6, 0.4, 0.2, 0.1]
+    _assert_wf_qasm(wf_3, "waveform d_gauss_wf = drag_gaussian(600.0ms, 400.0ms, 0.2, 0.1, false);")
+
+
 def test_gaussian_waveform():
     length = 4e-9
     sigma = 0.3
@@ -212,80 +247,6 @@
     _assert_wf_qasm(wf, "waveform gauss_wf = gaussian(4.0ns, 300.0ms, 0.4, false);")
 
 
-=======
->>>>>>> adde1afc
-def test_drag_gaussian_wf_free_params():
-    wf = DragGaussianWaveform(
-        FreeParameter("length_v"),
-        FreeParameter("sigma_a") + FreeParameter("sigma_b"),
-        FreeParameter("beta_y"),
-        FreeParameter("amp_z"),
-        id="d_gauss_wf",
-    )
-    assert wf.parameters == [
-        FreeParameter("length_v"),
-        FreeParameter("sigma_a") + FreeParameter("sigma_b"),
-        FreeParameter("beta_y"),
-        FreeParameter("amp_z"),
-    ]
-    _assert_wf_qasm(
-        wf,
-        "input float length_v;\n"
-        "input float sigma_a;\n"
-        "input float sigma_b;\n"
-        "input float beta_y;\n"
-        "input float amp_z;\n"
-        "waveform d_gauss_wf = "
-<<<<<<< HEAD
-        "drag_gaussian((length_v) * 1s, (sigma_a + "
-=======
-        "drag_gaussian(length_v * 1s, (sigma_a + "
->>>>>>> adde1afc
-        "sigma_b) * 1s, beta_y, amp_z, false);",
-    )
-
-    wf_2 = wf.bind_values(length_v=0.6, sigma_a=0.4)
-    assert wf_2.parameters == [
-        0.6,
-        0.4 + FreeParameter("sigma_b"),
-        FreeParameter("beta_y"),
-        FreeParameter("amp_z"),
-    ]
-    _assert_wf_qasm(
-        wf_2,
-<<<<<<< HEAD
-        "waveform d_gauss_wf = drag_gaussian(600.0ms, (sigma_b + 0.4) * 1s, beta_y, amp_z, false);",
-=======
-        "input float sigma_b;\n"
-        "input float beta_y;\n"
-        "input float amp_z;\n"
-        "waveform d_gauss_wf = drag_gaussian(600.0ms, (0.4 + sigma_b) * 1s, beta_y, amp_z, false);",
->>>>>>> adde1afc
-    )
-
-    wf_3 = wf.bind_values(length_v=0.6, sigma_a=0.3, sigma_b=0.1, beta_y=0.2, amp_z=0.1)
-    assert wf_3.parameters == [0.6, 0.4, 0.2, 0.1]
-    _assert_wf_qasm(wf_3, "waveform d_gauss_wf = drag_gaussian(600.0ms, 400.0ms, 0.2, 0.1, false);")
-<<<<<<< HEAD
-=======
-
-
-def test_gaussian_waveform():
-    length = 4e-9
-    sigma = 0.3
-    amplitude = 0.4
-    zero_at_edges = False
-    id = "gauss_wf"
-    wf = GaussianWaveform(length, sigma, amplitude, zero_at_edges, id)
-    assert wf.id == id
-    assert wf.zero_at_edges == zero_at_edges
-    assert wf.amplitude == amplitude
-    assert wf.sigma == sigma
-    assert wf.length == length
-
-    _assert_wf_qasm(wf, "waveform gauss_wf = gaussian(4.0ns, 300.0ms, 0.4, false);")
-
-
 def test_gaussian_waveform_repr():
     length = 4e-9
     sigma = 0.3
@@ -298,7 +259,6 @@
         f"'amplitude': {wf.amplitude}, 'zero_at_edges': {wf.zero_at_edges})"
     )
     assert repr(wf) == expected
->>>>>>> adde1afc
 
 
 def test_gaussian_waveform_default_params():
@@ -333,25 +293,17 @@
     ]
     _assert_wf_qasm(
         wf,
-<<<<<<< HEAD
-        "waveform gauss_wf = gaussian((length_v) * 1s, (sigma_x) * 1s, " "amp_z, false);",
-=======
         "input float length_v;\n"
         "input float sigma_x;\n"
         "input float amp_z;\n"
         "waveform gauss_wf = gaussian(length_v * 1s, sigma_x * 1s, amp_z, false);",
->>>>>>> adde1afc
     )
 
     wf_2 = wf.bind_values(length_v=0.6, sigma_x=0.4)
     assert wf_2.parameters == [0.6, 0.4, FreeParameter("amp_z")]
-<<<<<<< HEAD
-    _assert_wf_qasm(wf_2, "waveform gauss_wf = gaussian(600.0ms, 400.0ms, amp_z, false);")
-=======
     _assert_wf_qasm(
         wf_2, "input float amp_z;\nwaveform gauss_wf = gaussian(600.0ms, 400.0ms, amp_z, false);"
     )
->>>>>>> adde1afc
 
     wf_3 = wf.bind_values(length_v=0.6, sigma_x=0.3, amp_z=0.1)
     assert wf_3.parameters == [0.6, 0.3, 0.1]
