# Copyright Amazon.com, Inc. or its affiliates. All Rights Reserved.
#
# Licensed under the Apache License, Version 2.0 (the "License"). You
# may not use this file except in compliance with the License. A copy of
# the License is located at
#
#     http://aws.amazon.com/apache2.0/
#
# or in the "license" file accompanying this file. This file is
# distributed on an "AS IS" BASIS, WITHOUT WARRANTIES OR CONDITIONS OF
# ANY KIND, either express or implied. See the License for the specific
# language governing permissions and limitations under the License.

import pytest

from braket.circuits import FreeParameter, QubitSet
from braket.pulse import (
    ArbitraryWaveform,
    ConstantWaveform,
    DragGaussianWaveform,
    Frame,
    GaussianWaveform,
    Port,
    PulseSequence,
)


@pytest.fixture
def port():
    return Port(port_id="device_port_x0", dt=1e-3, properties={})


@pytest.fixture
def predefined_frame_1(port):
    return Frame(
        frame_id="predefined_frame_1", frequency=2e9, port=port, phase=0, is_predefined=True
    )


@pytest.fixture
def predefined_frame_2(port):
    return Frame(frame_id="predefined_frame_2", frequency=1e6, port=port, is_predefined=True)


@pytest.fixture
def user_defined_frame(port):
    return Frame(
        frame_id="user_defined_frame_0",
        port=port,
        frequency=1e7,
        phase=3.14,
        is_predefined=False,
        properties={"associatedGate": "rz"},
    )


@pytest.fixture
def conflicting_user_defined_frame():
    return Frame(
        frame_id="user_defined_frame_0",
        port=Port("wrong_port", dt=1e-9),
        frequency=1e7,
        phase=3.14,
        is_predefined=False,
        properties={"associatedGate": "rz"},
    )


def test_pulse_sequence_with_user_defined_frame(user_defined_frame):
    pulse_sequence = PulseSequence().set_frequency(user_defined_frame, 6e6)
    expected_str = "\n".join(
        [
            "OPENQASM 3.0;",
            "cal {",
            "    frame user_defined_frame_0 = newframe(device_port_x0, 10000000.0, 3.14);",
            "    set_frequency(user_defined_frame_0, 6000000.0);",
            "}",
        ]
    )
    assert pulse_sequence.to_ir() == expected_str


def test_pulse_sequence_make_bound_pulse_sequence(predefined_frame_1, predefined_frame_2):
    param = FreeParameter("a") + 2 * FreeParameter("b")
    pulse_sequence = (
        PulseSequence()
        .set_frequency(predefined_frame_1, param)
        .shift_frequency(predefined_frame_1, param)
        .set_phase(predefined_frame_1, param)
        .shift_phase(predefined_frame_1, -param)
        .set_scale(predefined_frame_1, param)
        .capture_v0(predefined_frame_1)
        .delay([predefined_frame_1, predefined_frame_2], param)
        .delay(predefined_frame_1, param)
        .delay(predefined_frame_1, 1e-3)
        .barrier([predefined_frame_1, predefined_frame_2])
        .play(
            predefined_frame_1,
            GaussianWaveform(
                length=FreeParameter("length_g"), sigma=FreeParameter("sigma_g"), id="gauss_wf"
            ),
        )
        .play(
            predefined_frame_2,
            DragGaussianWaveform(
                length=FreeParameter("length_dg"),
                sigma=FreeParameter("sigma_dg"),
                beta=0.2,
                id="drag_gauss_wf",
            ),
        )
        .play(
            predefined_frame_1,
            ConstantWaveform(
                length=FreeParameter("length_c"), iq=complex(2, 0.3), id="constant_wf"
            ),
        )
        .play(
            predefined_frame_2,
            ArbitraryWaveform([complex(1, 0.4), 0, 0.3, complex(0.1, 0.2)], id="arb_wf"),
        )
        .capture_v0(predefined_frame_2)
    )
    expected_str_unbound = "\n".join(
        [
            "OPENQASM 3.0;",
            "cal {",
            "    bit[2] psb;",
<<<<<<< HEAD
            "    input float a;",
            "    input float b;",
            "    input float length_c;",
            "    input float length_dg;",
            "    input float length_g;",
            "    input float sigma_dg;",
            "    input float sigma_g;",
=======
            *[
                f"    input float {parameter};"
                for parameter in reversed(list(pulse_sequence.parameters))
            ],
>>>>>>> ee915673
            "    waveform gauss_wf = gaussian(length_g * 1s, sigma_g * 1s, 1, false);",
            "    waveform drag_gauss_wf = drag_gaussian(length_dg * 1s,"
            " sigma_dg * 1s, 0.2, 1, false);",
            "    waveform constant_wf = constant(length_c * 1s, 2.0 + 0.3im);",
            "    waveform arb_wf = {1.0 + 0.4im, 0, 0.3, 0.1 + 0.2im};",
            "    set_frequency(predefined_frame_1, a + 2.0 * b);",
            "    shift_frequency(predefined_frame_1, a + 2.0 * b);",
            "    set_phase(predefined_frame_1, a + 2.0 * b);",
            "    shift_phase(predefined_frame_1, -1.0 * a + -2.0 * b);",
            "    set_scale(predefined_frame_1, a + 2.0 * b);",
            "    psb[0] = capture_v0(predefined_frame_1);",
            "    delay[(a + 2.0 * b) * 1s] predefined_frame_1, predefined_frame_2;",
            "    delay[(a + 2.0 * b) * 1s] predefined_frame_1;",
            "    delay[1.0ms] predefined_frame_1;",
            "    barrier predefined_frame_1, predefined_frame_2;",
            "    play(predefined_frame_1, gauss_wf);",
            "    play(predefined_frame_2, drag_gauss_wf);",
            "    play(predefined_frame_1, constant_wf);",
            "    play(predefined_frame_2, arb_wf);",
            "    psb[1] = capture_v0(predefined_frame_2);",
            "}",
        ]
    )
    assert pulse_sequence.to_ir() == expected_str_unbound
    assert pulse_sequence.parameters == {
        FreeParameter("a"),
        FreeParameter("b"),
        FreeParameter("length_g"),
        FreeParameter("length_dg"),
        FreeParameter("sigma_g"),
        FreeParameter("sigma_dg"),
        FreeParameter("length_c"),
    }
    b_bound = pulse_sequence.make_bound_pulse_sequence(
        {"b": 2, "length_g": 1e-3, "length_dg": 3e-3, "sigma_dg": 0.4, "length_c": 4e-3}
    )
    b_bound_call = pulse_sequence(b=2, length_g=1e-3, length_dg=3e-3, sigma_dg=0.4, length_c=4e-3)
    expected_str_b_bound = "\n".join(
        [
            "OPENQASM 3.0;",
            "cal {",
            "    bit[2] psb;",
<<<<<<< HEAD
            "    input float a;",
            "    input float sigma_g;",
=======
            *[f"    input float {parameter};" for parameter in reversed(list(b_bound.parameters))],
>>>>>>> ee915673
            "    waveform gauss_wf = gaussian(1.0ms, sigma_g * 1s, 1, false);",
            "    waveform drag_gauss_wf = drag_gaussian(3.0ms, 400.0ms, 0.2, 1, false);",
            "    waveform constant_wf = constant(4.0ms, 2.0 + 0.3im);",
            "    waveform arb_wf = {1.0 + 0.4im, 0, 0.3, 0.1 + 0.2im};",
            "    set_frequency(predefined_frame_1, a + 4.0);",
            "    shift_frequency(predefined_frame_1, a + 4.0);",
            "    set_phase(predefined_frame_1, a + 4.0);",
            "    shift_phase(predefined_frame_1, -1.0 * a + -4.0);",
            "    set_scale(predefined_frame_1, a + 4.0);",
            "    psb[0] = capture_v0(predefined_frame_1);",
            "    delay[(a + 4.0) * 1s] predefined_frame_1, predefined_frame_2;",
            "    delay[(a + 4.0) * 1s] predefined_frame_1;",
            "    delay[1.0ms] predefined_frame_1;",
            "    barrier predefined_frame_1, predefined_frame_2;",
            "    play(predefined_frame_1, gauss_wf);",
            "    play(predefined_frame_2, drag_gauss_wf);",
            "    play(predefined_frame_1, constant_wf);",
            "    play(predefined_frame_2, arb_wf);",
            "    psb[1] = capture_v0(predefined_frame_2);",
            "}",
        ]
    )
    assert b_bound.to_ir() == b_bound_call.to_ir() == expected_str_b_bound
    assert pulse_sequence.to_ir() == expected_str_unbound
    assert b_bound.parameters == {FreeParameter("sigma_g"), FreeParameter("a")}
    both_bound = b_bound.make_bound_pulse_sequence({"a": 1, "sigma_g": 0.7})
    both_bound_call = b_bound_call(1, sigma_g=0.7)  # use arg 1 for a
    expected_str_both_bound = "\n".join(
        [
            "OPENQASM 3.0;",
            "cal {",
            "    bit[2] psb;",
            "    waveform gauss_wf = gaussian(1.0ms, 700.0ms, 1, false);",
            "    waveform drag_gauss_wf = drag_gaussian(3.0ms, 400.0ms, 0.2, 1, false);",
            "    waveform constant_wf = constant(4.0ms, 2.0 + 0.3im);",
            "    waveform arb_wf = {1.0 + 0.4im, 0, 0.3, 0.1 + 0.2im};",
            "    set_frequency(predefined_frame_1, 5.0);",
            "    shift_frequency(predefined_frame_1, 5.0);",
            "    set_phase(predefined_frame_1, 5.0);",
            "    shift_phase(predefined_frame_1, -5.0);",
            "    set_scale(predefined_frame_1, 5.0);",
            "    psb[0] = capture_v0(predefined_frame_1);",
            "    delay[5.0s] predefined_frame_1, predefined_frame_2;",
            "    delay[5.0s] predefined_frame_1;",
            "    delay[1.0ms] predefined_frame_1;",
            "    barrier predefined_frame_1, predefined_frame_2;",
            "    play(predefined_frame_1, gauss_wf);",
            "    play(predefined_frame_2, drag_gauss_wf);",
            "    play(predefined_frame_1, constant_wf);",
            "    play(predefined_frame_2, arb_wf);",
            "    psb[1] = capture_v0(predefined_frame_2);",
            "}",
        ]
    )
    assert both_bound.to_ir() == both_bound_call.to_ir() == expected_str_both_bound
    assert b_bound.to_ir() == b_bound_call.to_ir() == expected_str_b_bound
    assert pulse_sequence.to_ir() == expected_str_unbound


@pytest.mark.parametrize(
    "method_name, method_kwargs",
    [
        ("set_frequency", {"frequency": 1e4}),
        ("shift_frequency", {"frequency": 2e4}),
        ("set_phase", {"phase": 0.3}),
        ("shift_phase", {"phase": 0.2}),
        ("set_scale", {"scale": 0.7}),
        ("delay", {"duration": 1e-5}),
        ("barrier", None),
        ("play", {"waveform": ConstantWaveform(1e-3, complex(1, 2), "wf_id")}),
    ],
)
def test_pulse_sequence_conflicting_frames(
    user_defined_frame, conflicting_user_defined_frame, method_name, method_kwargs
):
    ps = PulseSequence().shift_frequency(user_defined_frame, 1e2)
    method = getattr(ps, method_name)

    with pytest.raises(ValueError):
        if method_kwargs:
            method(conflicting_user_defined_frame, **method_kwargs)
        else:
            method(conflicting_user_defined_frame)


def test_pulse_sequence_conflicting_wf(user_defined_frame):
    wf = ConstantWaveform(1e-3, complex(1, 2), "wf_id")
    conflicting_wf = ConstantWaveform(1e-4, complex(1, 2), "wf_id")
    ps = PulseSequence().play(user_defined_frame, wf)

    with pytest.raises(ValueError):
        ps.play(user_defined_frame, conflicting_wf)


def test_pulse_sequence_to_time_trace_program_mutation(user_defined_frame):
    wf = ConstantWaveform(1e-3, complex(1, 2), "wf_id")
    ps = PulseSequence().play(user_defined_frame, wf)
    initial_vars = dict(ps._program.undeclared_vars)
    ps.to_time_trace()
    assert initial_vars == ps._program.undeclared_vars


def test_pulse_sequence_to_ir(predefined_frame_1, predefined_frame_2):
    pulse_sequence = (
        PulseSequence()
        .set_frequency(predefined_frame_1, 3e9)
        .shift_frequency(predefined_frame_1, 1e9)
        .set_phase(predefined_frame_1, -0.5)
        .shift_phase(predefined_frame_1, 0.1)
        .set_scale(predefined_frame_1, 0.25)
        .capture_v0(predefined_frame_1)
        .delay([predefined_frame_1, predefined_frame_2], 2e-9)
        .delay(predefined_frame_1, 1e-6)
        .delay(QubitSet(0), 1e-3)
        .barrier(QubitSet([0, 1]))
        .barrier([predefined_frame_1, predefined_frame_2])
        .play(predefined_frame_1, GaussianWaveform(length=1e-3, sigma=0.7, id="gauss_wf"))
        .play(
            predefined_frame_2,
            DragGaussianWaveform(length=3e-3, sigma=0.4, beta=0.2, id="drag_gauss_wf"),
        )
        .play(
            predefined_frame_1,
            ConstantWaveform(length=4e-3, iq=complex(2, 0.3), id="constant_wf"),
        )
        .play(
            predefined_frame_2,
            ArbitraryWaveform([complex(1, 0.4), 0, 0.3, complex(0.1, 0.2)], id="arb_wf"),
        )
        .capture_v0(predefined_frame_2)
    )
    expected_str = "\n".join(
        [
            "OPENQASM 3.0;",
            "cal {",
            "    bit[2] psb;",
            "    waveform gauss_wf = gaussian(1.0ms, 700.0ms, 1, false);",
            "    waveform drag_gauss_wf = drag_gaussian(3.0ms, 400.0ms, 0.2, 1, false);",
            "    waveform constant_wf = constant(4.0ms, 2.0 + 0.3im);",
            "    waveform arb_wf = {1.0 + 0.4im, 0, 0.3, 0.1 + 0.2im};",
            "    set_frequency(predefined_frame_1, 3000000000.0);",
            "    shift_frequency(predefined_frame_1, 1000000000.0);",
            "    set_phase(predefined_frame_1, -0.5);",
            "    shift_phase(predefined_frame_1, 0.1);",
            "    set_scale(predefined_frame_1, 0.25);",
            "    psb[0] = capture_v0(predefined_frame_1);",
            "    delay[2.0ns] predefined_frame_1, predefined_frame_2;",
            "    delay[1.0us] predefined_frame_1;",
            "    delay[1.0ms] $0;",
            "    barrier $0, $1;",
            "    barrier predefined_frame_1, predefined_frame_2;",
            "    play(predefined_frame_1, gauss_wf);",
            "    play(predefined_frame_2, drag_gauss_wf);",
            "    play(predefined_frame_1, constant_wf);",
            "    play(predefined_frame_2, arb_wf);",
            "    psb[1] = capture_v0(predefined_frame_2);",
            "}",
        ]
    )
    assert pulse_sequence.to_ir() == expected_str


def test_parse_from_calibration_schema(predefined_frame_1, predefined_frame_2):
    waveforms = {
        "drag_gauss_wf": DragGaussianWaveform(length=3e-3, sigma=0.4, beta=0.2, id="drag_gauss_wf")
    }
    frames = {predefined_frame_1.id: predefined_frame_1, predefined_frame_2.id: predefined_frame_2}

    calibration_instrs = [
        {
            "name": "barrier",
            "arguments": [{"name": "qubit", "value": "0", "type": "string"}],
        },
        {
            "name": "play",
            "arguments": [
                {"name": "frame", "value": "predefined_frame_1", "type": "frame"},
                {
                    "name": "waveform",
                    "value": "drag_gauss_wf",
                    "type": "waveform",
                },
            ],
        },
        {
            "name": "barrier",
            "arguments": [
                {"name": "frame", "value": "predefined_frame_1", "type": "frame"},
                {"name": "frame", "value": "predefined_frame_2", "type": "frame"},
            ],
        },
        {
            "name": "barrier",
            "arguments": None,
        },
        {
            "name": "delay",
            "arguments": [
                {"name": "duration", "value": 3e-07, "type": "float"},
                {"name": "qubit", "value": "0", "type": "string"},
                {"name": "qubit", "value": "1", "type": "string"},
            ],
        },
        {
            "name": "delay",
            "arguments": [
                {"name": "frame", "value": "predefined_frame_1", "type": "frame"},
                {"name": "duration", "value": 3e-07, "type": "float"},
            ],
        },
        {
            "name": "shift_phase",
            "arguments": [
                {"name": "frame", "value": "predefined_frame_1", "type": "frame"},
                {"name": "phase", "value": 3e-07, "type": "float"},
            ],
        },
        {
            "name": "shift_frequency",
            "arguments": [
                {"name": "frequency", "value": "theta", "type": "expr"},
                {"name": "frame", "value": "predefined_frame_1", "type": "frame"},
                {"name": "extra", "value": "predefined_frame_1", "type": "string"},
            ],
        },
    ]

    expected_pulse_sequence = (
        PulseSequence()
        .barrier(QubitSet(0))
        .play(predefined_frame_1, waveforms["drag_gauss_wf"])
        .barrier([predefined_frame_1, predefined_frame_2])
        .barrier([])
        .delay(QubitSet([0, 1]), 3e-07)
        .delay([predefined_frame_1], 3e-07)
        .shift_phase(predefined_frame_1, 3e-07)
        .shift_frequency(predefined_frame_1, FreeParameter("theta"))
    )

    assert (
        PulseSequence._parse_from_calibration_schema(calibration_instrs, waveforms, frames)
        == expected_pulse_sequence
    )<|MERGE_RESOLUTION|>--- conflicted
+++ resolved
@@ -126,20 +126,10 @@
             "OPENQASM 3.0;",
             "cal {",
             "    bit[2] psb;",
-<<<<<<< HEAD
-            "    input float a;",
-            "    input float b;",
-            "    input float length_c;",
-            "    input float length_dg;",
-            "    input float length_g;",
-            "    input float sigma_dg;",
-            "    input float sigma_g;",
-=======
             *[
                 f"    input float {parameter};"
                 for parameter in reversed(list(pulse_sequence.parameters))
             ],
->>>>>>> ee915673
             "    waveform gauss_wf = gaussian(length_g * 1s, sigma_g * 1s, 1, false);",
             "    waveform drag_gauss_wf = drag_gaussian(length_dg * 1s,"
             " sigma_dg * 1s, 0.2, 1, false);",
@@ -182,12 +172,7 @@
             "OPENQASM 3.0;",
             "cal {",
             "    bit[2] psb;",
-<<<<<<< HEAD
-            "    input float a;",
-            "    input float sigma_g;",
-=======
             *[f"    input float {parameter};" for parameter in reversed(list(b_bound.parameters))],
->>>>>>> ee915673
             "    waveform gauss_wf = gaussian(1.0ms, sigma_g * 1s, 1, false);",
             "    waveform drag_gauss_wf = drag_gaussian(3.0ms, 400.0ms, 0.2, 1, false);",
             "    waveform constant_wf = constant(4.0ms, 2.0 + 0.3im);",
