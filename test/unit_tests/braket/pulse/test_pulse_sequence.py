--- conflicted
+++ resolved
@@ -137,16 +137,8 @@
             "    shift_phase(predefined_frame_1, a + 2*b);",
             "    set_scale(predefined_frame_1, a + 2*b);",
             "    psb[0] = capture_v0(predefined_frame_1);",
-<<<<<<< HEAD
-            (
-                "    delay[(1000000000.0*a + 2000000000.0*b)ns]"
-                " predefined_frame_1, predefined_frame_2;"
-            ),
-            "    delay[(1000000000.0*a + 2000000000.0*b)ns] predefined_frame_1;",
-=======
             "    delay[(a + 2*b) * 1s] predefined_frame_1, predefined_frame_2;",
             "    delay[(a + 2*b) * 1s] predefined_frame_1;",
->>>>>>> cc5cdf30
             "    delay[1.0ms] predefined_frame_1;",
             "    barrier predefined_frame_1, predefined_frame_2;",
             "    play(predefined_frame_1, gauss_wf);",
@@ -177,11 +169,7 @@
         [
             "OPENQASM 3.0;",
             "cal {",
-<<<<<<< HEAD
-            "    waveform gauss_wf = gaussian(1.0ms, (1000000000.0*sigma_g)ns, 1, false);",
-=======
             "    waveform gauss_wf = gaussian(1.0ms, (sigma_g) * 1s, 1, false);",
->>>>>>> cc5cdf30
             "    waveform drag_gauss_wf = drag_gaussian(3.0ms, 400.0ms, 0.2, 1, false);",
             "    waveform constant_wf = constant(4.0ms, 2.0 + 0.3im);",
             "    waveform arb_wf = {1.0 + 0.4im, 0, 0.3, 0.1 + 0.2im};",
@@ -192,13 +180,8 @@
             "    shift_phase(predefined_frame_1, a + 4);",
             "    set_scale(predefined_frame_1, a + 4);",
             "    psb[0] = capture_v0(predefined_frame_1);",
-<<<<<<< HEAD
-            "    delay[(1000000000.0*a + 4000000000.0)ns] predefined_frame_1, predefined_frame_2;",
-            "    delay[(1000000000.0*a + 4000000000.0)ns] predefined_frame_1;",
-=======
             "    delay[(a + 4) * 1s] predefined_frame_1, predefined_frame_2;",
             "    delay[(a + 4) * 1s] predefined_frame_1;",
->>>>>>> cc5cdf30
             "    delay[1.0ms] predefined_frame_1;",
             "    barrier predefined_frame_1, predefined_frame_2;",
             "    play(predefined_frame_1, gauss_wf);",
@@ -229,13 +212,8 @@
             "    shift_phase(predefined_frame_1, 5);",
             "    set_scale(predefined_frame_1, 5);",
             "    psb[0] = capture_v0(predefined_frame_1);",
-<<<<<<< HEAD
-            "    delay[5000000000.00000ns] predefined_frame_1, predefined_frame_2;",
-            "    delay[5000000000.00000ns] predefined_frame_1;",
-=======
             "    delay[5s] predefined_frame_1, predefined_frame_2;",
             "    delay[5s] predefined_frame_1;",
->>>>>>> cc5cdf30
             "    delay[1.0ms] predefined_frame_1;",
             "    barrier predefined_frame_1, predefined_frame_2;",
             "    play(predefined_frame_1, gauss_wf);",
