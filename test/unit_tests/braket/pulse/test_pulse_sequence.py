# Copyright Amazon.com, Inc. or its affiliates. All Rights Reserved.
#
# Licensed under the Apache License, Version 2.0 (the "License"). You
# may not use this file except in compliance with the License. A copy of
# the License is located at
#
#     http://aws.amazon.com/apache2.0/
#
# or in the "license" file accompanying this file. This file is
# distributed on an "AS IS" BASIS, WITHOUT WARRANTIES OR CONDITIONS OF
# ANY KIND, either express or implied. See the License for the specific
# language governing permissions and limitations under the License.

import pytest

from braket.circuits import FreeParameter, QubitSet
from braket.pulse import (
    ArbitraryWaveform,
    ConstantWaveform,
    DragGaussianWaveform,
    ErfSquareWaveform,
    Frame,
    GaussianWaveform,
    Port,
    PulseSequence,
)


@pytest.fixture
def port():
    return Port(port_id="device_port_x0", dt=1e-3, properties={})


@pytest.fixture
def predefined_frame_1(port):
    return Frame(
        frame_id="predefined_frame_1", frequency=2e9, port=port, phase=0, is_predefined=True
    )


@pytest.fixture
def predefined_frame_2(port):
    return Frame(frame_id="predefined_frame_2", frequency=1e6, port=port, is_predefined=True)


@pytest.fixture
def user_defined_frame(port):
    return Frame(
        frame_id="user_defined_frame_0",
        port=port,
        frequency=1e7,
        phase=3.14,
        is_predefined=False,
        properties={"associatedGate": "rz"},
    )


@pytest.fixture
def conflicting_user_defined_frame():
    return Frame(
        frame_id="user_defined_frame_0",
        port=Port("wrong_port", dt=1e-9),
        frequency=1e7,
        phase=3.14,
        is_predefined=False,
        properties={"associatedGate": "rz"},
    )


def test_pulse_sequence_with_user_defined_frame(user_defined_frame):
    pulse_sequence = PulseSequence().set_frequency(user_defined_frame, 6e6)
    expected_str = "\n".join([
        "OPENQASM 3.0;",
        "cal {",
        "    frame user_defined_frame_0 = newframe(device_port_x0, 10000000.0, 3.14);",
        "    set_frequency(user_defined_frame_0, 6000000.0);",
        "}",
    ])
    assert pulse_sequence.to_ir() == expected_str


def test_pulse_sequence_make_bound_pulse_sequence(predefined_frame_1, predefined_frame_2):
    param = FreeParameter("a") + 2 * FreeParameter("c")
    pulse_sequence = (
        PulseSequence()
        .set_frequency(predefined_frame_1, param)
        .shift_frequency(predefined_frame_1, param)
        .set_phase(predefined_frame_1, param)
        .shift_phase(predefined_frame_1, -param)
        .set_scale(predefined_frame_1, param)
        .capture_v0(predefined_frame_1)
        .delay([predefined_frame_1, predefined_frame_2], param)
        .delay(predefined_frame_1, param)
        .delay(predefined_frame_1, 1e-3)
        .barrier([predefined_frame_1, predefined_frame_2])
        .play(
            predefined_frame_1,
            GaussianWaveform(
                length=FreeParameter("length_g"), sigma=FreeParameter("sigma_g"), id="gauss_wf"
            ),
        )
        .play(
            predefined_frame_2,
            DragGaussianWaveform(
                length=FreeParameter("length_dg"),
                sigma=FreeParameter("sigma_dg"),
                beta=0.2,
                id="drag_gauss_wf",
            ),
        )
        .play(
            predefined_frame_1,
            ConstantWaveform(
                length=FreeParameter("length_c"), iq=complex(2, 0.3), id="constant_wf"
            ),
        )
        .play(
            predefined_frame_2,
            ArbitraryWaveform([complex(1, 0.4), 0, 0.3, complex(0.1, 0.2)], id="arb_wf"),
        )
        .play(
            predefined_frame_1,
            ErfSquareWaveform(
                length=FreeParameter("length_es"),
                width=FreeParameter("width_es"),
                sigma=2e-9,
                off_center=8e-9,
                id="erf_square_wf",
            ),
        )
        .capture_v0(predefined_frame_2)
    )
<<<<<<< HEAD
    expected_str_unbound = "\n".join([
        "OPENQASM 3.0;",
        "cal {",
        "    bit[2] psb;",
        *[
            f"    input float {parameter};"
            for parameter in reversed(list(pulse_sequence.parameters))
        ],
        "    waveform gauss_wf = gaussian(length_g * 1s, sigma_g * 1s, 1, false);",
        "    waveform drag_gauss_wf = drag_gaussian(length_dg * 1s,"
        " sigma_dg * 1s, 0.2, 1, false);",
        "    waveform constant_wf = constant(length_c * 1s, 2.0 + 0.3im);",
        "    waveform arb_wf = {1.0 + 0.4im, 0, 0.3, 0.1 + 0.2im};",
        "    set_frequency(predefined_frame_1, a + 2.0 * c);",
        "    shift_frequency(predefined_frame_1, a + 2.0 * c);",
        "    set_phase(predefined_frame_1, a + 2.0 * c);",
        "    shift_phase(predefined_frame_1, -1.0 * a + -2.0 * c);",
        "    set_scale(predefined_frame_1, a + 2.0 * c);",
        "    psb[0] = capture_v0(predefined_frame_1);",
        "    delay[(a + 2.0 * c) * 1s] predefined_frame_1, predefined_frame_2;",
        "    delay[(a + 2.0 * c) * 1s] predefined_frame_1;",
        "    delay[1.0ms] predefined_frame_1;",
        "    barrier predefined_frame_1, predefined_frame_2;",
        "    play(predefined_frame_1, gauss_wf);",
        "    play(predefined_frame_2, drag_gauss_wf);",
        "    play(predefined_frame_1, constant_wf);",
        "    play(predefined_frame_2, arb_wf);",
        "    psb[1] = capture_v0(predefined_frame_2);",
        "}",
    ])
=======
    expected_str_unbound = "\n".join(
        [
            "OPENQASM 3.0;",
            "cal {",
            "    bit[2] psb;",
            *[
                f"    input float {parameter};"
                for parameter in reversed(list(pulse_sequence.parameters))
            ],
            "    waveform gauss_wf = gaussian(length_g * 1s, sigma_g * 1s, 1, false);",
            "    waveform drag_gauss_wf = drag_gaussian(length_dg * 1s,"
            " sigma_dg * 1s, 0.2, 1, false);",
            "    waveform constant_wf = constant(length_c * 1s, 2.0 + 0.3im);",
            "    waveform arb_wf = {1.0 + 0.4im, 0, 0.3, 0.1 + 0.2im};",
            "    waveform erf_square_wf = erf_square(length_es * 1s, width_es * 1s, 2.0ns,"
            " 8.0ns, 1, false);",
            "    set_frequency(predefined_frame_1, a + 2.0 * c);",
            "    shift_frequency(predefined_frame_1, a + 2.0 * c);",
            "    set_phase(predefined_frame_1, a + 2.0 * c);",
            "    shift_phase(predefined_frame_1, -1.0 * a + -2.0 * c);",
            "    set_scale(predefined_frame_1, a + 2.0 * c);",
            "    psb[0] = capture_v0(predefined_frame_1);",
            "    delay[(a + 2.0 * c) * 1s] predefined_frame_1, predefined_frame_2;",
            "    delay[(a + 2.0 * c) * 1s] predefined_frame_1;",
            "    delay[1.0ms] predefined_frame_1;",
            "    barrier predefined_frame_1, predefined_frame_2;",
            "    play(predefined_frame_1, gauss_wf);",
            "    play(predefined_frame_2, drag_gauss_wf);",
            "    play(predefined_frame_1, constant_wf);",
            "    play(predefined_frame_2, arb_wf);",
            "    play(predefined_frame_1, erf_square_wf);",
            "    psb[1] = capture_v0(predefined_frame_2);",
            "}",
        ]
    )
>>>>>>> cbe7fc98
    assert pulse_sequence.to_ir() == expected_str_unbound
    assert pulse_sequence.parameters == {
        FreeParameter("a"),
        FreeParameter("c"),
        FreeParameter("length_g"),
        FreeParameter("length_dg"),
        FreeParameter("sigma_g"),
        FreeParameter("sigma_dg"),
        FreeParameter("length_c"),
        FreeParameter("width_es"),
        FreeParameter("length_es"),
    }
<<<<<<< HEAD
    b_bound = pulse_sequence.make_bound_pulse_sequence({
        "c": 2,
        "length_g": 1e-3,
        "length_dg": 3e-3,
        "sigma_dg": 0.4,
        "length_c": 4e-3,
    })
    b_bound_call = pulse_sequence(c=2, length_g=1e-3, length_dg=3e-3, sigma_dg=0.4, length_c=4e-3)
    expected_str_b_bound = "\n".join([
        "OPENQASM 3.0;",
        "cal {",
        "    bit[2] psb;",
        *[f"    input float {parameter};" for parameter in reversed(list(b_bound.parameters))],
        "    waveform gauss_wf = gaussian(1.0ms, sigma_g * 1s, 1, false);",
        "    waveform drag_gauss_wf = drag_gaussian(3.0ms, 400.0ms, 0.2, 1, false);",
        "    waveform constant_wf = constant(4.0ms, 2.0 + 0.3im);",
        "    waveform arb_wf = {1.0 + 0.4im, 0, 0.3, 0.1 + 0.2im};",
        "    set_frequency(predefined_frame_1, a + 4.0);",
        "    shift_frequency(predefined_frame_1, a + 4.0);",
        "    set_phase(predefined_frame_1, a + 4.0);",
        "    shift_phase(predefined_frame_1, -1.0 * a + -4.0);",
        "    set_scale(predefined_frame_1, a + 4.0);",
        "    psb[0] = capture_v0(predefined_frame_1);",
        "    delay[(a + 4.0) * 1s] predefined_frame_1, predefined_frame_2;",
        "    delay[(a + 4.0) * 1s] predefined_frame_1;",
        "    delay[1.0ms] predefined_frame_1;",
        "    barrier predefined_frame_1, predefined_frame_2;",
        "    play(predefined_frame_1, gauss_wf);",
        "    play(predefined_frame_2, drag_gauss_wf);",
        "    play(predefined_frame_1, constant_wf);",
        "    play(predefined_frame_2, arb_wf);",
        "    psb[1] = capture_v0(predefined_frame_2);",
        "}",
    ])
=======
    b_bound = pulse_sequence.make_bound_pulse_sequence(
        {
            "c": 2,
            "length_g": 1e-3,
            "length_dg": 3e-3,
            "sigma_dg": 0.4,
            "length_c": 4e-3,
            "length_es": 20e-9,
            "width_es": 12e-9,
        }
    )
    b_bound_call = pulse_sequence(
        c=2,
        length_g=1e-3,
        length_dg=3e-3,
        sigma_dg=0.4,
        length_c=4e-3,
        length_es=20e-9,
        width_es=12e-9,
    )
    expected_str_b_bound = "\n".join(
        [
            "OPENQASM 3.0;",
            "cal {",
            "    bit[2] psb;",
            *[f"    input float {parameter};" for parameter in reversed(list(b_bound.parameters))],
            "    waveform gauss_wf = gaussian(1.0ms, sigma_g * 1s, 1, false);",
            "    waveform drag_gauss_wf = drag_gaussian(3.0ms, 400.0ms, 0.2, 1, false);",
            "    waveform constant_wf = constant(4.0ms, 2.0 + 0.3im);",
            "    waveform arb_wf = {1.0 + 0.4im, 0, 0.3, 0.1 + 0.2im};",
            "    waveform erf_square_wf = erf_square(20.0ns, 12.0ns, 2.0ns, 8.0ns, 1, false);",
            "    set_frequency(predefined_frame_1, a + 4.0);",
            "    shift_frequency(predefined_frame_1, a + 4.0);",
            "    set_phase(predefined_frame_1, a + 4.0);",
            "    shift_phase(predefined_frame_1, -1.0 * a + -4.0);",
            "    set_scale(predefined_frame_1, a + 4.0);",
            "    psb[0] = capture_v0(predefined_frame_1);",
            "    delay[(a + 4.0) * 1s] predefined_frame_1, predefined_frame_2;",
            "    delay[(a + 4.0) * 1s] predefined_frame_1;",
            "    delay[1.0ms] predefined_frame_1;",
            "    barrier predefined_frame_1, predefined_frame_2;",
            "    play(predefined_frame_1, gauss_wf);",
            "    play(predefined_frame_2, drag_gauss_wf);",
            "    play(predefined_frame_1, constant_wf);",
            "    play(predefined_frame_2, arb_wf);",
            "    play(predefined_frame_1, erf_square_wf);",
            "    psb[1] = capture_v0(predefined_frame_2);",
            "}",
        ]
    )
>>>>>>> cbe7fc98
    assert b_bound.to_ir() == b_bound_call.to_ir() == expected_str_b_bound
    assert pulse_sequence.to_ir() == expected_str_unbound
    assert b_bound.parameters == {FreeParameter("sigma_g"), FreeParameter("a")}
    both_bound = b_bound.make_bound_pulse_sequence({"a": 1, "sigma_g": 0.7})
    both_bound_call = b_bound_call(1, sigma_g=0.7)  # use arg 1 for a
<<<<<<< HEAD
    expected_str_both_bound = "\n".join([
        "OPENQASM 3.0;",
        "cal {",
        "    bit[2] psb;",
        "    waveform gauss_wf = gaussian(1.0ms, 700.0ms, 1, false);",
        "    waveform drag_gauss_wf = drag_gaussian(3.0ms, 400.0ms, 0.2, 1, false);",
        "    waveform constant_wf = constant(4.0ms, 2.0 + 0.3im);",
        "    waveform arb_wf = {1.0 + 0.4im, 0, 0.3, 0.1 + 0.2im};",
        "    set_frequency(predefined_frame_1, 5.0);",
        "    shift_frequency(predefined_frame_1, 5.0);",
        "    set_phase(predefined_frame_1, 5.0);",
        "    shift_phase(predefined_frame_1, -5.0);",
        "    set_scale(predefined_frame_1, 5.0);",
        "    psb[0] = capture_v0(predefined_frame_1);",
        "    delay[5.0s] predefined_frame_1, predefined_frame_2;",
        "    delay[5.0s] predefined_frame_1;",
        "    delay[1.0ms] predefined_frame_1;",
        "    barrier predefined_frame_1, predefined_frame_2;",
        "    play(predefined_frame_1, gauss_wf);",
        "    play(predefined_frame_2, drag_gauss_wf);",
        "    play(predefined_frame_1, constant_wf);",
        "    play(predefined_frame_2, arb_wf);",
        "    psb[1] = capture_v0(predefined_frame_2);",
        "}",
    ])
=======
    expected_str_both_bound = "\n".join(
        [
            "OPENQASM 3.0;",
            "cal {",
            "    bit[2] psb;",
            "    waveform gauss_wf = gaussian(1.0ms, 700.0ms, 1, false);",
            "    waveform drag_gauss_wf = drag_gaussian(3.0ms, 400.0ms, 0.2, 1, false);",
            "    waveform constant_wf = constant(4.0ms, 2.0 + 0.3im);",
            "    waveform arb_wf = {1.0 + 0.4im, 0, 0.3, 0.1 + 0.2im};",
            "    waveform erf_square_wf = erf_square(20.0ns, 12.0ns, 2.0ns, 8.0ns, 1, false);",
            "    set_frequency(predefined_frame_1, 5.0);",
            "    shift_frequency(predefined_frame_1, 5.0);",
            "    set_phase(predefined_frame_1, 5.0);",
            "    shift_phase(predefined_frame_1, -5.0);",
            "    set_scale(predefined_frame_1, 5.0);",
            "    psb[0] = capture_v0(predefined_frame_1);",
            "    delay[5.0s] predefined_frame_1, predefined_frame_2;",
            "    delay[5.0s] predefined_frame_1;",
            "    delay[1.0ms] predefined_frame_1;",
            "    barrier predefined_frame_1, predefined_frame_2;",
            "    play(predefined_frame_1, gauss_wf);",
            "    play(predefined_frame_2, drag_gauss_wf);",
            "    play(predefined_frame_1, constant_wf);",
            "    play(predefined_frame_2, arb_wf);",
            "    play(predefined_frame_1, erf_square_wf);",
            "    psb[1] = capture_v0(predefined_frame_2);",
            "}",
        ]
    )
>>>>>>> cbe7fc98
    assert both_bound.to_ir() == both_bound_call.to_ir() == expected_str_both_bound
    assert b_bound.to_ir() == b_bound_call.to_ir() == expected_str_b_bound
    assert pulse_sequence.to_ir() == expected_str_unbound


@pytest.mark.parametrize(
    "method_name, method_kwargs",
    [
        ("set_frequency", {"frequency": 1e4}),
        ("shift_frequency", {"frequency": 2e4}),
        ("set_phase", {"phase": 0.3}),
        ("shift_phase", {"phase": 0.2}),
        ("set_scale", {"scale": 0.7}),
        ("delay", {"duration": 1e-5}),
        ("barrier", None),
        ("play", {"waveform": ConstantWaveform(1e-3, complex(1, 2), "wf_id")}),
    ],
)
def test_pulse_sequence_conflicting_frames(
    user_defined_frame, conflicting_user_defined_frame, method_name, method_kwargs
):
    ps = PulseSequence().shift_frequency(user_defined_frame, 1e2)
    method = getattr(ps, method_name)

    with pytest.raises(ValueError):
        if method_kwargs:
            method(conflicting_user_defined_frame, **method_kwargs)
        else:
            method(conflicting_user_defined_frame)


def test_pulse_sequence_conflicting_wf(user_defined_frame):
    wf = ConstantWaveform(1e-3, complex(1, 2), "wf_id")
    conflicting_wf = ConstantWaveform(1e-4, complex(1, 2), "wf_id")
    ps = PulseSequence().play(user_defined_frame, wf)

    with pytest.raises(ValueError):
        ps.play(user_defined_frame, conflicting_wf)


def test_pulse_sequence_to_time_trace_program_mutation(user_defined_frame):
    wf = ConstantWaveform(1e-3, complex(1, 2), "wf_id")
    ps = PulseSequence().play(user_defined_frame, wf)
    initial_vars = dict(ps._program.undeclared_vars)
    ps.to_time_trace()
    assert initial_vars == ps._program.undeclared_vars


def test_pulse_sequence_to_ir(predefined_frame_1, predefined_frame_2):
    pulse_sequence = (
        PulseSequence()
        .set_frequency(predefined_frame_1, 3e9)
        .shift_frequency(predefined_frame_1, 1e9)
        .set_phase(predefined_frame_1, -0.5)
        .shift_phase(predefined_frame_1, 0.1)
        .set_scale(predefined_frame_1, 0.25)
        .capture_v0(predefined_frame_1)
        .delay([predefined_frame_1, predefined_frame_2], 2e-9)
        .delay(predefined_frame_1, 1e-6)
        .delay(QubitSet(0), 1e-3)
        .barrier(QubitSet([0, 1]))
        .barrier([predefined_frame_1, predefined_frame_2])
        .play(predefined_frame_1, GaussianWaveform(length=1e-3, sigma=0.7, id="gauss_wf"))
        .play(
            predefined_frame_2,
            DragGaussianWaveform(length=3e-3, sigma=0.4, beta=0.2, id="drag_gauss_wf"),
        )
        .play(
            predefined_frame_1,
            ConstantWaveform(length=4e-3, iq=complex(2, 0.3), id="constant_wf"),
        )
        .play(
            predefined_frame_2,
            ArbitraryWaveform([complex(1, 0.4), 0, 0.3, complex(0.1, 0.2)], id="arb_wf"),
        )
        .play(
            predefined_frame_1,
            ErfSquareWaveform(
                length=32e-9,
                width=20e-9,
                sigma=2e-9,
                off_center=8e-9,
                id="erf_square_wf",
            ),
        )
        .capture_v0(predefined_frame_2)
    )
<<<<<<< HEAD
    expected_str = "\n".join([
        "OPENQASM 3.0;",
        "cal {",
        "    bit[2] psb;",
        "    waveform gauss_wf = gaussian(1.0ms, 700.0ms, 1, false);",
        "    waveform drag_gauss_wf = drag_gaussian(3.0ms, 400.0ms, 0.2, 1, false);",
        "    waveform constant_wf = constant(4.0ms, 2.0 + 0.3im);",
        "    waveform arb_wf = {1.0 + 0.4im, 0, 0.3, 0.1 + 0.2im};",
        "    set_frequency(predefined_frame_1, 3000000000.0);",
        "    shift_frequency(predefined_frame_1, 1000000000.0);",
        "    set_phase(predefined_frame_1, -0.5);",
        "    shift_phase(predefined_frame_1, 0.1);",
        "    set_scale(predefined_frame_1, 0.25);",
        "    psb[0] = capture_v0(predefined_frame_1);",
        "    delay[2.0ns] predefined_frame_1, predefined_frame_2;",
        "    delay[1.0us] predefined_frame_1;",
        "    delay[1.0ms] $0;",
        "    barrier $0, $1;",
        "    barrier predefined_frame_1, predefined_frame_2;",
        "    play(predefined_frame_1, gauss_wf);",
        "    play(predefined_frame_2, drag_gauss_wf);",
        "    play(predefined_frame_1, constant_wf);",
        "    play(predefined_frame_2, arb_wf);",
        "    psb[1] = capture_v0(predefined_frame_2);",
        "}",
    ])
=======
    expected_str = "\n".join(
        [
            "OPENQASM 3.0;",
            "cal {",
            "    bit[2] psb;",
            "    waveform gauss_wf = gaussian(1.0ms, 700.0ms, 1, false);",
            "    waveform drag_gauss_wf = drag_gaussian(3.0ms, 400.0ms, 0.2, 1, false);",
            "    waveform constant_wf = constant(4.0ms, 2.0 + 0.3im);",
            "    waveform arb_wf = {1.0 + 0.4im, 0, 0.3, 0.1 + 0.2im};",
            "    waveform erf_square_wf = erf_square(32.0ns, 20.0ns, 2.0ns, 8.0ns, 1, false);",
            "    set_frequency(predefined_frame_1, 3000000000.0);",
            "    shift_frequency(predefined_frame_1, 1000000000.0);",
            "    set_phase(predefined_frame_1, -0.5);",
            "    shift_phase(predefined_frame_1, 0.1);",
            "    set_scale(predefined_frame_1, 0.25);",
            "    psb[0] = capture_v0(predefined_frame_1);",
            "    delay[2.0ns] predefined_frame_1, predefined_frame_2;",
            "    delay[1.0us] predefined_frame_1;",
            "    delay[1.0ms] $0;",
            "    barrier $0, $1;",
            "    barrier predefined_frame_1, predefined_frame_2;",
            "    play(predefined_frame_1, gauss_wf);",
            "    play(predefined_frame_2, drag_gauss_wf);",
            "    play(predefined_frame_1, constant_wf);",
            "    play(predefined_frame_2, arb_wf);",
            "    play(predefined_frame_1, erf_square_wf);",
            "    psb[1] = capture_v0(predefined_frame_2);",
            "}",
        ]
    )
>>>>>>> cbe7fc98
    assert pulse_sequence.to_ir() == expected_str


def test_parse_from_calibration_schema(predefined_frame_1, predefined_frame_2):
    waveforms = {
        "drag_gauss_wf": DragGaussianWaveform(length=3e-3, sigma=0.4, beta=0.2, id="drag_gauss_wf")
    }
    frames = {predefined_frame_1.id: predefined_frame_1, predefined_frame_2.id: predefined_frame_2}

    calibration_instrs = [
        {
            "name": "barrier",
            "arguments": [{"name": "qubit", "value": "0", "type": "string"}],
        },
        {
            "name": "play",
            "arguments": [
                {"name": "frame", "value": "predefined_frame_1", "type": "frame"},
                {
                    "name": "waveform",
                    "value": "drag_gauss_wf",
                    "type": "waveform",
                },
            ],
        },
        {
            "name": "barrier",
            "arguments": [
                {"name": "frame", "value": "predefined_frame_1", "type": "frame"},
                {"name": "frame", "value": "predefined_frame_2", "type": "frame"},
            ],
        },
        {
            "name": "barrier",
            "arguments": None,
        },
        {
            "name": "delay",
            "arguments": [
                {"name": "duration", "value": 3e-07, "type": "float"},
                {"name": "qubit", "value": "0", "type": "string"},
                {"name": "qubit", "value": "1", "type": "string"},
            ],
        },
        {
            "name": "delay",
            "arguments": [
                {"name": "frame", "value": "predefined_frame_1", "type": "frame"},
                {"name": "duration", "value": 3e-07, "type": "float"},
            ],
        },
        {
            "name": "shift_phase",
            "arguments": [
                {"name": "frame", "value": "predefined_frame_1", "type": "frame"},
                {"name": "phase", "value": 3e-07, "type": "float"},
            ],
        },
        {
            "name": "shift_frequency",
            "arguments": [
                {"name": "frequency", "value": "theta", "type": "expr"},
                {"name": "frame", "value": "predefined_frame_1", "type": "frame"},
                {"name": "extra", "value": "predefined_frame_1", "type": "string"},
            ],
        },
    ]

    expected_pulse_sequence = (
        PulseSequence()
        .barrier(QubitSet(0))
        .play(predefined_frame_1, waveforms["drag_gauss_wf"])
        .barrier([predefined_frame_1, predefined_frame_2])
        .barrier([])
        .delay(QubitSet([0, 1]), 3e-07)
        .delay([predefined_frame_1], 3e-07)
        .shift_phase(predefined_frame_1, 3e-07)
        .shift_frequency(predefined_frame_1, FreeParameter("theta"))
    )

    assert (
        PulseSequence._parse_from_calibration_schema(calibration_instrs, waveforms, frames)
        == expected_pulse_sequence
    )<|MERGE_RESOLUTION|>--- conflicted
+++ resolved
@@ -130,38 +130,6 @@
         )
         .capture_v0(predefined_frame_2)
     )
-<<<<<<< HEAD
-    expected_str_unbound = "\n".join([
-        "OPENQASM 3.0;",
-        "cal {",
-        "    bit[2] psb;",
-        *[
-            f"    input float {parameter};"
-            for parameter in reversed(list(pulse_sequence.parameters))
-        ],
-        "    waveform gauss_wf = gaussian(length_g * 1s, sigma_g * 1s, 1, false);",
-        "    waveform drag_gauss_wf = drag_gaussian(length_dg * 1s,"
-        " sigma_dg * 1s, 0.2, 1, false);",
-        "    waveform constant_wf = constant(length_c * 1s, 2.0 + 0.3im);",
-        "    waveform arb_wf = {1.0 + 0.4im, 0, 0.3, 0.1 + 0.2im};",
-        "    set_frequency(predefined_frame_1, a + 2.0 * c);",
-        "    shift_frequency(predefined_frame_1, a + 2.0 * c);",
-        "    set_phase(predefined_frame_1, a + 2.0 * c);",
-        "    shift_phase(predefined_frame_1, -1.0 * a + -2.0 * c);",
-        "    set_scale(predefined_frame_1, a + 2.0 * c);",
-        "    psb[0] = capture_v0(predefined_frame_1);",
-        "    delay[(a + 2.0 * c) * 1s] predefined_frame_1, predefined_frame_2;",
-        "    delay[(a + 2.0 * c) * 1s] predefined_frame_1;",
-        "    delay[1.0ms] predefined_frame_1;",
-        "    barrier predefined_frame_1, predefined_frame_2;",
-        "    play(predefined_frame_1, gauss_wf);",
-        "    play(predefined_frame_2, drag_gauss_wf);",
-        "    play(predefined_frame_1, constant_wf);",
-        "    play(predefined_frame_2, arb_wf);",
-        "    psb[1] = capture_v0(predefined_frame_2);",
-        "}",
-    ])
-=======
     expected_str_unbound = "\n".join(
         [
             "OPENQASM 3.0;",
@@ -197,7 +165,6 @@
             "}",
         ]
     )
->>>>>>> cbe7fc98
     assert pulse_sequence.to_ir() == expected_str_unbound
     assert pulse_sequence.parameters == {
         FreeParameter("a"),
@@ -210,42 +177,6 @@
         FreeParameter("width_es"),
         FreeParameter("length_es"),
     }
-<<<<<<< HEAD
-    b_bound = pulse_sequence.make_bound_pulse_sequence({
-        "c": 2,
-        "length_g": 1e-3,
-        "length_dg": 3e-3,
-        "sigma_dg": 0.4,
-        "length_c": 4e-3,
-    })
-    b_bound_call = pulse_sequence(c=2, length_g=1e-3, length_dg=3e-3, sigma_dg=0.4, length_c=4e-3)
-    expected_str_b_bound = "\n".join([
-        "OPENQASM 3.0;",
-        "cal {",
-        "    bit[2] psb;",
-        *[f"    input float {parameter};" for parameter in reversed(list(b_bound.parameters))],
-        "    waveform gauss_wf = gaussian(1.0ms, sigma_g * 1s, 1, false);",
-        "    waveform drag_gauss_wf = drag_gaussian(3.0ms, 400.0ms, 0.2, 1, false);",
-        "    waveform constant_wf = constant(4.0ms, 2.0 + 0.3im);",
-        "    waveform arb_wf = {1.0 + 0.4im, 0, 0.3, 0.1 + 0.2im};",
-        "    set_frequency(predefined_frame_1, a + 4.0);",
-        "    shift_frequency(predefined_frame_1, a + 4.0);",
-        "    set_phase(predefined_frame_1, a + 4.0);",
-        "    shift_phase(predefined_frame_1, -1.0 * a + -4.0);",
-        "    set_scale(predefined_frame_1, a + 4.0);",
-        "    psb[0] = capture_v0(predefined_frame_1);",
-        "    delay[(a + 4.0) * 1s] predefined_frame_1, predefined_frame_2;",
-        "    delay[(a + 4.0) * 1s] predefined_frame_1;",
-        "    delay[1.0ms] predefined_frame_1;",
-        "    barrier predefined_frame_1, predefined_frame_2;",
-        "    play(predefined_frame_1, gauss_wf);",
-        "    play(predefined_frame_2, drag_gauss_wf);",
-        "    play(predefined_frame_1, constant_wf);",
-        "    play(predefined_frame_2, arb_wf);",
-        "    psb[1] = capture_v0(predefined_frame_2);",
-        "}",
-    ])
-=======
     b_bound = pulse_sequence.make_bound_pulse_sequence(
         {
             "c": 2,
@@ -296,39 +227,11 @@
             "}",
         ]
     )
->>>>>>> cbe7fc98
     assert b_bound.to_ir() == b_bound_call.to_ir() == expected_str_b_bound
     assert pulse_sequence.to_ir() == expected_str_unbound
     assert b_bound.parameters == {FreeParameter("sigma_g"), FreeParameter("a")}
     both_bound = b_bound.make_bound_pulse_sequence({"a": 1, "sigma_g": 0.7})
     both_bound_call = b_bound_call(1, sigma_g=0.7)  # use arg 1 for a
-<<<<<<< HEAD
-    expected_str_both_bound = "\n".join([
-        "OPENQASM 3.0;",
-        "cal {",
-        "    bit[2] psb;",
-        "    waveform gauss_wf = gaussian(1.0ms, 700.0ms, 1, false);",
-        "    waveform drag_gauss_wf = drag_gaussian(3.0ms, 400.0ms, 0.2, 1, false);",
-        "    waveform constant_wf = constant(4.0ms, 2.0 + 0.3im);",
-        "    waveform arb_wf = {1.0 + 0.4im, 0, 0.3, 0.1 + 0.2im};",
-        "    set_frequency(predefined_frame_1, 5.0);",
-        "    shift_frequency(predefined_frame_1, 5.0);",
-        "    set_phase(predefined_frame_1, 5.0);",
-        "    shift_phase(predefined_frame_1, -5.0);",
-        "    set_scale(predefined_frame_1, 5.0);",
-        "    psb[0] = capture_v0(predefined_frame_1);",
-        "    delay[5.0s] predefined_frame_1, predefined_frame_2;",
-        "    delay[5.0s] predefined_frame_1;",
-        "    delay[1.0ms] predefined_frame_1;",
-        "    barrier predefined_frame_1, predefined_frame_2;",
-        "    play(predefined_frame_1, gauss_wf);",
-        "    play(predefined_frame_2, drag_gauss_wf);",
-        "    play(predefined_frame_1, constant_wf);",
-        "    play(predefined_frame_2, arb_wf);",
-        "    psb[1] = capture_v0(predefined_frame_2);",
-        "}",
-    ])
-=======
     expected_str_both_bound = "\n".join(
         [
             "OPENQASM 3.0;",
@@ -358,7 +261,6 @@
             "}",
         ]
     )
->>>>>>> cbe7fc98
     assert both_bound.to_ir() == both_bound_call.to_ir() == expected_str_both_bound
     assert b_bound.to_ir() == b_bound_call.to_ir() == expected_str_b_bound
     assert pulse_sequence.to_ir() == expected_str_unbound
@@ -446,34 +348,6 @@
         )
         .capture_v0(predefined_frame_2)
     )
-<<<<<<< HEAD
-    expected_str = "\n".join([
-        "OPENQASM 3.0;",
-        "cal {",
-        "    bit[2] psb;",
-        "    waveform gauss_wf = gaussian(1.0ms, 700.0ms, 1, false);",
-        "    waveform drag_gauss_wf = drag_gaussian(3.0ms, 400.0ms, 0.2, 1, false);",
-        "    waveform constant_wf = constant(4.0ms, 2.0 + 0.3im);",
-        "    waveform arb_wf = {1.0 + 0.4im, 0, 0.3, 0.1 + 0.2im};",
-        "    set_frequency(predefined_frame_1, 3000000000.0);",
-        "    shift_frequency(predefined_frame_1, 1000000000.0);",
-        "    set_phase(predefined_frame_1, -0.5);",
-        "    shift_phase(predefined_frame_1, 0.1);",
-        "    set_scale(predefined_frame_1, 0.25);",
-        "    psb[0] = capture_v0(predefined_frame_1);",
-        "    delay[2.0ns] predefined_frame_1, predefined_frame_2;",
-        "    delay[1.0us] predefined_frame_1;",
-        "    delay[1.0ms] $0;",
-        "    barrier $0, $1;",
-        "    barrier predefined_frame_1, predefined_frame_2;",
-        "    play(predefined_frame_1, gauss_wf);",
-        "    play(predefined_frame_2, drag_gauss_wf);",
-        "    play(predefined_frame_1, constant_wf);",
-        "    play(predefined_frame_2, arb_wf);",
-        "    psb[1] = capture_v0(predefined_frame_2);",
-        "}",
-    ])
-=======
     expected_str = "\n".join(
         [
             "OPENQASM 3.0;",
@@ -504,7 +378,6 @@
             "}",
         ]
     )
->>>>>>> cbe7fc98
     assert pulse_sequence.to_ir() == expected_str
 
 
