--- conflicted
+++ resolved
@@ -101,7 +101,7 @@
         }
     },
     "paradigm": {
-        "connectivity": {"connectivityGraph": {}, "fullyConnected": True},
+        "connectivity": {"connectivityGraph": {}, "fullyConnected": False},
         "nativeGateSet": valid_nativeGateSet,
         "qubitCount": 2,
     },
@@ -140,7 +140,7 @@
             "name": "braket.device_schema.gate_model_qpu_paradigm_properties",
             "version": "1",
         },
-        "connectivity": {"connectivityGraph": {"0": ["1"]}, "fullyConnected": True},
+        "connectivity": {"connectivityGraph": {"0": ["1"]}, "fullyConnected": False},
         "nativeGateSet": ["cz", "prx"],
         "qubitCount": 2,
     },
@@ -151,6 +151,7 @@
         },
         "executionWindows": [],
         "shotsRange": [1, 20000],
+        "updatedAt": "2024-04-04T01:10:02.869136",
     },
     "standardized": {
         "braketSchemaHeader": {
@@ -197,7 +198,6 @@
     }
     return input
 
-<<<<<<< HEAD
 
 # invalid oneQubitProperties without 1q rb data
 invalid_oneQubitProperties = OneQubitProperties(
@@ -226,15 +226,11 @@
 ).dict()
 
 invalid_device_properties_dict_1 = {
-=======
-reduced_standardized_gate_model_qpu_device_properties_dict_non_fully_connected_undirected = {
->>>>>>> 38151827
-    "action": {
-        "braket.ir.openqasm.program": {
-            "actionType": "braket.ir.openqasm.program",
-            "supportedOperations": [],
-            "supportedResultTypes": valid_supportedResultTypes,
-<<<<<<< HEAD
+    "action": {
+        "braket.ir.openqasm.program": {
+            "actionType": "braket.ir.openqasm.program",
+            "supportedOperations": [],
+            "supportedResultTypes": valid_supportedResultTypes,
             "version": ["1.0"],
         }
     },
@@ -256,7 +252,38 @@
 
 
 invalid_device_properties_dict_2 = {
-=======
+    "action": {
+        "braket.ir.openqasm.program": {
+            "actionType": "braket.ir.openqasm.program",
+            "supportedOperations": [],
+            "supportedResultTypes": valid_supportedResultTypes,
+            "version": ["1.0"],
+        }
+    },
+    "paradigm": {
+        "connectivity": {"connectivityGraph": {}, "fullyConnected": False},
+        "nativeGateSet": valid_nativeGateSet,
+        "qubitCount": 2,
+    },
+    "standardized": {
+        "oneQubitProperties": {
+            "0": valid_oneQubitProperties,
+            "1": valid_oneQubitProperties,
+        },
+        "twoQubitProperties": {
+            "0-1": invalid_twoQubitProperties,
+        },
+    },
+}
+
+
+
+reduced_standardized_gate_model_qpu_device_properties_dict_non_fully_connected_undirected = {
+    "action": {
+        "braket.ir.openqasm.program": {
+            "actionType": "braket.ir.openqasm.program",
+            "supportedOperations": [],
+            "supportedResultTypes": valid_supportedResultTypes,
             "version": ["1"],
         }
     },
@@ -306,32 +333,11 @@
 
 
 reduced_standardized_gate_model_qpu_device_properties_dict_non_fully_connected_directed = {
->>>>>>> 38151827
-    "action": {
-        "braket.ir.openqasm.program": {
-            "actionType": "braket.ir.openqasm.program",
-            "supportedOperations": [],
-            "supportedResultTypes": valid_supportedResultTypes,
-<<<<<<< HEAD
-            "version": ["1.0"],
-        }
-    },
-    "paradigm": {
-        "connectivity": {"connectivityGraph": {}, "fullyConnected": False},
-        "nativeGateSet": valid_nativeGateSet,
-        "qubitCount": 2,
-    },
-    "standardized": {
-        "oneQubitProperties": {
-            "0": valid_oneQubitProperties,
-            "1": valid_oneQubitProperties,
-        },
-        "twoQubitProperties": {
-            "0-1": invalid_twoQubitProperties,
-        },
-    },
-}
-=======
+    "action": {
+        "braket.ir.openqasm.program": {
+            "actionType": "braket.ir.openqasm.program",
+            "supportedOperations": [],
+            "supportedResultTypes": valid_supportedResultTypes,
             "version": ["1"],
         }
     },
@@ -376,5 +382,4 @@
 
 @pytest.fixture
 def reduced_standardized_json_3():
-    return json.dumps(reduced_standardized_gate_model_qpu_device_properties_dict_non_fully_connected_directed)
->>>>>>> 38151827
+    return json.dumps(reduced_standardized_gate_model_qpu_device_properties_dict_non_fully_connected_directed)