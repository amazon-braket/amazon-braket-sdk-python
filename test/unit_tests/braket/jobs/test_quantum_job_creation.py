--- conflicted
+++ resolved
@@ -406,10 +406,7 @@
     mock_time.return_value = datetime.datetime.now().timestamp()
     timestamp = str(int(time.time() * 1000))
     assert _generate_default_job_name(image_uri) == f"braket-job{job_type}-{timestamp}"
-<<<<<<< HEAD
-=======
     assert _generate_default_job_name(image_uri, timestamp="ts") == f"braket-job{job_type}-ts"
->>>>>>> 879133cb
 
 
 @pytest.mark.parametrize(
