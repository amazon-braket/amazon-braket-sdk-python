import ast
import importlib
import re
import sys
import tempfile
from logging import getLogger
from pathlib import Path
from ssl import SSLContext
from unittest.mock import MagicMock, patch

import job_module
import pytest
from cloudpickle import cloudpickle

from braket.aws import AwsQuantumJob
from braket.devices import Devices
from braket.jobs import hybrid_job
from braket.jobs.config import CheckpointConfig, InstanceConfig, OutputDataConfig, StoppingCondition
from braket.jobs.hybrid_job import _sanitize, _serialize_entry_point
from braket.jobs.local import LocalQuantumJob


@pytest.fixture
def aws_session():
    aws_session = MagicMock()
    python_version_str = f"py{sys.version_info.major}{sys.version_info.minor}"
    aws_session.get_full_image_tag.return_value = f"1.0-cpu-{python_version_str}-ubuntu22.04"
    aws_session.region = "us-west-2"
    return aws_session


@patch.object(sys.modules["braket.jobs.hybrid_job"], "retrieve_image")
@patch("time.time", return_value=123.0)
@patch("builtins.open")
@patch("tempfile.TemporaryDirectory")
@patch.object(AwsQuantumJob, "create")
def test_decorator_defaults(
    mock_create, mock_tempdir, _mock_open, mock_time, mock_retrieve, aws_session
):
    mock_retrieve.return_value = "00000000.dkr.ecr.us-west-2.amazonaws.com/latest"

    @hybrid_job(device=None, aws_session=aws_session)
    def my_entry(c=0, d: float = 1.0, **extras):
        return "my entry return value"

    mock_tempdir_name = "job_temp_dir_00000"
    mock_tempdir.return_value.__enter__.return_value = mock_tempdir_name

    source_module = mock_tempdir_name
    entry_point = f"{mock_tempdir_name}.entry_point:my_entry"
    wait_until_complete = False

    device = "local:none/none"

    my_entry()

    mock_create.assert_called_with(
        device=device,
        source_module=source_module,
        entry_point=entry_point,
        wait_until_complete=wait_until_complete,
        job_name="my-entry-123000",
        hyperparameters={"c": "0", "d": "1.0"},
        logger=getLogger("braket.jobs.hybrid_job"),
        aws_session=aws_session,
    )
    assert mock_tempdir.return_value.__exit__.called


@pytest.mark.parametrize("include_modules", (job_module, ["job_module"]))
@patch("braket.jobs.image_uris.retrieve_image")
@patch("sys.stdout")
@patch("time.time", return_value=123.0)
@patch("cloudpickle.register_pickle_by_value")
@patch("cloudpickle.unregister_pickle_by_value")
@patch("shutil.copy")
@patch("builtins.open")
@patch.object(AwsQuantumJob, "create")
def test_decorator_non_defaults(
    mock_create,
    _mock_open,
    mock_copy,
    mock_register,
    mock_unregister,
    mock_time,
    mock_stdout,
    mock_retrieve,
    include_modules,
):
    mock_retrieve.return_value = "should-not-be-used"
    dependencies = "my_requirements.txt"
    image_uri = "my_image.uri"
    default_instance = InstanceConfig()
    distribution = "data_parallel"
    copy_checkpoints_from_job = "arn/other-job"
    checkpoint_config = CheckpointConfig(localPath="local", s3Uri="s3")
    role_arn = "role_arn"
    stopping_condition = StoppingCondition(maxRuntimeInSeconds=10)
    output_data_config = OutputDataConfig(s3Path="s3")
    aws_session = MagicMock()
    tags = {"my_tag": "my_value"}
    logger = getLogger(__name__)

    with tempfile.TemporaryDirectory() as tempdir:
        Path(tempdir, "temp_dir").mkdir()
        Path(tempdir, "temp_file").touch()

        input_data = {
            "my_prefix": "my_input_data",
            "my_dir": Path(tempdir, "temp_dir"),
            "my_file": Path(tempdir, "temp_file"),
            "my_s3_prefix": "s3://bucket/path/to/prefix",
        }

        @hybrid_job(
            device=Devices.Amazon.SV1,
            include_modules=include_modules,
            dependencies=dependencies,
            image_uri=image_uri,
            input_data=input_data,
            wait_until_complete=True,
            instance_config=default_instance,
            distribution=distribution,
            checkpoint_config=checkpoint_config,
            copy_checkpoints_from_job=copy_checkpoints_from_job,
            role_arn=role_arn,
            stopping_condition=stopping_condition,
            output_data_config=output_data_config,
            aws_session=aws_session,
            tags=tags,
            logger=logger,
        )
        def my_entry(a, b: int, c=0, d: float = 1.0, **extras) -> str:
            return "my entry return value"

        mock_tempdir = MagicMock(spec=tempfile.TemporaryDirectory)
        mock_tempdir_name = "job_temp_dir_00000"
        mock_tempdir.__enter__.return_value = mock_tempdir_name

        device = Devices.Amazon.SV1
        source_module = mock_tempdir_name
        entry_point = f"{mock_tempdir_name}.entry_point:my_entry"
        wait_until_complete = True

        s3_not_linked = (
            "Input data channels mapped to an S3 source will not be available in the working "
            'directory. Use `get_input_data_dir(channel="my_s3_prefix")` to read input data '
            "from S3 source inside the job container."
        )

        with patch("tempfile.TemporaryDirectory", return_value=mock_tempdir):
            my_entry("a", 2, 3, 4, extra_param="value", another=6)

    mock_create.assert_called_with(
        device=device,
        source_module=source_module,
        entry_point=entry_point,
        image_uri=image_uri,
        input_data=input_data,
        wait_until_complete=wait_until_complete,
        job_name="my-entry-123000",
        instance_config=default_instance,
        distribution=distribution,
        hyperparameters={
            "a": "a",
            "b": "2",
            "c": "3",
            "d": "4",
            "extra_param": "value",
            "another": "6",
        },
        checkpoint_config=checkpoint_config,
        copy_checkpoints_from_job=copy_checkpoints_from_job,
        role_arn=role_arn,
        stopping_condition=stopping_condition,
        output_data_config=output_data_config,
        aws_session=aws_session,
        tags=tags,
        logger=logger,
    )
    included_module = importlib.import_module("job_module")
    mock_register.assert_called_with(included_module)
    mock_unregister.assert_called_with(included_module)
    mock_copy.assert_called_with(
        Path("my_requirements.txt").resolve(), Path(mock_tempdir_name, "requirements.txt")
    )
    assert mock_tempdir.__exit__.called
    mock_stdout.write.assert_any_call(s3_not_linked)


@patch.object(sys.modules["braket.jobs.hybrid_job"], "retrieve_image")
@patch("time.time", return_value=123.0)
@patch("builtins.open")
@patch("tempfile.TemporaryDirectory")
@patch.object(AwsQuantumJob, "create")
def test_decorator_non_dict_input(
    mock_create, mock_tempdir, _mock_open, mock_time, mock_retrieve, aws_session
):
    mock_retrieve.return_value = "00000000.dkr.ecr.us-west-2.amazonaws.com/latest"
    input_prefix = "my_input"

    @hybrid_job(device=None, input_data=input_prefix, aws_session=aws_session)
    def my_entry():
        return "my entry return value"

    mock_tempdir_name = "job_temp_dir_00000"
    mock_tempdir.return_value.__enter__.return_value = mock_tempdir_name

    source_module = mock_tempdir_name
    entry_point = f"{mock_tempdir_name}.entry_point:my_entry"
    wait_until_complete = False

    device = "local:none/none"

    my_entry()

    mock_create.assert_called_with(
        device=device,
        source_module=source_module,
        entry_point=entry_point,
        wait_until_complete=wait_until_complete,
        job_name="my-entry-123000",
        hyperparameters={},
        logger=getLogger("braket.jobs.hybrid_job"),
        input_data=input_prefix,
        aws_session=aws_session,
    )
    assert mock_tempdir.return_value.__exit__.called


@patch.object(sys.modules["braket.jobs.hybrid_job"], "retrieve_image")
@patch("time.time", return_value=123.0)
@patch("builtins.open")
@patch("tempfile.TemporaryDirectory")
@patch.object(LocalQuantumJob, "create")
def test_decorator_local(
    mock_create, mock_tempdir, _mock_open, mock_time, mock_retrieve, aws_session
):
    mock_retrieve.return_value = "00000000.dkr.ecr.us-west-2.amazonaws.com/latest"

    @hybrid_job(device=Devices.Amazon.SV1, local=True, aws_session=aws_session)
    def my_entry():
        return "my entry return value"

    mock_tempdir_name = "job_temp_dir_00000"
    mock_tempdir.return_value.__enter__.return_value = mock_tempdir_name

    device = Devices.Amazon.SV1
    source_module = mock_tempdir_name
    entry_point = f"{mock_tempdir_name}.entry_point:my_entry"

    my_entry()

    mock_create.assert_called_with(
        device=device,
        source_module=source_module,
        entry_point=entry_point,
        job_name="my-entry-123000",
        hyperparameters={},
        aws_session=aws_session,
    )
    assert mock_tempdir.return_value.__exit__.called


@patch.object(sys.modules["braket.jobs.hybrid_job"], "retrieve_image")
@patch("time.time", return_value=123.0)
@patch("builtins.open")
@patch("tempfile.TemporaryDirectory")
@patch.object(LocalQuantumJob, "create")
def test_decorator_local_unsupported_args(
    mock_create, mock_tempdir, _mock_open, mock_time, mock_retrieve, aws_session
):
    mock_retrieve.return_value = "00000000.dkr.ecr.us-west-2.amazonaws.com/latest"

    @hybrid_job(
        device=Devices.Amazon.SV1,
        local=True,
        wait_until_complete=True,
        copy_checkpoints_from_job="arn/other-job",
        instance_config=InstanceConfig(),
        distribution="data_parallel",
        stopping_condition=StoppingCondition(),
        tags={"my_tag": "my_value"},
        logger=getLogger(__name__),
        aws_session=aws_session,
    )
    def my_entry():
        return "my entry return value"

    mock_tempdir_name = "job_temp_dir_00000"
    mock_tempdir.return_value.__enter__.return_value = mock_tempdir_name

    device = Devices.Amazon.SV1
    source_module = mock_tempdir_name
    entry_point = f"{mock_tempdir_name}.entry_point:my_entry"

    my_entry()

    mock_create.assert_called_with(
        device=device,
        source_module=source_module,
        entry_point=entry_point,
        job_name="my-entry-123000",
        hyperparameters={},
        aws_session=aws_session,
    )
    assert mock_tempdir.return_value.__exit__.called


@patch.object(sys.modules["braket.jobs.hybrid_job"], "retrieve_image")
@patch("time.time", return_value=123.0)
@patch("builtins.open")
@patch("tempfile.TemporaryDirectory")
@patch.object(AwsQuantumJob, "create")
def test_job_name_too_long(
    mock_create, mock_tempdir, _mock_open, mock_time, mock_retrieve, aws_session
):
    mock_retrieve.return_value = "00000000.dkr.ecr.us-west-2.amazonaws.com/latest"

    @hybrid_job(device="local:braket/default", aws_session=aws_session)
    def this_is_a_50_character_func_name_for_testing_names():
        return "my entry return value"

    mock_tempdir_name = "job_temp_dir_00000"
    mock_tempdir.return_value.__enter__.return_value = mock_tempdir_name

    device = "local:braket/default"
    source_module = mock_tempdir_name
    entry_point = (
        f"{mock_tempdir_name}.entry_point:this_is_a_50_character_func_name_for_testing_names"
    )
    wait_until_complete = False

    with pytest.warns(UserWarning):
        this_is_a_50_character_func_name_for_testing_names()

        expected_job_name = "this-is-a-50-character-func-name-for-testin-123000"

        mock_create.assert_called_with(
            device=device,
            source_module=source_module,
            entry_point=entry_point,
            wait_until_complete=wait_until_complete,
            job_name=expected_job_name,
            hyperparameters={},
            logger=getLogger("braket.jobs.hybrid_job"),
            aws_session=aws_session,
        )
        assert len(expected_job_name) == 50
        assert mock_tempdir.return_value.__exit__.called


@patch.object(sys.modules["braket.jobs.hybrid_job"], "retrieve_image")
@patch("time.time", return_value=123.0)
@patch("builtins.open")
@patch("tempfile.TemporaryDirectory")
@patch.object(AwsQuantumJob, "create")
def test_decorator_pos_only_slash(
    mock_create, mock_tempdir, _mock_open, mock_time, mock_retrieve, aws_session
):
    mock_retrieve.return_value = "00000000.dkr.ecr.us-west-2.amazonaws.com/latest"

    @hybrid_job(device="local:braket/default", aws_session=aws_session)
    def my_entry(pos_only, /):
        return "my entry return value"

    mock_tempdir_name = "job_temp_dir_00000"
    mock_tempdir.return_value.__enter__.return_value = mock_tempdir_name

    device = "local:braket/default"
    source_module = mock_tempdir_name
    entry_point = f"{mock_tempdir_name}.entry_point:my_entry"
    wait_until_complete = False

    pos_only_warning = "Positional only arguments will not be logged to the hyperparameters file."
    with pytest.warns(match=pos_only_warning):
        my_entry("pos_only")

    mock_create.assert_called_with(
        device=device,
        source_module=source_module,
        entry_point=entry_point,
        wait_until_complete=wait_until_complete,
        job_name="my-entry-123000",
        hyperparameters={},
        logger=getLogger("braket.jobs.hybrid_job"),
        aws_session=aws_session,
    )
    assert mock_tempdir.return_value.__exit__.called


@patch.object(sys.modules["braket.jobs.hybrid_job"], "retrieve_image")
@patch("time.time", return_value=123.0)
@patch("builtins.open")
@patch("tempfile.TemporaryDirectory")
@patch.object(AwsQuantumJob, "create")
def test_decorator_pos_only_args(
    mock_create, mock_tempdir, _mock_open, mock_time, mock_retrieve, aws_session
):
    mock_retrieve.return_value = "00000000.dkr.ecr.us-west-2.amazonaws.com/latest"

    @hybrid_job(device="local:braket/default", aws_session=aws_session)
    def my_entry(*args):
        return "my entry return value"

    mock_tempdir_name = "job_temp_dir_00000"
    mock_tempdir.return_value.__enter__.return_value = mock_tempdir_name

    device = "local:braket/default"
    source_module = mock_tempdir_name
    entry_point = f"{mock_tempdir_name}.entry_point:my_entry"
    wait_until_complete = False

    pos_only_warning = "Positional only arguments will not be logged to the hyperparameters file."
    with pytest.warns(match=pos_only_warning):
        my_entry("pos_only")

    mock_create.assert_called_with(
        device=device,
        source_module=source_module,
        entry_point=entry_point,
        wait_until_complete=wait_until_complete,
        job_name="my-entry-123000",
        hyperparameters={},
        logger=getLogger("braket.jobs.hybrid_job"),
        aws_session=aws_session,
    )
    assert mock_tempdir.return_value.__exit__.called


def test_serialization_error(aws_session):
    ssl_context = SSLContext()

    @hybrid_job(device=None, aws_session=aws_session)
    def fails_serialization():
        print(ssl_context)

    serialization_failed = (
        "Serialization failed for decorator hybrid job. For troubleshooting, "
        "see the developer guide: #todo: link to docs with info as below"
    )
    with pytest.raises(RuntimeError, match=serialization_failed):
        fails_serialization()


def test_serialization_wrapping():
    def my_entry(*args, **kwargs):
        print("something with \" and ' and \n")
        return args, kwargs

    args, kwargs = (1, "two"), {"three": 3}
    template = _serialize_entry_point(my_entry, args, kwargs)
    pickled_str = re.search(r"(?s)cloudpickle.loads\((.*?)\)\ndef my_entry", template).group(1)
    byte_str = ast.literal_eval(pickled_str)

    recovered = cloudpickle.loads(byte_str)
    assert recovered() == (args, kwargs)


def test_python_validation(aws_session):
    aws_session.get_full_image_tag.return_value = "1.0-cpu-py38-ubuntu22.04"

    bad_version = (
        "Python version must match between local environment and container. "
        f"Client is running Python {sys.version_info.major}.{sys.version_info.minor} "
        "locally, but container uses Python 3.8."
    )
    with pytest.raises(RuntimeError, match=bad_version):

        @hybrid_job(device=None, aws_session=aws_session)
        def my_job():
            pass


@pytest.mark.parametrize(
    "hyperparameter, expected",
    (
        (
            "with\nnewline",
            "with newline",
        ),
        (
            "with weird chars: (&$`)",
<<<<<<< HEAD
            "with weird chars: ?????",
=======
            "with weird chars: {+?'}",
>>>>>>> 0efbd827
        ),
        (
            "?" * 2600,
            f"{'?'*2477}...{'?'*20}",
        ),
    ),
)
def test_sanitize_hyperparameters(hyperparameter, expected):
    assert _sanitize(hyperparameter) == expected<|MERGE_RESOLUTION|>--- conflicted
+++ resolved
@@ -481,11 +481,7 @@
         ),
         (
             "with weird chars: (&$`)",
-<<<<<<< HEAD
-            "with weird chars: ?????",
-=======
             "with weird chars: {+?'}",
->>>>>>> 0efbd827
         ),
         (
             "?" * 2600,
