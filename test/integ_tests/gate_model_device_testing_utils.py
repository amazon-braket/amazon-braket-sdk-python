--- conflicted
+++ resolved
@@ -407,36 +407,6 @@
     )
 
 
-<<<<<<< HEAD
-def noisy_circuit_1qubit_noise_full_probability(device: Device, run_kwargs: Dict[str, Any]):
-    shots = run_kwargs["shots"]
-    tol = get_tol(shots)
-    circuit = Circuit().x(0).x(1).bit_flip(0, 0.1).probability()
-    result = device.run(circuit, **run_kwargs).result()
-    assert len(result.result_types) == 1
-    assert np.allclose(
-        result.get_value_by_result_type(ResultType.Probability()),
-        np.array([0.0, 0.1, 0, 0.9]),
-        **tol
-    )
-
-
-def noisy_circuit_2qubit_noise_full_probability(device: Device, run_kwargs: Dict[str, Any]):
-    shots = run_kwargs["shots"]
-    tol = get_tol(shots)
-    K0 = np.eye(4) * np.sqrt(0.9)
-    K1 = np.kron(np.array([[0.0, 1.0], [1.0, 0.0]]), np.array([[0.0, 1.0], [1.0, 0.0]])) * np.sqrt(
-        0.1
-    )
-    circuit = Circuit().x(0).x(1).kraus((0, 1), [K0, K1]).probability()
-    result = device.run(circuit, **run_kwargs).result()
-    assert len(result.result_types) == 1
-    assert np.allclose(
-        result.get_value_by_result_type(ResultType.Probability()),
-        np.array([0.1, 0.0, 0, 0.9]),
-        **tol
-    )
-=======
 def multithreaded_bell_pair_testing(device: Device, run_kwargs: Dict[str, Any]):
     shots = run_kwargs["shots"]
     tol = get_tol(shots)
@@ -458,4 +428,33 @@
         assert np.allclose(result.measurement_probabilities["00"], 0.5, **tol)
         assert np.allclose(result.measurement_probabilities["11"], 0.5, **tol)
         assert len(result.measurements) == shots
->>>>>>> 842d761c
+
+
+def noisy_circuit_1qubit_noise_full_probability(device: Device, run_kwargs: Dict[str, Any]):
+    shots = run_kwargs["shots"]
+    tol = get_tol(shots)
+    circuit = Circuit().x(0).x(1).bit_flip(0, 0.1).probability()
+    result = device.run(circuit, **run_kwargs).result()
+    assert len(result.result_types) == 1
+    assert np.allclose(
+        result.get_value_by_result_type(ResultType.Probability()),
+        np.array([0.0, 0.1, 0, 0.9]),
+        **tol
+    )
+
+
+def noisy_circuit_2qubit_noise_full_probability(device: Device, run_kwargs: Dict[str, Any]):
+    shots = run_kwargs["shots"]
+    tol = get_tol(shots)
+    K0 = np.eye(4) * np.sqrt(0.9)
+    K1 = np.kron(np.array([[0.0, 1.0], [1.0, 0.0]]), np.array([[0.0, 1.0], [1.0, 0.0]])) * np.sqrt(
+        0.1
+    )
+    circuit = Circuit().x(0).x(1).kraus((0, 1), [K0, K1]).probability()
+    result = device.run(circuit, **run_kwargs).result()
+    assert len(result.result_types) == 1
+    assert np.allclose(
+        result.get_value_by_result_type(ResultType.Probability()),
+        np.array([0.1, 0.0, 0, 0.9]),
+        **tol
+    )