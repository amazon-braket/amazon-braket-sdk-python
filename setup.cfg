[aliases]
test=pytest

[tool:pytest]
xfail_strict = true
addopts =
    --verbose
testpaths = test/unit_tests

[isort]
line_length = 100
multi_line_output = 3
include_trailing_comma = true
  
[flake8]
ignore =
<<<<<<< HEAD
    # E203: not pep8, black adds whitespace before ':'
    E203,
    # E231: not pep8, https://www.python.org/dev/peps/pep-0008/#pet-peeves
    E231,
    # W503: not pep8, black adds line break before binary operator
=======
    # not pep8, black adds whitespace before ':'
    E203,
    # not pep8, https://www.python.org/dev/peps/pep-0008/#pet-peeves
    E231,
    # not pep8, black adds line break before binary operator
>>>>>>> 8573557e
    W503,
max_line_length = 100
max-complexity = 10
exclude = 
    __pycache__
    .tox
    .git
    bin
    build
    venv<|MERGE_RESOLUTION|>--- conflicted
+++ resolved
@@ -14,19 +14,11 @@
   
 [flake8]
 ignore =
-<<<<<<< HEAD
-    # E203: not pep8, black adds whitespace before ':'
-    E203,
-    # E231: not pep8, https://www.python.org/dev/peps/pep-0008/#pet-peeves
-    E231,
-    # W503: not pep8, black adds line break before binary operator
-=======
     # not pep8, black adds whitespace before ':'
     E203,
     # not pep8, https://www.python.org/dev/peps/pep-0008/#pet-peeves
     E231,
     # not pep8, black adds line break before binary operator
->>>>>>> 8573557e
     W503,
 max_line_length = 100
 max-complexity = 10
