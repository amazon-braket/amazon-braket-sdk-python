[aliases]
test=pytest

[tool:pytest]
xfail_strict = true
# https://pytest-xdist.readthedocs.io/en/latest/known-limitations.html
addopts =
    --verbose -n logical --durations=0 --durations-min=1
testpaths = test/unit_tests
filterwarnings=
  # Issue #557 in `pytest-cov` (currently v4.x) has not moved for a while now,
  # but once a resolution has been adopted we can drop this "ignore".
  # Ref: https://github.com/pytest-dev/pytest-cov/issues/557
  ignore:The --rsyncdir command line argument and rsyncdirs config variable are deprecated.:DeprecationWarning

[isort]
line_length = 100
multi_line_output = 3
include_trailing_comma = true
skip_glob = src/braket/experimental/autoqasm/autograph/*
profile = black
  
[flake8]
ignore =
    # not pep8, black adds whitespace before ':'
    E203,
    # not pep8, https://www.python.org/dev/peps/pep-0008/#pet-peeves
    E231,
    # not pep8, black adds line break before binary operator
    W503,
    # Google Python style is not RST until after processed by Napoleon
    # See https://github.com/peterjc/flake8-rst-docstrings/issues/17
    RST201,RST203,RST301,
max_line_length = 100
max-complexity = 10
exclude = 
    __pycache__
    .tox
    .git
    bin
    build
<<<<<<< HEAD
    src/braket/experimental/autoqasm/autograph
    venv
rst-roles =
    # Python programming language:
    py:func,py:mod,mod
=======
    venv
>>>>>>> e11bb310
<|MERGE_RESOLUTION|>--- conflicted
+++ resolved
@@ -39,12 +39,5 @@
     .git
     bin
     build
-<<<<<<< HEAD
     src/braket/experimental/autoqasm/autograph
-    venv
-rst-roles =
-    # Python programming language:
-    py:func,py:mod,mod
-=======
-    venv
->>>>>>> e11bb310
+    venv