--- conflicted
+++ resolved
@@ -53,13 +53,8 @@
             text_response.readline()
         self._price_list = list(csv.DictReader(text_response))
 
-<<<<<<< HEAD
-    @lru_cache()
-    def price_search(self, **kwargs) -> list[dict[str, str]]:
-=======
     @lru_cache
     def price_search(self, **kwargs: str) -> list[dict[str, str]]:
->>>>>>> 879133cb
         """Searches the price list for a given set of parameters.
 
         Args:
