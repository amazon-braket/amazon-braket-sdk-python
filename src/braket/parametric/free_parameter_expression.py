# Copyright Amazon.com Inc. or its affiliates. All Rights Reserved.
#
# Licensed under the Apache License, Version 2.0 (the "License"). You
# may not use this file except in compliance with the License. A copy of
# the License is located at
#
#     http://aws.amazon.com/apache2.0/
#
# or in the "license" file accompanying this file. This file is
# distributed on an "AS IS" BASIS, WITHOUT WARRANTIES OR CONDITIONS OF
# ANY KIND, either express or implied. See the License for the specific
# language governing permissions and limitations under the License.

from __future__ import annotations

import ast
import operator
from functools import reduce
from numbers import Number
<<<<<<< HEAD
from typing import Any, Optional, Union

from openpulse.ast import (
    ClassicalType,
    DurationLiteral,
    DurationType,
    Expression,
    FloatType,
    Identifier,
    TimeUnit,
)
from oqpy import Program
from sympy import Expr, Float, Symbol, sympify
=======
from typing import Any, Union

import sympy
from oqpy.base import OQPyExpression
from oqpy.classical_types import FloatVar
>>>>>>> adde1afc


class FreeParameterExpression:
    """
    Class 'FreeParameterExpression'

    Objects that can take a parameter all inherit from :class:'Parameterizable'.
    FreeParametersExpressions can hold FreeParameters that can later be
    swapped out for a number. Circuits or PulseSequences with FreeParameters
    present will NOT run. Values must be substituted prior to execution.
    """

<<<<<<< HEAD
    def __init__(
        self,
        expression: Union[FreeParameterExpression, Number, Expr, str],
        _type: Optional[ClassicalType] = None,
    ):
=======
    def __init__(self, expression: Union[FreeParameterExpression, Number, sympy.Expr, str]):
>>>>>>> adde1afc
        """
        Initializes a FreeParameterExpression. Best practice is to initialize using
        FreeParameters and Numbers. Not meant to be initialized directly.

        Below are examples of how FreeParameterExpressions should be made.

        Args:
            expression (Union[FreeParameterExpression, Number, Expr, str]): The expression to use.
            _type (Optional[ClassicalType]): The OpenQASM3 type associated with the expression.
                Subtypes of openqasm3.ast.ClassicalType are used to specify how to express the
                expression in the OpenQASM3 IR. Any type other than DurationType is considered
                as FloatType.

        Examples:
            >>> expression_1 = FreeParameter("theta") * FreeParameter("alpha")
            >>> expression_2 = 1 + FreeParameter("beta") + 2 * FreeParameter("alpha")
        """
        self._operations = {
            ast.Add: self.__add__,
            ast.Sub: self.__sub__,
            ast.Mult: self.__mul__,
            ast.Pow: self.__pow__,
            ast.USub: self.__neg__,
        }
        self._type = _type if _type is not None else FloatType()
        if isinstance(expression, FreeParameterExpression):
            self._expression = expression.expression
<<<<<<< HEAD
            if _type is None:
                self._type = expression._type
        elif isinstance(expression, (Number, Expr)):
=======
        elif isinstance(expression, (Number, sympy.Expr)):
>>>>>>> adde1afc
            self._expression = expression
        elif isinstance(expression, str):
            self._expression = self._parse_string_expression(expression).expression
        else:
            raise NotImplementedError

    @property
    def expression(self) -> Union[Number, sympy.Expr]:
        """Gets the expression.
        Returns:
            Union[Number, Expr]: The expression for the FreeParameterExpression.
        """
        return self._expression

    def subs(
        self, parameter_values: dict[str, Number]
    ) -> Union[FreeParameterExpression, Number, sympy.Expr]:
        """
        Similar to a substitution in Sympy. Parameters are swapped for corresponding values or
        expressions from the dictionary.

        Args:
            parameter_values (dict[str, Number]): A mapping of parameters to their corresponding
                values to be assigned.

        Returns:
            Union[FreeParameterExpression, Number, Expr]: A numerical value if there are no
            symbols left in the expression otherwise returns a new FreeParameterExpression.
        """
        new_parameter_values = dict()
        for key, val in parameter_values.items():
            if isinstance(key, FreeParameterExpression):
                new_parameter_values[key.expression] = val
            else:
                new_parameter_values[key] = val

        subbed_expr = self._expression.subs(new_parameter_values)
        if isinstance(subbed_expr, Number):
            return subbed_expr
        else:
            return FreeParameterExpression(subbed_expr)

    def _parse_string_expression(self, expression: str) -> FreeParameterExpression:
        return self._eval_operation(ast.parse(expression, mode="eval").body)

    def _eval_operation(self, node: Any) -> FreeParameterExpression:
        if isinstance(node, ast.Num):
            return FreeParameterExpression(node.n)
        elif isinstance(node, ast.Name):
            return FreeParameterExpression(sympy.Symbol(node.id))
        elif isinstance(node, ast.BinOp):
            if type(node.op) not in self._operations.keys():
                raise ValueError(f"Unsupported binary operation: {type(node.op)}")
            return self._eval_operation(node.left)._operations[type(node.op)](
                self._eval_operation(node.right)
            )
        elif isinstance(node, ast.UnaryOp):
            if type(node.op) not in self._operations.keys():
                raise ValueError(f"Unsupported unary operation: {type(node.op)}", type(node.op))
            return self._eval_operation(node.operand)._operations[type(node.op)]()
        else:
            raise ValueError(f"Unsupported string detected: {node}")

    def __add__(self, other):
        if isinstance(other, FreeParameterExpression):
            return FreeParameterExpression(self.expression + other.expression)
        else:
            return FreeParameterExpression(self.expression + other)

    def __radd__(self, other):
        return FreeParameterExpression(other + self.expression)

    def __sub__(self, other):
        if isinstance(other, FreeParameterExpression):
            return FreeParameterExpression(self.expression - other.expression)
        else:
            return FreeParameterExpression(self.expression - other)

    def __rsub__(self, other):
        return FreeParameterExpression(other - self.expression)

    def __mul__(self, other):
        if isinstance(other, FreeParameterExpression):
            return FreeParameterExpression(self.expression * other.expression)
        else:
            return FreeParameterExpression(self.expression * other)

    def __rmul__(self, other):
        return FreeParameterExpression(other * self.expression)

    def __pow__(self, other, modulo=None):
        if isinstance(other, FreeParameterExpression):
            return FreeParameterExpression(self.expression**other.expression)
        else:
            return FreeParameterExpression(self.expression**other)

    def __rpow__(self, other):
        return FreeParameterExpression(other**self.expression)

    def __neg__(self):
        return FreeParameterExpression(-1 * self.expression)

    def __eq__(self, other):
        if isinstance(other, FreeParameterExpression):
            return sympy.sympify(self.expression).equals(sympy.sympify(other.expression))
        return False

    def __repr__(self) -> str:
        """
        The representation of the :class:'FreeParameterExpression'.

        Returns:
            str: The expression of the class:'FreeParameterExpression' to represent the class.
        """
        return repr(self.expression)

<<<<<<< HEAD
    def to_ast(self, program: Program) -> Expression:
        """Creates an AST node for the :class:'FreeParameterExpression'.

        Args:
            program (Program): Unused.

        Returns:
            Expression: The AST node.
        """
        # TODO (#822): capture expressions into expression ASTs rather than just an Identifier
        identifier = Identifier(name=self)
        if isinstance(self._type, DurationType):
            return DurationLiteral(identifier, TimeUnit.s)
        return identifier
=======
    def _to_oqpy_expression(self) -> OQPyExpression:
        """Transforms into an OQPyExpression.

        Returns:
            OQPyExpression: The AST node.
        """
        ops = {sympy.Add: operator.add, sympy.Mul: operator.mul, sympy.Pow: operator.pow}
        if isinstance(self.expression, tuple(ops)):
            return reduce(
                ops[type(self.expression)],
                map(
                    lambda x: FreeParameterExpression(x)._to_oqpy_expression(), self.expression.args
                ),
            )
        elif isinstance(self.expression, sympy.Number):
            return float(self.expression)
        else:
            fvar = FloatVar(name=self.expression.name, init_expression="input")
            fvar.size = None
            fvar.type.size = None
            return fvar
>>>>>>> adde1afc


def subs_if_free_parameter(parameter: Any, **kwargs) -> Any:
    """Substitute a free parameter with the given kwargs, if any.
    Args:
        parameter (Any): The parameter.
        ``**kwargs``: The kwargs to use to substitute.

    Returns:
        Any: The substituted parameters.
    """
    if isinstance(parameter, FreeParameterExpression):
        substituted = parameter.subs(kwargs)
        if isinstance(substituted, sympy.Number):
            substituted = float(substituted)
        return substituted
    return parameter


def _is_float(argument: str) -> bool:
    """
    Checks if a string can be cast into a float.

    Args:
        argument (str): String to check.

    Returns:
        bool: Returns true if the string can be cast as a float. False, otherwise.

    """
    try:
        float(argument)
        return True
    except ValueError:
        return False<|MERGE_RESOLUTION|>--- conflicted
+++ resolved
@@ -17,27 +17,11 @@
 import operator
 from functools import reduce
 from numbers import Number
-<<<<<<< HEAD
 from typing import Any, Optional, Union
-
-from openpulse.ast import (
-    ClassicalType,
-    DurationLiteral,
-    DurationType,
-    Expression,
-    FloatType,
-    Identifier,
-    TimeUnit,
-)
-from oqpy import Program
-from sympy import Expr, Float, Symbol, sympify
-=======
-from typing import Any, Union
 
 import sympy
 from oqpy.base import OQPyExpression
 from oqpy.classical_types import FloatVar
->>>>>>> adde1afc
 
 
 class FreeParameterExpression:
@@ -50,15 +34,7 @@
     present will NOT run. Values must be substituted prior to execution.
     """
 
-<<<<<<< HEAD
-    def __init__(
-        self,
-        expression: Union[FreeParameterExpression, Number, Expr, str],
-        _type: Optional[ClassicalType] = None,
-    ):
-=======
     def __init__(self, expression: Union[FreeParameterExpression, Number, sympy.Expr, str]):
->>>>>>> adde1afc
         """
         Initializes a FreeParameterExpression. Best practice is to initialize using
         FreeParameters and Numbers. Not meant to be initialized directly.
@@ -86,13 +62,7 @@
         self._type = _type if _type is not None else FloatType()
         if isinstance(expression, FreeParameterExpression):
             self._expression = expression.expression
-<<<<<<< HEAD
-            if _type is None:
-                self._type = expression._type
-        elif isinstance(expression, (Number, Expr)):
-=======
         elif isinstance(expression, (Number, sympy.Expr)):
->>>>>>> adde1afc
             self._expression = expression
         elif isinstance(expression, str):
             self._expression = self._parse_string_expression(expression).expression
@@ -209,22 +179,6 @@
         """
         return repr(self.expression)
 
-<<<<<<< HEAD
-    def to_ast(self, program: Program) -> Expression:
-        """Creates an AST node for the :class:'FreeParameterExpression'.
-
-        Args:
-            program (Program): Unused.
-
-        Returns:
-            Expression: The AST node.
-        """
-        # TODO (#822): capture expressions into expression ASTs rather than just an Identifier
-        identifier = Identifier(name=self)
-        if isinstance(self._type, DurationType):
-            return DurationLiteral(identifier, TimeUnit.s)
-        return identifier
-=======
     def _to_oqpy_expression(self) -> OQPyExpression:
         """Transforms into an OQPyExpression.
 
@@ -246,7 +200,6 @@
             fvar.size = None
             fvar.type.size = None
             return fvar
->>>>>>> adde1afc
 
 
 def subs_if_free_parameter(parameter: Any, **kwargs) -> Any:
