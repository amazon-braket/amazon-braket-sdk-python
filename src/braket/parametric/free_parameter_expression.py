--- conflicted
+++ resolved
@@ -17,27 +17,11 @@
 import operator
 from functools import reduce
 from numbers import Number
-<<<<<<< HEAD
-from typing import Any, Optional, Union
-
-from openpulse.ast import (
-    ClassicalType,
-    DurationLiteral,
-    DurationType,
-    Expression,
-    FloatType,
-    Identifier,
-    TimeUnit,
-)
-from oqpy import Program
-from sympy import Expr, Float, Symbol, sympify
-=======
 from typing import Any, Union
 
 import sympy
 from oqpy.base import OQPyExpression
 from oqpy.classical_types import FloatVar
->>>>>>> 879133cb
 
 
 class FreeParameterExpression:
@@ -49,18 +33,8 @@
     present will NOT run. Values must be substituted prior to execution.
     """
 
-<<<<<<< HEAD
-    def __init__(
-        self,
-        expression: Union[FreeParameterExpression, Number, Expr, str],
-        _type: Optional[ClassicalType] = None,
-    ):
-        """
-        Initializes a FreeParameterExpression. Best practice is to initialize using
-=======
     def __init__(self, expression: Union[FreeParameterExpression, Number, sympy.Expr, str]):
         """Initializes a FreeParameterExpression. Best practice is to initialize using
->>>>>>> 879133cb
         FreeParameters and Numbers. Not meant to be initialized directly.
 
         Below are examples of how FreeParameterExpressions should be made.
@@ -87,13 +61,7 @@
         self._type = _type if _type is not None else FloatType()
         if isinstance(expression, FreeParameterExpression):
             self._expression = expression.expression
-<<<<<<< HEAD
-            if _type is None:
-                self._type = expression._type
-        elif isinstance(expression, (Number, Expr)):
-=======
         elif isinstance(expression, (Number, sympy.Expr)):
->>>>>>> 879133cb
             self._expression = expression
         elif isinstance(expression, str):
             self._expression = self._parse_string_expression(expression).expression
@@ -111,11 +79,7 @@
 
     def subs(
         self, parameter_values: dict[str, Number]
-<<<<<<< HEAD
-    ) -> Union[FreeParameterExpression, Number, Expr]:
-=======
     ) -> Union[FreeParameterExpression, Number, sympy.Expr]:
->>>>>>> 879133cb
         """
         Similar to a substitution in Sympy. Parameters are swapped for corresponding values or
         expressions from the dictionary.
@@ -214,32 +178,6 @@
         """
         return repr(self.expression)
 
-<<<<<<< HEAD
-    def to_ast(self, program: Program) -> Expression:
-        """Creates an AST node for the :class:'FreeParameterExpression'.
-
-        Args:
-            program (Program): Unused.
-
-        Returns:
-            Expression: The AST node.
-        """
-        if isinstance(self._type, DurationType):
-            return DurationLiteral(_FreeParameterExpressionIdentifier(self), TimeUnit.s)
-        return _FreeParameterExpressionIdentifier(self)
-
-
-class _FreeParameterExpressionIdentifier(Identifier):
-    """Dummy AST node with FreeParameterExpression instance attached"""
-
-    def __init__(self, expression: FreeParameterExpression):
-        super().__init__(name=f"FreeParameterExpression({expression})")
-        self._expression = expression
-
-    @property
-    def expression(self) -> FreeParameterExpression:
-        return self._expression
-=======
     def _to_oqpy_expression(self) -> OQPyExpression:
         """Transforms into an OQPyExpression.
 
@@ -263,7 +201,6 @@
             fvar.size = None
             fvar.type.size = None
             return fvar
->>>>>>> 879133cb
 
 
 def subs_if_free_parameter(parameter: Any, **kwargs: Union[FreeParameterExpression, str]) -> Any:
