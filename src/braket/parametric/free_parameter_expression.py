--- conflicted
+++ resolved
@@ -33,14 +33,8 @@
     present will NOT run. Values must be substituted prior to execution.
     """
 
-<<<<<<< HEAD
-    def __init__(self, expression: Union[FreeParameterExpression, Number, Expr, str]):
+    def __init__(self, expression: Union[FreeParameterExpression, Number, sympy.Expr, str]):
         """Initializes a FreeParameterExpression. Best practice is to initialize using
-=======
-    def __init__(self, expression: Union[FreeParameterExpression, Number, sympy.Expr, str]):
-        """
-        Initializes a FreeParameterExpression. Best practice is to initialize using
->>>>>>> d53bcb5f
         FreeParameters and Numbers. Not meant to be initialized directly.
 
         Below are examples of how FreeParameterExpressions should be made.
@@ -83,14 +77,9 @@
 
     def subs(
         self, parameter_values: dict[str, Number]
-<<<<<<< HEAD
-    ) -> Union[FreeParameterExpression, Number, Expr]:
-        """Similar to a substitution in Sympy. Parameters are swapped for corresponding values or
-=======
     ) -> Union[FreeParameterExpression, Number, sympy.Expr]:
         """
         Similar to a substitution in Sympy. Parameters are swapped for corresponding values or
->>>>>>> d53bcb5f
         expressions from the dictionary.
 
         Args:
