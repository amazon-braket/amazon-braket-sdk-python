--- conflicted
+++ resolved
@@ -15,8 +15,7 @@
 
 import ast
 from numbers import Number
-<<<<<<< HEAD
-from typing import Any, Dict, Optional, Union
+from typing import Any, Optional, Union
 
 from openpulse.ast import (
     ClassicalType,
@@ -28,10 +27,6 @@
     TimeUnit,
 )
 from oqpy import Program
-=======
-from typing import Any, Union
-
->>>>>>> c544b774
 from sympy import Expr, Float, Symbol, sympify
 
 
