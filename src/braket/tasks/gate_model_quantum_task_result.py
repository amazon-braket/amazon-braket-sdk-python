--- conflicted
+++ resolved
@@ -494,21 +494,13 @@
         return observable.eigenvalues[indices].real
 
     @staticmethod
-<<<<<<< HEAD
-    def _result_type_hash(rt_type):
-=======
     def _result_type_hash(rt_type: dict) -> str:
->>>>>>> 792986de
         if hasattr(rt_type, "observable") and isinstance(rt_type.observable, list):
             rt_type.observable = GateModelQuantumTaskResult._replace_neg_zero(rt_type.observable)
         return repr(dict(sorted(dict(rt_type).items(), key=lambda x: x[0])))
 
     @staticmethod
-<<<<<<< HEAD
-    def _replace_neg_zero(observable_matrix):
-=======
     def _replace_neg_zero(observable_matrix: Union[list, int]) -> Union[list, int]:
->>>>>>> 792986de
         if isinstance(observable_matrix, list):
             return [GateModelQuantumTaskResult._replace_neg_zero(x) for x in observable_matrix]
         else:
