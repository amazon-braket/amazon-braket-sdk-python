# Copyright Amazon.com, Inc. or its affiliates. All Rights Reserved.
#
# Licensed under the Apache License, Version 2.0 (the "License"). You
# may not use this file except in compliance with the License. A copy of
# the License is located at
#
#     http://aws.amazon.com/apache2.0/
#
# or in the "license" file accompanying this file. This file is
# distributed on an "AS IS" BASIS, WITHOUT WARRANTIES OR CONDITIONS OF
# ANY KIND, either express or implied. See the License for the specific
# language governing permissions and limitations under the License.


from braket.device_schema.aqt.aqt_device_capabilities_v1 import AqtDeviceCapabilities
from braket.device_schema.device_capabilities import DeviceCapabilities
from braket.device_schema.ionq.ionq_device_capabilities_v1 import IonqDeviceCapabilities
from braket.device_schema.result_type import ResultType
from braket.device_schema.standardized_gate_model_qpu_device_properties_v1 import (
    OneQubitProperties,
    TwoQubitProperties,
)
from braket.ir.openqasm import Program as OpenQASMProgram
from braket.ir.openqasm import ProgramSet as OpenQASMProgramSet
from braket.schema_common.schema_base import BraketSchemaBase

from braket.ahs import AnalogHamiltonianSimulation
from braket.circuits import Circuit
from braket.circuits.translations import BRAKET_GATES
<<<<<<< HEAD
from braket.emulation._standardization import _standardize_ionq_device_properties
from braket.program_sets import ProgramSet
from braket.tasks.quantum_task import TaskSpecification

ACTION_TO_SPECIFICATION = {
    "braket.ir.openqasm.program": [OpenQASMProgram, Circuit],
    "braket.ir.openqasm.program_set": [OpenQASMProgramSet, ProgramSet],
    "braket.ir.ahs.program": [AnalogHamiltonianSimulation],
    "braket.ir.jaqcd.program": [],
}
=======
from braket.emulation._standardization import (
    _standardize_aqt_device_properties,
    _standardize_ionq_device_properties,
)
>>>>>>> ee95b703


class DeviceEmulatorProperties:
    """Properties for device emulation.

    Args:
        qubitCount (int): Number of qubits in the device
        nativeGateSet (list[str]): List of native gates supported by the device. Must be valid
            Braket gates. Valid gates include: gphase, i, h, x, y, z, cv, cnot, cy, cz, ecr, s, si,
            t, ti, v, vi, phaseshift, cphaseshift, cphaseshift00, cphaseshift01, cphaseshift10, rx,
            ry, rz, U, swap, iswap, pswap, xy, xx, yy, zz, ccnot, cswap, gpi, gpi2, prx, ms, unitary
        connectivityGraph (dict[str, list[str]]): Graph representing qubit connectivity. If it is an
            empty dictionary, the device is treated as fully connected.
        oneQubitProperties (dict[str, OneQubitProperties]): Properties of one-qubit calibration
            details
        twoQubitProperties (dict[str, TwoQubitProperties]): Properties of two-qubit calibration
            details
        supportedResultTypes (list[ResultType]): List of supported result types.
        supportedActions (list[])
    """

    def __init__(
        self,
        qubitCount: int,
        nativeGateSet: list[str],
        connectivityGraph: dict[str, list[str]],
        oneQubitProperties: dict[str, OneQubitProperties],
        twoQubitProperties: dict[str, TwoQubitProperties],
        supportedResultTypes: list[ResultType],
        supportedActions: dict[str, str] | None = None,
        supportedSpecifications: tuple[TaskSpecification] | TaskSpecification | None = None,
    ):
        """Initialize a DeviceEmulatorProperties instance."""
        # Validate inputs
        self._validate_native_gate_set(nativeGateSet)
        self._validate_one_qubit_properties(oneQubitProperties, qubitCount)

        # Get qubit labels for further validation
        indices = list(oneQubitProperties.keys())
        qubit_labels = sorted(int(x) for x in indices)

        self._validate_connectivity_graph(connectivityGraph, qubit_labels)
        self._validate_two_qubit_properties(twoQubitProperties, qubit_labels)

        # Store properties
        self._qubit_count = qubitCount
        self._native_gate_set = nativeGateSet
        self._connectivity_graph = connectivityGraph
        self._one_qubit_properties = oneQubitProperties
        self._two_qubit_properties = twoQubitProperties
        self._supported_result_types = supportedResultTypes
        if not supportedSpecifications:
            supportedSpecifications = Circuit
        self._supported_specifications = supportedSpecifications
        if not supportedActions:
            supportedActions = {}
        self._supported_actions = supportedActions

    @staticmethod
    def _validate_native_gate_set(nativeGateSet: list[str]) -> None:
        """Validate that all gates in nativeGateSet are valid Braket gates."""
        valid_gates = ", ".join(BRAKET_GATES.keys())
        for gate in nativeGateSet:
            if gate not in BRAKET_GATES:
                raise ValueError(
                    f"Gate '{gate}' is not a valid Braket gate. Valid gates are: {valid_gates}"
                )

    @staticmethod
    def _validate_one_qubit_properties(
        oneQubitProperties: dict[str, OneQubitProperties], qubitCount: int
    ) -> None:
        """Validate oneQubitProperties."""
        if len(oneQubitProperties) != qubitCount:
            raise ValueError("The length of oneQubitProperties should be the same as qubitCount")

    @staticmethod
    def _node_validator(node: str, qubit_labels: list[int], field_name: str) -> None:
        """Validate that a node represents a valid qubit index."""
        if int(node) not in qubit_labels:
            raise ValueError(
                f"Node {node} in {field_name} must represent a valid qubit index in {qubit_labels}."
            )

    @classmethod
    def _validate_connectivity_graph(
        cls, connectivityGraph: dict[str, list[str]], qubit_labels: list[int]
    ) -> None:
        """Validate connectivityGraph."""
        for node, neighbors in connectivityGraph.items():
            cls._node_validator(node, qubit_labels, "connectivityGraph")

            for neighbor in neighbors:
                if int(neighbor) not in qubit_labels:
                    raise ValueError(
                        f"Neighbor {neighbor} for node {node} must represent a valid qubit index "
                        f"in `qubit_labels`."
                    )

    @classmethod
    def _validate_two_qubit_properties(
        cls, twoQubitProperties: dict[str, TwoQubitProperties], qubit_labels: list[int]
    ) -> None:
        """Validate twoQubitProperties."""
        for edge in twoQubitProperties:
            node_1, node_2 = edge.split("-")
            cls._node_validator(node_1, qubit_labels, "twoQubitProperties")
            cls._node_validator(node_2, qubit_labels, "twoQubitProperties")

    @property
    def qubit_labels(self) -> list[int]:
        """Get the sorted list of qubit indices."""
        indices = list(self.one_qubit_properties.keys())
        return sorted(int(x) for x in indices)

    @property
    def fully_connected(self) -> bool:
        """Determine if the connectivity graph is fully connected.

        Note: We treat the graph as undirected, and determine if it is
            a complete graph by counting the number of distinct edges
        """
        if not self.connectivity_graph:
            return True

        edges = set()
        for node, neighbors in self.connectivity_graph.items():
            edges_node = [(int(node), int(neighbor)) for neighbor in neighbors]
            edges_node = [(min(edge), max(edge)) for edge in edges_node]
            edges.update(edges_node)

        return len(edges) == self.qubit_count * (self.qubit_count - 1) / 2

    @property
    def directed(self) -> bool:
        """Determine if the connectivity graph is a directed graph."""
        for node, neighbors in self.connectivity_graph.items():
            for neighbor in neighbors:
                # If neighbor doesn't link back to node, it's directed
                if node not in self.connectivity_graph.get(neighbor, []):
                    return True
        return False

    @property
    def qubit_count(self) -> int:
        return self._qubit_count

    @property
    def native_gate_set(self) -> list[str]:
        return self._native_gate_set

    @property
    def connectivity_graph(self) -> list[str]:
        return self._connectivity_graph

    @property
    def one_qubit_properties(self) -> dict[str, OneQubitProperties]:
        return self._one_qubit_properties

    @property
    def two_qubit_properties(self) -> dict[str, TwoQubitProperties]:
        return self._two_qubit_properties

    @property
    def supported_result_types(self) -> list[ResultType]:
        return self._supported_result_types

    @property
    def supported_specifications(self) -> tuple[BraketSchemaBase] | BraketSchemaBase:
        return self._supported_specifications

    @property
    def supported_actions(self) -> dict[str, str]:
        return self._supported_actions

    @classmethod
    def from_device_properties(
        cls, device_properties: DeviceCapabilities
    ) -> "DeviceEmulatorProperties":
        """Create a DeviceEmulatorProperties instance from DeviceCapabilities."""

        if not isinstance(device_properties, DeviceCapabilities):
            raise TypeError("device_properties has to be an instance of DeviceCapabilities.")

        if isinstance(device_properties, IonqDeviceCapabilities):
            device_properties = _standardize_ionq_device_properties(device_properties)

        if isinstance(device_properties, AqtDeviceCapabilities):
            device_properties = _standardize_aqt_device_properties(device_properties)

        properties_dict = device_properties.dict()

        required_keys = ["paradigm", "standardized"]
        for key in required_keys:
            if (key not in properties_dict) or (properties_dict[key] is None):
                raise ValueError(f"device_properties must have non-empty value for key {key}")

        if "braket.ir.openqasm.program" not in properties_dict["action"]:
            raise ValueError(
                "The action in device_properties must have key `braket.ir.openqasm.program`."
            )

        supportedSpecifications = []
        for action in properties_dict["action"]:
            supportedSpecifications += ACTION_TO_SPECIFICATION[action]
        supportedSpecifications = tuple(supportedSpecifications)

        supportedActions = properties_dict["action"]

        # Convert dictionary representations to OneQubitProperties and TwoQubitProperties objects
        one_qubit_props = {}
        for key, value in properties_dict["standardized"]["oneQubitProperties"].items():
            one_qubit_props[key] = OneQubitProperties.parse_obj(value)

        two_qubit_props = {}
        for key, value in properties_dict["standardized"]["twoQubitProperties"].items():
            two_qubit_props[key] = TwoQubitProperties.parse_obj(value)

        # Convert dictionary representations to ResultType objects
        result_types = [
            ResultType.parse_obj(value)
            for value in properties_dict["action"]["braket.ir.openqasm.program"][
                "supportedResultTypes"
            ]
        ]

        return DeviceEmulatorProperties(
            qubitCount=properties_dict["paradigm"]["qubitCount"],
            nativeGateSet=properties_dict["paradigm"]["nativeGateSet"],
            connectivityGraph=properties_dict["paradigm"]["connectivity"]["connectivityGraph"],
            oneQubitProperties=one_qubit_props,
            twoQubitProperties=two_qubit_props,
            supportedResultTypes=result_types,
            supportedActions=supportedActions,
            supportedSpecifications=supportedSpecifications,
        )

    @classmethod
    def from_json(cls, device_properties_json: str) -> "DeviceEmulatorProperties":
        """Create a DeviceEmulatorProperties instance from a JSON string."""

        return cls.from_device_properties(BraketSchemaBase.parse_raw_schema(device_properties_json))<|MERGE_RESOLUTION|>--- conflicted
+++ resolved
@@ -27,8 +27,10 @@
 from braket.ahs import AnalogHamiltonianSimulation
 from braket.circuits import Circuit
 from braket.circuits.translations import BRAKET_GATES
-<<<<<<< HEAD
-from braket.emulation._standardization import _standardize_ionq_device_properties
+from braket.emulation._standardization import (
+    _standardize_aqt_device_properties,
+    _standardize_ionq_device_properties,
+)
 from braket.program_sets import ProgramSet
 from braket.tasks.quantum_task import TaskSpecification
 
@@ -38,12 +40,6 @@
     "braket.ir.ahs.program": [AnalogHamiltonianSimulation],
     "braket.ir.jaqcd.program": [],
 }
-=======
-from braket.emulation._standardization import (
-    _standardize_aqt_device_properties,
-    _standardize_ionq_device_properties,
-)
->>>>>>> ee95b703
 
 
 class DeviceEmulatorProperties:
