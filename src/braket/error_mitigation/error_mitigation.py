# Copyright Amazon.com Inc. or its affiliates. All Rights Reserved.
#
# Licensed under the Apache License, Version 2.0 (the "License"). You
# may not use this file except in compliance with the License. A copy of
# the License is located at
#
#     http://aws.amazon.com/apache2.0/
#
# or in the "license" file accompanying this file. This file is
# distributed on an "AS IS" BASIS, WITHOUT WARRANTIES OR CONDITIONS OF
# ANY KIND, either express or implied. See the License for the specific
# language governing permissions and limitations under the License.

from braket.device_schema import error_mitigation


class ErrorMitigation:
    def serialize(self) -> list[error_mitigation.ErrorMitigationScheme]:
<<<<<<< HEAD
        """
=======
        """This returns a list of service-readable error mitigation
        scheme descriptions.

>>>>>>> 879133cb
        Returns:
            list[ErrorMitigationScheme]: A list of service-readable error
            mitigation scheme descriptions.

        Raises:
            NotImplementedError: Not implemented in the base class.
        """
        raise NotImplementedError("serialize is not implemented.")<|MERGE_RESOLUTION|>--- conflicted
+++ resolved
@@ -16,13 +16,9 @@
 
 class ErrorMitigation:
     def serialize(self) -> list[error_mitigation.ErrorMitigationScheme]:
-<<<<<<< HEAD
-        """
-=======
         """This returns a list of service-readable error mitigation
         scheme descriptions.
 
->>>>>>> 879133cb
         Returns:
             list[ErrorMitigationScheme]: A list of service-readable error
             mitigation scheme descriptions.
