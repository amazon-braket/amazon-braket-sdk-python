# Copyright 2019-2019 Amazon.com, Inc. or its affiliates. All Rights Reserved.
#
# Licensed under the Apache License, Version 2.0 (the "License"). You
# may not use this file except in compliance with the License. A copy of
# the License is located at
#
#     http://aws.amazon.com/apache2.0/
#
# or in the "license" file accompanying this file. This file is
# distributed on an "AS IS" BASIS, WITHOUT WARRANTIES OR CONDITIONS OF
# ANY KIND, either express or implied. See the License for the specific
# language governing permissions and limitations under the License.

"""Version information.
   Version number (major.minor.patch[-label])
"""

<<<<<<< HEAD
__version__ = "1.1.2.dev0""
=======
__version__ = "1.5.16.dev0"
>>>>>>> f3af07a6
<|MERGE_RESOLUTION|>--- conflicted
+++ resolved
@@ -15,8 +15,5 @@
    Version number (major.minor.patch[-label])
 """
 
-<<<<<<< HEAD
-__version__ = "1.1.2.dev0""
-=======
+
 __version__ = "1.5.16.dev0"
->>>>>>> f3af07a6
