# Copyright Amazon.com Inc. or its affiliates. All Rights Reserved.
#
# Licensed under the Apache License, Version 2.0 (the "License"). You
# may not use this file except in compliance with the License. A copy of
# the License is located at
#
#     http://aws.amazon.com/apache2.0/
#
# or in the "license" file accompanying this file. This file is
# distributed on an "AS IS" BASIS, WITHOUT WARRANTIES OR CONDITIONS OF
# ANY KIND, either express or implied. See the License for the specific
# language governing permissions and limitations under the License.

"""Version information.
   Version number (major.minor.patch[-label])
"""

<<<<<<< HEAD
__version__ = "1.54.4.dev0"
=======
__version__ = "1.57.2.dev0"
>>>>>>> 6eee1aac
<|MERGE_RESOLUTION|>--- conflicted
+++ resolved
@@ -15,8 +15,5 @@
    Version number (major.minor.patch[-label])
 """
 
-<<<<<<< HEAD
-__version__ = "1.54.4.dev0"
-=======
-__version__ = "1.57.2.dev0"
->>>>>>> 6eee1aac
+
+__version__ = "1.57.2.dev0"