# Copyright Amazon.com Inc. or its affiliates. All Rights Reserved.
#
# Licensed under the Apache License, Version 2.0 (the "License"). You
# may not use this file except in compliance with the License. A copy of
# the License is located at
#
#     http://aws.amazon.com/apache2.0/
#
# or in the "license" file accompanying this file. This file is
# distributed on an "AS IS" BASIS, WITHOUT WARRANTIES OR CONDITIONS OF
# ANY KIND, either express or implied. See the License for the specific
# language governing permissions and limitations under the License.

"""Version information.
   Version number (major.minor.patch[-label])
"""

<<<<<<< HEAD
__version__ = "1.9.1.dev0"
=======
__version__ = "1.9.6.dev0"
>>>>>>> 8b845135
<|MERGE_RESOLUTION|>--- conflicted
+++ resolved
@@ -15,8 +15,4 @@
    Version number (major.minor.patch[-label])
 """
 
-<<<<<<< HEAD
-__version__ = "1.9.1.dev0"
-=======
-__version__ = "1.9.6.dev0"
->>>>>>> 8b845135
+__version__ = "1.9.6.dev0"