# Copyright Amazon.com Inc. or its affiliates. All Rights Reserved.
#
# Licensed under the Apache License, Version 2.0 (the "License"). You
# may not use this file except in compliance with the License. A copy of
# the License is located at
#
#     http://aws.amazon.com/apache2.0/
#
# or in the "license" file accompanying this file. This file is
# distributed on an "AS IS" BASIS, WITHOUT WARRANTIES OR CONDITIONS OF
# ANY KIND, either express or implied. See the License for the specific
# language governing permissions and limitations under the License.

"""Version information.
   Version number (major.minor.patch[-label])
"""

<<<<<<< HEAD
__version__ = "1.68.1.dev0"
=======
__version__ = "1.68.4.dev0"
>>>>>>> 4e3e9d99
<|MERGE_RESOLUTION|>--- conflicted
+++ resolved
@@ -15,8 +15,4 @@
    Version number (major.minor.patch[-label])
 """
 
-<<<<<<< HEAD
-__version__ = "1.68.1.dev0"
-=======
-__version__ = "1.68.4.dev0"
->>>>>>> 4e3e9d99
+__version__ = "1.68.4.dev0"