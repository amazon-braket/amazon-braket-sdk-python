# Copyright Amazon.com Inc. or its affiliates. All Rights Reserved.
#
# Licensed under the Apache License, Version 2.0 (the "License"). You
# may not use this file except in compliance with the License. A copy of
# the License is located at
#
#     http://aws.amazon.com/apache2.0/
#
# or in the "license" file accompanying this file. This file is
# distributed on an "AS IS" BASIS, WITHOUT WARRANTIES OR CONDITIONS OF
# ANY KIND, either express or implied. See the License for the specific
# language governing permissions and limitations under the License.

from __future__ import annotations

import warnings
from abc import ABC, abstractmethod
<<<<<<< HEAD
from typing import Any
=======
from typing import Any, Optional
>>>>>>> 5a7b2b19

from braket.device_schema import DeviceActionType

from braket.circuits import Circuit, Noise
from braket.circuits.noise_model import NoiseModel
from braket.circuits.translations import SUPPORTED_NOISE_PRAGMA_TO_NOISE
from braket.tasks.quantum_task import QuantumTask, TaskSpecification
from braket.tasks.quantum_task_batch import QuantumTaskBatch


class Device(ABC):
    """An abstraction over quantum devices that includes quantum computers and simulators."""

    def __init__(self, name: str, status: str):
        """Initializes a `Device`.

        Args:
            name (str): Name of quantum device
            status (str): Status of quantum device
        """
        self._name = name
        self._status = status

    @abstractmethod
    def run(
        self,
<<<<<<< HEAD
        task_specification: Circuit | Problem,
        shots: int | None,
        inputs: dict[str, float] | None,
=======
        task_specification: TaskSpecification,
        shots: Optional[int],
        inputs: Optional[dict[str, float]],
>>>>>>> 5a7b2b19
        *args,
        **kwargs,
    ) -> QuantumTask:
        """Run a quantum task specification on this quantum device. A quantum task can be a circuit
        or an annealing problem.

        Args:
            task_specification (TaskSpecification): Specification of a quantum task
                to run on device.
            shots (Optional[int]): The number of times to run the quantum task on the device.
                Default is `None`.
            inputs (Optional[dict[str, float]]): Inputs to be passed along with the
                IR. If IR is an OpenQASM Program, the inputs will be updated with this value.
                Not all devices and IR formats support inputs. Default: {}.
            *args (Any):  Arbitrary arguments.
            **kwargs (Any): Arbitrary keyword arguments.

        Returns:
            QuantumTask: The QuantumTask tracking task execution on this device
        """

    @abstractmethod
    def run_batch(
        self,
<<<<<<< HEAD
        task_specifications: Circuit | Problem | list[Circuit | Problem],
        shots: int | None,
        max_parallel: int | None,
        inputs: dict[str, float] | list[dict[str, float]] | None,
=======
        task_specifications: TaskSpecification | list[TaskSpecification],
        shots: Optional[int],
        max_parallel: Optional[int],
        inputs: Optional[dict[str, float] | list[dict[str, float]]],
>>>>>>> 5a7b2b19
        *args: Any,
        **kwargs: Any,
    ) -> QuantumTaskBatch:
        """Executes a batch of quantum tasks in parallel

        Args:
            task_specifications (TaskSpecification | list[TaskSpecification]):
                Single instance or list of circuits or problems to run on device.
            shots (Optional[int]): The number of times to run the circuit or annealing problem.
            max_parallel (Optional[int]): The maximum number of quantum tasks to run  in parallel.
                Batch creation will fail if this value is greater than the maximum allowed
                concurrent quantum tasks on the device.
            inputs (Optional[dict[str, float] | list[dict[str, float]]]): Inputs to be
                passed along with the IR. If the IR supports inputs, the inputs will be updated
                with this value.
            *args (Any):  Arbitrary arguments.
            **kwargs (Any): Arbitrary keyword arguments.

        Returns:
            QuantumTaskBatch: A batch containing all of the qauntum tasks run
        """

    @property
    def name(self) -> str:
        """Return the name of this Device.

        Returns:
            str: The name of this Device
        """
        return self._name

    @property
    def status(self) -> str:
        """Return the status of this Device.

        Returns:
            str: The status of this Device
        """
        return self._status

    def _validate_device_noise_model_support(self, noise_model: NoiseModel) -> None:
        supported_noises = {
            SUPPORTED_NOISE_PRAGMA_TO_NOISE[pragma].__name__
            for pragma in self.properties.action[DeviceActionType.OPENQASM].supportedPragmas
            if pragma in SUPPORTED_NOISE_PRAGMA_TO_NOISE
        }
        noise_operators = {noise_instr.noise.name for noise_instr in noise_model._instructions}
        if not noise_operators <= supported_noises:
            raise ValueError(
                f"{self.name} does not support noise simulation or the noise model includes noise "
                f"that is not supported by {self.name}."
            )

    def _apply_noise_model_to_circuit(
<<<<<<< HEAD
        self, task_specification: Circuit | Problem | Program | AnalogHamiltonianSimulation
    ) -> Circuit | Problem | Program | AnalogHamiltonianSimulation:
=======
        self, task_specification: TaskSpecification
    ) -> TaskSpecification:
>>>>>>> 5a7b2b19
        if isinstance(task_specification, Circuit):
            for instruction in task_specification.instructions:
                if isinstance(instruction.operator, Noise):
                    warnings.warn(
                        "The noise model of the device is applied to a circuit that already has"
                        " noise instructions.",
                        stacklevel=2,
                    )
                    break
            task_specification = self._noise_model.apply(task_specification)
        else:
            warnings.warn(
                "Noise model is only applicable to circuits. The type of the task specification is"
                f" {task_specification.__class__.__name__}. The noise model of the device does not"
                " apply.",
                stacklevel=2,
            )
        return task_specification<|MERGE_RESOLUTION|>--- conflicted
+++ resolved
@@ -15,11 +15,7 @@
 
 import warnings
 from abc import ABC, abstractmethod
-<<<<<<< HEAD
 from typing import Any
-=======
-from typing import Any, Optional
->>>>>>> 5a7b2b19
 
 from braket.device_schema import DeviceActionType
 
@@ -46,15 +42,9 @@
     @abstractmethod
     def run(
         self,
-<<<<<<< HEAD
-        task_specification: Circuit | Problem,
+        task_specification: TaskSpecification,
         shots: int | None,
         inputs: dict[str, float] | None,
-=======
-        task_specification: TaskSpecification,
-        shots: Optional[int],
-        inputs: Optional[dict[str, float]],
->>>>>>> 5a7b2b19
         *args,
         **kwargs,
     ) -> QuantumTask:
@@ -79,17 +69,10 @@
     @abstractmethod
     def run_batch(
         self,
-<<<<<<< HEAD
-        task_specifications: Circuit | Problem | list[Circuit | Problem],
+        task_specifications: TaskSpecification | list[TaskSpecification],
         shots: int | None,
         max_parallel: int | None,
         inputs: dict[str, float] | list[dict[str, float]] | None,
-=======
-        task_specifications: TaskSpecification | list[TaskSpecification],
-        shots: Optional[int],
-        max_parallel: Optional[int],
-        inputs: Optional[dict[str, float] | list[dict[str, float]]],
->>>>>>> 5a7b2b19
         *args: Any,
         **kwargs: Any,
     ) -> QuantumTaskBatch:
@@ -144,13 +127,8 @@
             )
 
     def _apply_noise_model_to_circuit(
-<<<<<<< HEAD
-        self, task_specification: Circuit | Problem | Program | AnalogHamiltonianSimulation
-    ) -> Circuit | Problem | Program | AnalogHamiltonianSimulation:
-=======
         self, task_specification: TaskSpecification
     ) -> TaskSpecification:
->>>>>>> 5a7b2b19
         if isinstance(task_specification, Circuit):
             for instruction in task_specification.instructions:
                 if isinstance(instruction.operator, Noise):
