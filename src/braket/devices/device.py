# Copyright Amazon.com Inc. or its affiliates. All Rights Reserved.
#
# Licensed under the Apache License, Version 2.0 (the "License"). You
# may not use this file except in compliance with the License. A copy of
# the License is located at
#
#     http://aws.amazon.com/apache2.0/
#
# or in the "license" file accompanying this file. This file is
# distributed on an "AS IS" BASIS, WITHOUT WARRANTIES OR CONDITIONS OF
# ANY KIND, either express or implied. See the License for the specific
# language governing permissions and limitations under the License.

import warnings
from abc import ABC, abstractmethod
<<<<<<< HEAD
from typing import Optional, Union
=======
from typing import Any, Optional, Union
>>>>>>> 879133cb

from braket.ahs.analog_hamiltonian_simulation import AnalogHamiltonianSimulation
from braket.annealing.problem import Problem
from braket.circuits import Circuit, Noise
from braket.circuits.noise_model import NoiseModel
from braket.circuits.translations import SUPPORTED_NOISE_PRAGMA_TO_NOISE
from braket.device_schema import DeviceActionType
from braket.ir.openqasm import Program
from braket.tasks.quantum_task import QuantumTask
from braket.tasks.quantum_task_batch import QuantumTaskBatch


class Device(ABC):
    """An abstraction over quantum devices that includes quantum computers and simulators."""

    def __init__(self, name: str, status: str):
        """Initializes a `Device`.

        Args:
            name (str): Name of quantum device
            status (str): Status of quantum device
        """
        self._name = name
        self._status = status

    @abstractmethod
    def run(
        self,
        task_specification: Union[Circuit, Problem],
        shots: Optional[int],
        inputs: Optional[dict[str, float]],
        *args,
        **kwargs,
    ) -> QuantumTask:
        """Run a quantum task specification on this quantum device. A quantum task can be a circuit
        or an annealing problem.

        Args:
            task_specification (Union[Circuit, Problem]): Specification of a quantum task
                to run on device.
            shots (Optional[int]): The number of times to run the quantum task on the device.
                Default is `None`.
            inputs (Optional[dict[str, float]]): Inputs to be passed along with the
                IR. If IR is an OpenQASM Program, the inputs will be updated with this value.
                Not all devices and IR formats support inputs. Default: {}.
            *args (Any):  Arbitrary arguments.
            **kwargs (Any): Arbitrary keyword arguments.

        Returns:
            QuantumTask: The QuantumTask tracking task execution on this device
        """

    @abstractmethod
    def run_batch(
        self,
        task_specifications: Union[
            Union[Circuit, Problem],
            list[Union[Circuit, Problem]],
        ],
        shots: Optional[int],
        max_parallel: Optional[int],
        inputs: Optional[Union[dict[str, float], list[dict[str, float]]]],
<<<<<<< HEAD
        *args,
        **kwargs
=======
        *args: Any,
        **kwargs: Any,
>>>>>>> 879133cb
    ) -> QuantumTaskBatch:
        """Executes a batch of quantum tasks in parallel

        Args:
            task_specifications (Union[Union[Circuit, Problem], list[Union[Circuit, Problem]]]):
                Single instance or list of circuits or problems to run on device.
            shots (Optional[int]): The number of times to run the circuit or annealing problem.
            max_parallel (Optional[int]): The maximum number of quantum tasks to run  in parallel.
                Batch creation will fail if this value is greater than the maximum allowed
                concurrent quantum tasks on the device.
            inputs (Optional[Union[dict[str, float], list[dict[str, float]]]]): Inputs to be
                passed along with the IR. If the IR supports inputs, the inputs will be updated
                with this value.
            *args (Any):  Arbitrary arguments.
            **kwargs (Any): Arbitrary keyword arguments.

        Returns:
            QuantumTaskBatch: A batch containing all of the qauntum tasks run
        """

    @property
    def name(self) -> str:
        """Return the name of this Device.

        Returns:
            str: The name of this Device
        """
        return self._name

    @property
    def status(self) -> str:
        """Return the status of this Device.

        Returns:
            str: The status of this Device
        """
        return self._status

    def _validate_device_noise_model_support(self, noise_model: NoiseModel) -> None:
        supported_noises = set(
            SUPPORTED_NOISE_PRAGMA_TO_NOISE[pragma].__name__
            for pragma in self.properties.action[DeviceActionType.OPENQASM].supportedPragmas
            if pragma in SUPPORTED_NOISE_PRAGMA_TO_NOISE
        )
        noise_operators = set(noise_instr.noise.name for noise_instr in noise_model._instructions)
        if not noise_operators <= supported_noises:
            raise ValueError(
                f"{self.name} does not support noise simulation or the noise model includes noise "
                + f"that is not supported by {self.name}."
            )

    def _apply_noise_model_to_circuit(
        self, task_specification: Union[Circuit, Problem, Program, AnalogHamiltonianSimulation]
    ) -> None:
        if isinstance(task_specification, Circuit):
            for instruction in task_specification.instructions:
                if isinstance(instruction.operator, Noise):
                    warnings.warn(
                        "The noise model of the device is applied to a circuit that already has"
                        " noise instructions."
                    )
                    break
            task_specification = self._noise_model.apply(task_specification)
        else:
            warnings.warn(
                "Noise model is only applicable to circuits. The type of the task specification is"
                f" {task_specification.__class__.__name__}. The noise model of the device does not"
                " apply."
            )
        return task_specification<|MERGE_RESOLUTION|>--- conflicted
+++ resolved
@@ -13,11 +13,7 @@
 
 import warnings
 from abc import ABC, abstractmethod
-<<<<<<< HEAD
-from typing import Optional, Union
-=======
 from typing import Any, Optional, Union
->>>>>>> 879133cb
 
 from braket.ahs.analog_hamiltonian_simulation import AnalogHamiltonianSimulation
 from braket.annealing.problem import Problem
@@ -80,13 +76,8 @@
         shots: Optional[int],
         max_parallel: Optional[int],
         inputs: Optional[Union[dict[str, float], list[dict[str, float]]]],
-<<<<<<< HEAD
-        *args,
-        **kwargs
-=======
         *args: Any,
         **kwargs: Any,
->>>>>>> 879133cb
     ) -> QuantumTaskBatch:
         """Executes a batch of quantum tasks in parallel
 
