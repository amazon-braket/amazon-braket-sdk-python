--- conflicted
+++ resolved
@@ -90,19 +90,9 @@
 
     def run(
         self,
-<<<<<<< HEAD
-        task_specification: Circuit
-        | Problem
-        | OpenQASMProgram
-        | AnalogHamiltonianSimulation
-        | SerializableProgram,
-        shots: int = 0,
-        inputs: dict[str, float] | None = None,
-=======
         task_specification: TaskSpecification,
         shots: int | None = None,
-        inputs: Optional[dict[str, float]] = None,
->>>>>>> 5a7b2b19
+        inputs: dict[str, float] | None = None,
         *args: Any,
         **kwargs: Any,
     ) -> LocalQuantumTask:
@@ -265,11 +255,7 @@
         raise NotImplementedError(f"Unsupported task type {type(task_specification)}")
 
     @_construct_payload.register
-<<<<<<< HEAD
-    def _(self, circuit: Circuit, inputs: dict[str, float] | None, shots: int | None):
-=======
-    def _(self, circuit: Circuit, inputs: Optional[dict[str, float]], shots: int):
->>>>>>> 5a7b2b19
+    def _(self, circuit: Circuit, inputs: dict[str, float] | None, shots: int):
         simulator = self._delegate
         if DeviceActionType.OPENQASM in simulator.properties.action:
             validate_circuit_and_shots(circuit, shots)
@@ -296,10 +282,7 @@
         return program
 
     @_construct_payload.register
-<<<<<<< HEAD
-    def _(self, program: SerializableProgram, inputs: dict[str, float] | None, _shots: int):
-=======
-    def _(self, program_set: ProgramSet, inputs: Optional[dict[str, float]], _shots: int):
+    def _(self, program_set: ProgramSet, inputs: dict[str, float] | None, _shots: int):
         if inputs:
             raise ValueError(
                 "Inputs for program sets must be provided in the program set object. "
@@ -309,7 +292,7 @@
         return program_set.to_ir()
 
     @_construct_payload.register
-    def _(self, program_set: OpenQASMProgramSet, inputs: Optional[dict[str, float]], _shots: int):
+    def _(self, program_set: OpenQASMProgramSet, inputs: dict[str, float] | None, _shots: int):
         if inputs:
             raise ValueError(
                 "Inputs for program sets must be provided in the program set object. "
@@ -319,8 +302,7 @@
         return program_set
 
     @_construct_payload.register
-    def _(self, program: SerializableProgram, inputs: Optional[dict[str, float]], _shots: int):
->>>>>>> 5a7b2b19
+    def _(self, program: SerializableProgram, inputs: dict[str, float] | None, _shots: int):
         inputs_copy = inputs.copy() if inputs is not None else {}
         return OpenQASMProgram(source=program.to_ir(ir_type=IRType.OPENQASM), inputs=inputs_copy)
 
