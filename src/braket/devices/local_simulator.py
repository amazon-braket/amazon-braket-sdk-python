--- conflicted
+++ resolved
@@ -136,11 +136,7 @@
 
 
 @_run_internal.register
-<<<<<<< HEAD
-def _(circuit: Circuit, simulator: BraketSimulator, shots, *args, **kwargs):
-=======
 def _(circuit: Circuit, simulator: BraketSimulator, shots: Optional[int] = None, *args, **kwargs):
->>>>>>> 792986de
     if DeviceActionType.OPENQASM in simulator.properties.action:
         validate_circuit_and_shots(circuit, shots)
         program = circuit.to_ir(ir_type=IRType.OPENQASM)
@@ -161,16 +157,4 @@
         raise NotImplementedError(f"{type(simulator)} does not support quantum annealing problems")
     ir = problem.to_ir()
     results = simulator.run(ir, shots, *args, *kwargs)
-    return AnnealingQuantumTaskResult.from_object(results)
-
-
-@_run_internal.register
-<<<<<<< HEAD
-def _(program: Program, simulator: BraketSimulator, shots, *args, **kwargs):
-=======
-def _(program: Program, simulator: BraketSimulator, shots: Optional[int] = None, *args, **kwargs):
->>>>>>> 792986de
-    if DeviceActionType.OPENQASM not in simulator.properties.action:
-        raise NotImplementedError(f"{type(simulator)} does not support OpenQASM programs")
-    results = simulator.run(program, shots, *args, **kwargs)
-    return GateModelQuantumTaskResult.from_object(results)+    return AnnealingQuantumTaskResult.from_object(results)