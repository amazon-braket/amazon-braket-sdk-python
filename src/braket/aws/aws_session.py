# Copyright Amazon.com, Inc. or its affiliates. All Rights Reserved.
#
# Licensed under the Apache License, Version 2.0 (the "License"). You
# may not use this file except in compliance with the License. A copy of
# the License is located at
#
#     http://aws.amazon.com/apache2.0/
#
# or in the "license" file accompanying this file. This file is
# distributed on an "AS IS" BASIS, WITHOUT WARRANTIES OR CONDITIONS OF
# ANY KIND, either express or implied. See the License for the specific
# language governing permissions and limitations under the License.

import os.path
from typing import Any, Dict, List, NamedTuple, Optional

import backoff
import boto3
from botocore.exceptions import ClientError

import braket._schemas as braket_schemas
import braket._sdk as braket_sdk


class AwsSession(object):
    """Manage interactions with AWS services."""

    S3DestinationFolder = NamedTuple("S3DestinationFolder", [("bucket", str), ("key", int)])

    def __init__(self, boto_session=None, braket_client=None, config=None, default_bucket=None):
        """
        Args:
            boto_session: A boto3 session object.
            braket_client: A boto3 Braket client.
            config: A botocore Config object.
        """

        self.boto_session = boto_session or boto3.Session()
        self._config = config

        if braket_client:
            self.braket_client = braket_client
        else:
            self.braket_client = self.boto_session.client("braket", config=self._config)
        self._update_user_agent()
        self._default_bucket = default_bucket

    def _update_user_agent(self):
        """
        Updates the `User-Agent` header forwarded by boto3 to include the braket-sdk,
        braket-schemas and the notebook instance version. The header is a string of space delimited
        values (For example: "Boto3/1.14.43 Python/3.7.9 Botocore/1.17.44"). See:
        https://botocore.amazonaws.com/v1/documentation/api/latest/reference/config.html#botocore.config.Config
        """

        def _notebook_instance_version():
            # TODO: Replace with lifecycle configuration version once we have a way to access those
            nbi_metadata_path = "/opt/ml/metadata/resource-metadata.json"
            return "0" if os.path.exists(nbi_metadata_path) else "None"

        additional_user_agent_fields = (
            f"BraketSdk/{braket_sdk.__version__} "
            f"BraketSchemas/{braket_schemas.__version__} "
            f"NotebookInstance/{_notebook_instance_version()}"
        )

        self.braket_client._client_config.user_agent = (
            f"{self.braket_client._client_config.user_agent} {additional_user_agent_fields}"
        )

    #
    # Quantum Tasks
    #
    def cancel_quantum_task(self, arn: str) -> None:
        """
        Cancel the quantum task.

        Args:
            arn (str): The ARN of the quantum task to cancel.
        """
        self.braket_client.cancel_quantum_task(quantumTaskArn=arn)

    def create_quantum_task(self, **boto3_kwargs) -> str:
        """
        Create a quantum task.

        Args:
            **boto3_kwargs: Keyword arguments for the Amazon Braket `CreateQuantumTask` operation.

        Returns:
            str: The ARN of the quantum task.
        """
        response = self.braket_client.create_quantum_task(**boto3_kwargs)
        return response["quantumTaskArn"]

    def create_job(self, **boto3_kwargs) -> str:
        """
        Create a quantum job.
        Args:
            **boto3_kwargs: Keyword arguments for the Amazon Braket `CreateJob` operation.
        Returns:
            str: The ARN of the job.
        """
        response = self.braket_client.create_job(**boto3_kwargs)
        return response["jobArn"]

    @staticmethod
    def _should_giveup(err):
        return not (
            isinstance(err, ClientError)
            and err.response["Error"]["Code"]
            in [
                "ResourceNotFoundException",
                "ThrottlingException",
            ]
        )

    @backoff.on_exception(
        backoff.expo,
        ClientError,
        max_tries=3,
        jitter=backoff.full_jitter,
        giveup=_should_giveup.__func__,
    )
    def get_quantum_task(self, arn: str) -> Dict[str, Any]:
        """
        Gets the quantum task.

        Args:
            arn (str): The ARN of the quantum task to get.

        Returns:
            Dict[str, Any]: The response from the Amazon Braket `GetQuantumTask` operation.
        """
        return self.braket_client.get_quantum_task(quantumTaskArn=arn)

<<<<<<< HEAD
    def get_execution_role(self) -> str:
        """Return the role ARN whose credentials are used to call the API.
           Throws an exception if role doesn't exist.

        Args:
            aws_session (AwsSession): Current braket session.

        Returns:
            (str): The execution role ARN.
        """
        iam = self.boto_session.client("iam", region_name=self.boto_session.region_name)
        # TODO: possibly wrap this call with a more specific error message
        # TODO: replace with Braket external role before launch
        role = iam.get_role(RoleName="AmazonBraketInternalSLR")
        return role["Role"]["Arn"]

    # TODO: Implementation suggestions, uncomment when ready with tests.
=======
>>>>>>> 4e9a1cd0
    @backoff.on_exception(
        backoff.expo,
        ClientError,
        max_tries=3,
        jitter=backoff.full_jitter,
        giveup=_should_giveup.__func__,
    )
<<<<<<< HEAD
    def get_job(self, arn: str) -> dict:
=======
    def get_job(self, arn: str) -> Dict[str, Any]:
>>>>>>> 4e9a1cd0
        """
        Gets the quantum job.

        Args:
            arn (str): The ARN of the quantum job to get.

        Returns:
            Dict[str, Any]: The response from the Amazon Braket `GetQuantumJob` operation.
        """
        return self.braket_client.get_job(jobArn=arn)
<<<<<<< HEAD
=======

    def get_execution_role(self, aws_session):
        """Return the role ARN whose credentials are used to call the API.
           Throws an exception if role doesn't exist.
        Args:
            aws_session (AwsSession): Current braket session.

        Returns:
            (str): The execution role ARN.
        """
>>>>>>> 4e9a1cd0

    def retrieve_s3_object_body(self, s3_bucket: str, s3_object_key: str) -> str:
        """
        Retrieve the S3 object body.

        Args:
            s3_bucket (str): The S3 bucket name.
            s3_object_key (str): The S3 object key within the `s3_bucket`.

        Returns:
            str: The body of the S3 object.
        """
        s3 = self.boto_session.resource("s3", config=self._config)
        obj = s3.Object(s3_bucket, s3_object_key)
        return obj.get()["Body"].read().decode("utf-8")

    def upload_to_s3(self, filename: str, s3_uri: str) -> None:
        """
        Upload file to S3

        Args:
            filename (str): local file to be uploaded.
            s3_uri (str): The S3 uri where the file will be uploaded.

        Returns:
            None
        """
        bucket, key = self.parse_s3_uri(s3_uri)
        s3 = self.boto_session.client("s3", config=self._config)
        s3.upload_file(filename, bucket, key)

    def copy_s3(self, source_s3_uri: str, destination_s3_uri: str) -> None:
        """
        Copy source from another location in s3

        Args:
            'source_s3_uri': S3 uri pointing to a tar.gz file containing the source code.
            'destination_s3_uri': S3 uri where the code will be copied.
        """
        source_bucket, source_key = self.parse_s3_uri(source_s3_uri)
        destination_bucket, destination_key = self.parse_s3_uri(destination_s3_uri)

        if (source_bucket, source_key) == (destination_bucket, destination_key):
            return

        s3 = self.boto_session.client("s3")
        s3.copy(
            {
                "Bucket": source_bucket,
                "Key": source_key,
            },
            destination_bucket,
            destination_key,
        )

    def default_bucket(self):
        if self._default_bucket:
            return self._default_bucket
        aws_account_id = self.boto_session.client("sts").get_caller_identity()["Account"]
        region = self.boto_session.region_name
        default_bucket = f"amazon-braket-{region}-{aws_account_id}"

        self._create_s3_bucket_if_it_does_not_exist(bucket_name=default_bucket, region=region)

        self._default_bucket = default_bucket
        return self._default_bucket

    def _create_s3_bucket_if_it_does_not_exist(self, bucket_name, region):
        """Creates an S3 Bucket if it does not exist.
        Also swallows a few common exceptions that indicate that the bucket already exists or
        that it is being created.

        Args:
            bucket_name (str): Name of the S3 bucket to be created.
            region (str): The region in which to create the bucket.

        Raises:
            botocore.exceptions.ClientError: If S3 throws an unexpected exception during bucket
                creation.
                If the exception is due to the bucket already existing or
                already being created, no exception is raised.
        """
        s3_client = self.boto_session.client("s3", region_name=region)
        try:
            if region == "us-east-1":
                # 'us-east-1' cannot be specified because it is the default region:
                # https://github.com/boto/boto3/issues/125
                s3_client.create_bucket(Bucket=bucket_name)
            else:
                s3_client.create_bucket(
                    Bucket=bucket_name, CreateBucketConfiguration={"LocationConstraint": region}
                )
            s3_client.put_public_access_block(
                Bucket=bucket_name,
                PublicAccessBlockConfiguration={
                    "BlockPublicAcls": True,
                    "IgnorePublicAcls": True,
                    "BlockPublicPolicy": True,
                    "RestrictPublicBuckets": True,
                },
            )
            s3_client.put_bucket_policy(
                Bucket=bucket_name,
                Policy=f"""{{
                    "Version": "2012-10-17",
                    "Statement": [
                        {{
                            "Effect": "Allow",
                            "Principal": {{
                                "AWS": [
                                    "arn:aws:iam::417169153231:role/AQxJobService-BraketSagemakerExecutionRole-1V6NSICGKR0U5",
                                    "arn:aws:iam::704505939570:role/AQxJobService-BraketSagemakerExecutionRole-8F06EZUWOGIE",
                                    "arn:aws:iam::125478631194:role/AQxJobService-BraketSagemakerExecutionRole-IBE5QFBDHC2D"
                                ]
                            }},
                            "Action": "s3:*",
                            "Resource": [
                                "arn:aws:s3:::{bucket_name}",
                                "arn:aws:s3:::{bucket_name}/*"
                            ]
                        }}
                    ]
                }}""",
            )
        except ClientError as e:
            error_code = e.response["Error"]["Code"]
            message = e.response["Error"]["Message"]

            if error_code == "BucketAlreadyOwnedByYou":
                pass
            elif (
                error_code == "OperationAborted" and "conflicting conditional operation" in message
            ):
                # If this bucket is already being concurrently created, we don't need to create
                # it again.
                pass
            else:
                raise

    def create_logs_client(self) -> "boto3.session.Session.client":
        """
        Create a CloudWatch Logs boto client.

        Returns:
            'boto3.session.Session.client': The CloudWatch Logs boto client.
        """
        return self.boto_session.client("logs", config=self._config)

    def get_device(self, arn: str) -> Dict[str, Any]:
        """
        Calls the Amazon Braket `get_device` API to
        retrieve device metadata.

        Args:
            arn (str): The ARN of the device.

        Returns:
            Dict[str, Any]: The response from the Amazon Braket `GetDevice` operation.
        """
        return self.braket_client.get_device(deviceArn=arn)

    def search_devices(
        self,
        arns: Optional[List[str]] = None,
        names: Optional[List[str]] = None,
        types: Optional[List[str]] = None,
        statuses: Optional[List[str]] = None,
        provider_names: Optional[List[str]] = None,
    ):
        """
        Get devices based on filters. The result is the AND of
        all the filters `arns`, `names`, `types`, `statuses`, `provider_names`.

        Args:
            arns (List[str], optional): device ARN list, default is `None`.
            names (List[str], optional): device name list, default is `None`.
            types (List[str], optional): device type list, default is `None`.
            statuses (List[str], optional): device status list, default is `None`.
            provider_names (List[str], optional): provider name list, default is `None`.

        Returns:
            List[Dict[str, Any]: The response from the Amazon Braket `SearchDevices` operation.
        """
        filters = []
        if arns:
            filters.append({"name": "deviceArn", "values": arns})
        paginator = self.braket_client.get_paginator("search_devices")
        page_iterator = paginator.paginate(filters=filters, PaginationConfig={"MaxItems": 100})
        results = []
        for page in page_iterator:
            for result in page["devices"]:
                if names and result["deviceName"] not in names:
                    continue
                if types and result["deviceType"] not in types:
                    continue
                if statuses and result["deviceStatus"] not in statuses:
                    continue
                if provider_names and result["providerName"] not in provider_names:
                    continue
                results.append(result)
        return results

    @staticmethod
    def parse_s3_uri(s3_uri: str) -> (str, str):
        """
        Parse S3 uri to get bucket and key

        Args:
            's3_uri': S3 uri.

        Returns:
            (str, str): Bucket and Key tuple.
        """
        try:
            assert s3_uri.startswith("s3://")
            bucket, key = s3_uri.split("/", 3)[2:]
            assert key
            return bucket, key
        except (AssertionError, ValueError):
            raise ValueError(f"Not a valid S3 uri: {s3_uri}")

    @staticmethod
    def construct_s3_uri(bucket, *dirs):
        if not dirs:
            raise ValueError(f"Not a valid S3 location: s3://{bucket}")
        return f"s3://{bucket}/{'/'.join(dirs)}"<|MERGE_RESOLUTION|>--- conflicted
+++ resolved
@@ -96,8 +96,10 @@
     def create_job(self, **boto3_kwargs) -> str:
         """
         Create a quantum job.
+
         Args:
             **boto3_kwargs: Keyword arguments for the Amazon Braket `CreateJob` operation.
+
         Returns:
             str: The ARN of the job.
         """
@@ -134,7 +136,6 @@
         """
         return self.braket_client.get_quantum_task(quantumTaskArn=arn)
 
-<<<<<<< HEAD
     def get_execution_role(self) -> str:
         """Return the role ARN whose credentials are used to call the API.
            Throws an exception if role doesn't exist.
@@ -152,8 +153,6 @@
         return role["Role"]["Arn"]
 
     # TODO: Implementation suggestions, uncomment when ready with tests.
-=======
->>>>>>> 4e9a1cd0
     @backoff.on_exception(
         backoff.expo,
         ClientError,
@@ -161,11 +160,7 @@
         jitter=backoff.full_jitter,
         giveup=_should_giveup.__func__,
     )
-<<<<<<< HEAD
-    def get_job(self, arn: str) -> dict:
-=======
     def get_job(self, arn: str) -> Dict[str, Any]:
->>>>>>> 4e9a1cd0
         """
         Gets the quantum job.
 
@@ -176,19 +171,6 @@
             Dict[str, Any]: The response from the Amazon Braket `GetQuantumJob` operation.
         """
         return self.braket_client.get_job(jobArn=arn)
-<<<<<<< HEAD
-=======
-
-    def get_execution_role(self, aws_session):
-        """Return the role ARN whose credentials are used to call the API.
-           Throws an exception if role doesn't exist.
-        Args:
-            aws_session (AwsSession): Current braket session.
-
-        Returns:
-            (str): The execution role ARN.
-        """
->>>>>>> 4e9a1cd0
 
     def retrieve_s3_object_body(self, s3_bucket: str, s3_object_key: str) -> str:
         """
