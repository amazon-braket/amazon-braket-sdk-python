# Copyright Amazon.com Inc. or its affiliates. All Rights Reserved.
#
# Licensed under the Apache License, Version 2.0 (the "License"). You
# may not use this file except in compliance with the License. A copy of
# the License is located at
#
#     http://aws.amazon.com/apache2.0/
#
# or in the "license" file accompanying this file. This file is
# distributed on an "AS IS" BASIS, WITHOUT WARRANTIES OR CONDITIONS OF
# ANY KIND, either express or implied. See the License for the specific
# language governing permissions and limitations under the License.

from __future__ import annotations

import itertools
import os
import os.path
import re
from functools import cache
from pathlib import Path
from typing import Any, NamedTuple, Optional

import backoff
import boto3
from botocore import awsrequest, client
from botocore.config import Config
from botocore.exceptions import ClientError

import braket._schemas as braket_schemas
import braket._sdk as braket_sdk
from braket.tracking.tracking_context import active_trackers, broadcast_event
from braket.tracking.tracking_events import _TaskCreationEvent, _TaskStatusEvent


class AwsSession:
    """Manage interactions with AWS services."""

    class S3DestinationFolder(NamedTuple):
        """A `NamedTuple` for an S3 bucket and object key."""

        bucket: str
        key: str

    def __init__(
        self,
        boto_session: boto3.Session | None = None,
        braket_client: client | None = None,
        config: Config | None = None,
        default_bucket: str | None = None,
    ):
        """Initializes an `AwsSession`.

        Args:
            boto_session (boto3.Session | None): A boto3 session object.
            braket_client (client | None): A boto3 Braket client.
            config (Config | None): A botocore Config object.
            default_bucket (str | None): The name of the default bucket of the AWS Session.

        Raises:
            ValueError: invalid boto_session or braket_client.
        """
        if (
            boto_session
            and braket_client
            and boto_session.region_name != braket_client.meta.region_name
        ):
            raise ValueError(
                "Boto Session region and Braket Client region must match and currently "
                f"they do not: Boto Session region is '{boto_session.region_name}', but "
                f"Braket Client region is '{braket_client.meta.region_name}'."
            )

        self._config = config

        if braket_client:
            self.boto_session = boto_session or boto3.Session(
                region_name=braket_client.meta.region_name
            )
            self.braket_client = braket_client
        else:
            self.boto_session = boto_session or boto3.Session(
                region_name=os.environ.get("AWS_REGION")
            )
            self.braket_client = self.boto_session.client(
                "braket", config=self._config, endpoint_url=os.environ.get("BRAKET_ENDPOINT")
            )

        self._update_user_agent()
        self._custom_default_bucket = bool(default_bucket)
        self._default_bucket = default_bucket or os.environ.get("AMZN_BRAKET_OUT_S3_BUCKET")
        self.braket_client.meta.events.register(
            "before-sign.braket.CreateQuantumTask", self._add_cost_tracker_count_handler
        )
        self.braket_client.meta.events.register(
            "before-sign.braket", self._add_braket_user_agents_handler
        )

        self._iam = None
        self._s3 = None
        self._sts = None
        self._logs = None
        self._ecr = None

    @property
    def region(self) -> str:
        return self.boto_session.region_name

    @property
    def account_id(self) -> str:
        return self.sts_client.get_caller_identity()["Account"]

    @property
    def iam_client(self) -> client:
        """Gets the IAM client.

        Returns:
            client: The IAM Client.
        """
        if not self._iam:
            self._iam = self.boto_session.client("iam", region_name=self.region)
        return self._iam

    @property
    def s3_client(self) -> client:
        """Gets the S3 client.

        Returns:
            client: The S3 Client.
        """
        if not self._s3:
            self._s3 = self.boto_session.client("s3", region_name=self.region)
        return self._s3

    @property
    def sts_client(self) -> client:
        """Gets the STS client.

        Returns:
            client: The STS Client.
        """
        if not self._sts:
            self._sts = self.boto_session.client("sts", region_name=self.region)
        return self._sts

    @property
    def logs_client(self) -> client:
        """Gets the CloudWatch logs client.

        Returns:
            client: The CloudWatch logs Client.
        """
        if not self._logs:
            self._logs = self.boto_session.client("logs", region_name=self.region)
        return self._logs

    @property
    def ecr_client(self) -> client:
        """Gets the ECR client.

        Returns:
            client: The ECR Client.
        """
        if not self._ecr:
            self._ecr = self.boto_session.client("ecr", region_name=self.region)
        return self._ecr

    def _update_user_agent(self) -> None:
        """Updates the `User-Agent` header forwarded by boto3 to include the braket-sdk,
        braket-schemas and the notebook instance version. The header is a string of space delimited
        values (For example: "Boto3/1.14.43 Python/3.7.9 Botocore/1.17.44").
        """

        def _notebook_instance_version() -> str:
            # TODO: Replace with lifecycle configuration version once we have a way to access those
            nbi_metadata_path = "/opt/ml/metadata/resource-metadata.json"
            return "0" if os.path.exists(nbi_metadata_path) else "None"

        self._braket_user_agents = (
            f"BraketSdk/{braket_sdk.__version__} "
            f"BraketSchemas/{braket_schemas.__version__} "
            f"NotebookInstance/{_notebook_instance_version()}"
        )

    def add_braket_user_agent(self, user_agent: str) -> None:
        """Appends the `user-agent` value to the User-Agent header, if it does not yet exist in the
        header. This method is typically only relevant for libraries integrating with the
        Amazon Braket SDK.

        Args:
            user_agent (str): The user_agent value to append to the header.
        """
        if user_agent not in self._braket_user_agents:
            self._braket_user_agents = f"{self._braket_user_agents} {user_agent}"

    def _add_braket_user_agents_handler(self, request: awsrequest.AWSRequest, **kwargs) -> None:
        try:
            initial_user_agent = request.headers["User-Agent"]
            request.headers.replace_header(
                "User-Agent", f"{initial_user_agent} {self._braket_user_agents}"
            )
        except KeyError:
            request.headers.add_header("User-Agent", self._braket_user_agents)

    @staticmethod
    def _add_cost_tracker_count_handler(request: awsrequest.AWSRequest, **kwargs) -> None:
        request.headers.add_header("Braket-Trackers", str(len(active_trackers())))

    #
    # Quantum Tasks
    #
    def cancel_quantum_task(self, arn: str) -> None:
        """Cancel the quantum task.

        Args:
            arn (str): The ARN of the quantum task to cancel.
        """
        response = self.braket_client.cancel_quantum_task(quantumTaskArn=arn)
        broadcast_event(_TaskStatusEvent(arn=arn, status=response["cancellationStatus"]))

    def create_quantum_task(self, **boto3_kwargs) -> str:
        """Create a quantum task.

        Args:
            **boto3_kwargs: Keyword arguments for the Amazon Braket `CreateQuantumTask`
                operation.

        Returns:
            str: The ARN of the quantum task.
        """
        # Add job token to request, if available.
        job_token = os.getenv("AMZN_BRAKET_JOB_TOKEN")
        if job_token:
            boto3_kwargs.update({"jobToken": job_token})
        response = self.braket_client.create_quantum_task(**boto3_kwargs)
        broadcast_event(
            _TaskCreationEvent(
                arn=response["quantumTaskArn"],
                shots=boto3_kwargs["shots"],
                is_job_task=(job_token is not None),
                device=boto3_kwargs["deviceArn"],
            )
        )
        return response["quantumTaskArn"]

    def create_job(self, **boto3_kwargs) -> str:
        """Create a quantum hybrid job.

        Args:
            **boto3_kwargs: Keyword arguments for the Amazon Braket `CreateJob` operation.

        Returns:
            str: The ARN of the hybrid job.
        """
        response = self.braket_client.create_job(**boto3_kwargs)
        return response["jobArn"]

    @staticmethod
    def _should_giveup(err: Exception) -> bool:
        return not (
            isinstance(err, ClientError)
            and err.response["Error"]["Code"]
            in [
                "ResourceNotFoundException",
                "ThrottlingException",
            ]
        )

    @backoff.on_exception(
        backoff.expo,
        ClientError,
        max_tries=3,
        jitter=backoff.full_jitter,
        giveup=_should_giveup.__func__,
    )
    def get_quantum_task(self, arn: str) -> dict[str, Any]:
        """Gets the quantum task.

        Args:
            arn (str): The ARN of the quantum task to get.

        Returns:
            dict[str, Any]: The response from the Amazon Braket `GetQuantumTask` operation.
        """
        response = self.braket_client.get_quantum_task(
            quantumTaskArn=arn, additionalAttributeNames=["QueueInfo"]
        )
        broadcast_event(_TaskStatusEvent(arn=response["quantumTaskArn"], status=response["status"]))
        return response

    def get_default_jobs_role(self) -> str:
        """This returns the role ARN for the default hybrid jobs role created in the Amazon Braket
        Console. It will pick the first role it finds with the `RoleName` prefix
        `AmazonBraketJobsExecutionRole` with a `PathPrefix` of `/service-role/`.

        Returns:
            str: The ARN for the default IAM role for jobs execution created in the Amazon
            Braket console.

        Raises:
            RuntimeError: If no roles can be found with the prefix
                `/service-role/AmazonBraketJobsExecutionRole`.
        """
        roles_paginator = self.iam_client.get_paginator("list_roles")
        for page in roles_paginator.paginate(PathPrefix="/service-role/"):
            for role in page.get("Roles", []):
                if role["RoleName"].startswith("AmazonBraketJobsExecutionRole"):
                    return role["Arn"]
        raise RuntimeError(
            "No default jobs roles found. Please create a role using the "
            "Amazon Braket console or supply a custom role."
        )

    @backoff.on_exception(
        backoff.expo,
        ClientError,
        max_tries=3,
        jitter=backoff.full_jitter,
        giveup=_should_giveup.__func__,
    )
    def get_job(self, arn: str) -> dict[str, Any]:
        """Gets the hybrid job.

        Args:
            arn (str): The ARN of the hybrid job to get.

        Returns:
            dict[str, Any]: The response from the Amazon Braket `GetQuantumJob` operation.
        """
        return self.braket_client.get_job(jobArn=arn, additionalAttributeNames=["QueueInfo"])

    def cancel_job(self, arn: str) -> dict[str, Any]:
        """Cancel the hybrid job.

        Args:
            arn (str): The ARN of the hybrid job to cancel.

        Returns:
            dict[str, Any]: The response from the Amazon Braket `CancelJob` operation.
        """
        return self.braket_client.cancel_job(jobArn=arn)

    def retrieve_s3_object_body(self, s3_bucket: str, s3_object_key: str) -> str:
        """Retrieve the S3 object body.

        Args:
            s3_bucket (str): The S3 bucket name.
            s3_object_key (str): The S3 object key within the `s3_bucket`.

        Returns:
            str: The body of the S3 object.
        """
        s3 = self.boto_session.resource("s3", config=self._config)
        obj = s3.Object(s3_bucket, s3_object_key)
        return obj.get()["Body"].read().decode("utf-8")

    def upload_to_s3(self, filename: str, s3_uri: str) -> None:
        """Upload file to S3.

        Args:
            filename (str): local file to be uploaded.
            s3_uri (str): The S3 URI where the file will be uploaded.
        """
        bucket, key = self.parse_s3_uri(s3_uri)
        self.s3_client.upload_file(filename, bucket, key)

    def upload_local_data(self, local_prefix: str, s3_prefix: str) -> None:
        """Upload local data matching a prefix to a corresponding location in S3

        Args:
            local_prefix (str): a prefix designating files to be uploaded to S3. All files
                beginning with local_prefix will be uploaded.
            s3_prefix (str): the corresponding S3 prefix that will replace the local prefix
                when the data is uploaded. This will be an S3 URI and should include the bucket
                (i.e. 's3://my-bucket/my/prefix-')

        Example:
            local_prefix = "input", s3_prefix = "s3://my-bucket/dir/input" will upload:

            - 'input.csv' to 's3://my-bucket/dir/input.csv'
            - 'input-2.csv' to 's3://my-bucket/dir/input-2.csv'
            - 'input/data.txt' to 's3://my-bucket/dir/input/data.txt'
            - 'input-dir/data.csv' to 's3://my-bucket/dir/input-dir/data.csv'
              but will not upload:
            - 'my-input.csv'
            - 'my-dir/input.csv'

            To match all files within the directory "input" and upload them into
                "s3://my-bucket/input", provide local_prefix = "input/" and
                s3_prefix = "s3://my-bucket/input/"
        """
        # support absolute paths
        if Path(local_prefix).is_absolute():
            base_dir = Path(Path(local_prefix).anchor)
            relative_prefix = str(Path(local_prefix).relative_to(base_dir))
        else:
            base_dir = Path()
            relative_prefix = str(local_prefix)
        for file in itertools.chain(
            # files that match the prefix
            base_dir.glob(f"{relative_prefix}*"),
            # files inside of directories that match the prefix
            base_dir.glob(f"{relative_prefix}*/**/*"),
        ):
            if file.is_file():
                s3_uri = str(file.as_posix()).replace(str(Path(local_prefix).as_posix()), s3_prefix)
                self.upload_to_s3(str(file), s3_uri)

    def download_from_s3(self, s3_uri: str, filename: str) -> None:
        """Download file from S3

        Args:
            s3_uri (str): The S3 uri from where the file will be downloaded.
            filename (str): filename to save the file to.
        """
        bucket, key = self.parse_s3_uri(s3_uri)
        self.s3_client.download_file(bucket, key, filename)

    def copy_s3_object(self, source_s3_uri: str, destination_s3_uri: str) -> None:
        """Copy object from another location in s3. Does nothing if source and
        destination URIs are the same.

        Args:
            source_s3_uri (str): S3 URI pointing to the object to be copied.
            destination_s3_uri (str): S3 URI where the object will be copied to.
        """
        if source_s3_uri == destination_s3_uri:
            return

        source_bucket, source_key = self.parse_s3_uri(source_s3_uri)
        destination_bucket, destination_key = self.parse_s3_uri(destination_s3_uri)

        self.s3_client.copy(
            {
                "Bucket": source_bucket,
                "Key": source_key,
            },
            destination_bucket,
            destination_key,
        )

    def copy_s3_directory(self, source_s3_path: str, destination_s3_path: str) -> None:
        """Copy all objects from a specified directory in S3. Does nothing if source and
        destination URIs are the same. Preserves nesting structure, will not overwrite
        other files in the destination location unless they share a name with a file
        being copied.

        Args:
            source_s3_path (str): S3 URI pointing to the directory to be copied.
            destination_s3_path (str): S3 URI where the contents of the source_s3_path
                directory will be copied to.
        """
        if source_s3_path == destination_s3_path:
            return

        source_bucket, source_prefix = AwsSession.parse_s3_uri(source_s3_path)
        destination_bucket, destination_prefix = AwsSession.parse_s3_uri(destination_s3_path)

        source_keys = self.list_keys(source_bucket, source_prefix)

        for key in source_keys:
            self.s3_client.copy(
                {
                    "Bucket": source_bucket,
                    "Key": key,
                },
                destination_bucket,
                key.replace(source_prefix, destination_prefix, 1),
            )

    def list_keys(self, bucket: str, prefix: str) -> list[str]:
        """Lists keys matching prefix in bucket.

        Args:
            bucket (str): Bucket to be queried.
            prefix (str): The S3 path prefix to be matched

        Returns:
            list[str]: A list of all keys matching the prefix in
            the bucket.
        """
        list_objects = self.s3_client.list_objects_v2(
            Bucket=bucket,
            Prefix=prefix,
        )
        keys = [obj["Key"] for obj in list_objects["Contents"]]
        while list_objects["IsTruncated"]:
            list_objects = self.s3_client.list_objects_v2(
                Bucket=bucket,
                Prefix=prefix,
                ContinuationToken=list_objects["NextContinuationToken"],
            )
            keys += [obj["Key"] for obj in list_objects["Contents"]]
        return keys

    def default_bucket(self) -> str:
        """Returns the name of the default bucket of the AWS Session. In the following order
        of priority, it will return either the parameter `default_bucket` set during
        initialization of the AwsSession (if not None), the bucket being used by the
        currently running Braket Hybrid Job (if evoked inside of a Braket Hybrid Job), or a default
        value of "amazon-braket-<aws account id>-<aws session region>. Except in the case of a user-
        specified bucket name, this method will create the default bucket if it does not
        exist.

        Returns:
            str: Name of the default bucket.
        """
        if self._default_bucket:
            return self._default_bucket
        default_bucket = f"amazon-braket-{self.region}-{self.account_id}"

        self._create_s3_bucket_if_it_does_not_exist(bucket_name=default_bucket, region=self.region)

        self._default_bucket = default_bucket
        return self._default_bucket

    def _create_s3_bucket_if_it_does_not_exist(self, bucket_name: str, region: str) -> None:
        """Creates an S3 Bucket if it does not exist.
        Also swallows a few common exceptions that indicate that the bucket already exists or
        that it is being created.

        Args:
            bucket_name (str): Name of the S3 bucket to be created.
            region (str): The region in which to create the bucket.

        Raises:
            botocore.exceptions.ClientError: If S3 throws an unexpected exception during bucket
                creation.
                If the exception is due to the bucket already existing or
                already being created, no exception is raised.
        """
        try:
            if region == "us-east-1":
                # 'us-east-1' cannot be specified because it is the default region:
                # https://github.com/boto/boto3/issues/125
                self.s3_client.create_bucket(Bucket=bucket_name)
            else:
                self.s3_client.create_bucket(
                    Bucket=bucket_name, CreateBucketConfiguration={"LocationConstraint": region}
                )
            self.s3_client.put_public_access_block(
                Bucket=bucket_name,
                PublicAccessBlockConfiguration={
                    "BlockPublicAcls": True,
                    "IgnorePublicAcls": True,
                    "BlockPublicPolicy": True,
                    "RestrictPublicBuckets": True,
                },
            )
            self.s3_client.put_bucket_policy(
                Bucket=bucket_name,
                Policy=f"""{{
                    "Version": "2012-10-17",
                    "Statement": [
                        {{
                            "Effect": "Allow",
                            "Principal": {{
                                "Service": [
                                    "braket.amazonaws.com"
                                ]
                            }},
                            "Action": "s3:*",
                            "Resource": [
                                "arn:aws:s3:::{bucket_name}",
                                "arn:aws:s3:::{bucket_name}/*"
                            ]
                        }}
                    ]
                }}""",
            )
        except ClientError as e:
            error_code = e.response["Error"]["Code"]
            message = e.response["Error"]["Message"]

            if error_code == "BucketAlreadyOwnedByYou":
                pass
            elif error_code == "BucketAlreadyExists":
                raise ValueError(
                    f"Provided default bucket '{bucket_name}' already exists "
                    f"for another account. Please supply alternative "
                    f"bucket name via AwsSession constructor `AwsSession()`."
                ) from None
            elif (
                error_code == "OperationAborted" and "conflicting conditional operation" in message
            ):
                # If this bucket is already being concurrently created, we don't need to create
                # it again.
                pass
            else:
                raise

    def get_device(self, arn: str) -> dict[str, Any]:
        """Calls the Amazon Braket `get_device` API to retrieve device metadata.

        Args:
            arn (str): The ARN of the device.

        Returns:
            dict[str, Any]: The response from the Amazon Braket `GetDevice` operation.
        """
        return self.braket_client.get_device(deviceArn=arn)

    def search_devices(
        self,
        arns: Optional[list[str]] = None,
        names: Optional[list[str]] = None,
        types: Optional[list[str]] = None,
        statuses: Optional[list[str]] = None,
        provider_names: Optional[list[str]] = None,
    ) -> list[dict[str, Any]]:
        """Get devices based on filters. The result is the AND of
        all the filters `arns`, `names`, `types`, `statuses`, `provider_names`.

        Args:
            arns (Optional[list[str]]): device ARN filter, default is `None`.
            names (Optional[list[str]]): device name filter, default is `None`.
            types (Optional[list[str]]): device type filter, default is `None`.
            statuses (Optional[list[str]]): device status filter, default is `None`. When `None`
                is used, RETIRED devices will not be returned. To include RETIRED devices in
                the results, use a filter that includes "RETIRED" for this parameter.
            provider_names (Optional[list[str]]): provider name list, default is `None`.

        Returns:
            list[dict[str, Any]]: The response from the Amazon Braket `SearchDevices` operation.
        """
        filters = []
        if arns:
            filters.append({"name": "deviceArn", "values": arns})
        paginator = self.braket_client.get_paginator("search_devices")
        page_iterator = paginator.paginate(filters=filters, PaginationConfig={"MaxItems": 100})
        results = []
        for page in page_iterator:
            for result in page["devices"]:
                if names and result["deviceName"] not in names:
                    continue
                if types and result["deviceType"] not in types:
                    continue
                if statuses and result["deviceStatus"] not in statuses:
                    continue
                if statuses is None and result["deviceStatus"] == "RETIRED":
                    continue
                if provider_names and result["providerName"] not in provider_names:
                    continue
                results.append(result)
        return results

    @staticmethod
    def is_s3_uri(string: str) -> bool:
        """Determines if a given string is an S3 URI.

        Args:
            string (str): the string to check.

        Returns:
            bool: Returns True if the given string is an S3 URI.
        """
        try:
            AwsSession.parse_s3_uri(string)
        except ValueError:
            return False
        return True

    @staticmethod
    def parse_s3_uri(s3_uri: str) -> tuple[str, str]:
        """Parse S3 URI to get bucket and key

        Args:
            s3_uri (str): S3 URI.

        Returns:
            tuple[str, str]: Bucket and Key tuple.

        Raises:
            ValueError: Raises a ValueError if the provided string is not
            a valid S3 URI.
        """
        try:
            # Object URL e.g. https://my-bucket.s3.us-west-2.amazonaws.com/my/key
            # S3 URI e.g. s3://my-bucket/my/key
<<<<<<< HEAD
            s3_uri_match = re.match("^https://([^./]+).[sS]3.[^/]+/(.+)$", s3_uri) or re.match(
                "^[sS]3://([^./]+)/(.+)$", s3_uri
=======
            s3_uri_match = re.match(r"^https://([^./]+)\.[sS]3\.[^/]+/(.+)$", s3_uri) or re.match(
                r"^[sS]3://([^./]+)/(.+)$", s3_uri
>>>>>>> d53bcb5f
            )
            if s3_uri_match is None:
                print("test")
                raise AssertionError
            bucket, key = s3_uri_match.groups()
            return bucket, key
        except (AssertionError, ValueError):
            raise ValueError(f"Not a valid S3 uri: {s3_uri}")

    @staticmethod
    def construct_s3_uri(bucket: str, *dirs: str) -> str:
        """Create an S3 URI given a bucket and path.

        Args:
            bucket (str): S3 URI.
            *dirs (str): directories to be appended in the resulting S3 URI

        Returns:
            str: S3 URI

        Raises:
            ValueError: Raises a ValueError if the provided arguments are not
            valid to generate an S3 URI
        """
        if not dirs:
            raise ValueError(f"Not a valid S3 location: s3://{bucket}")
        return f"s3://{bucket}/{'/'.join(dirs)}"

    def describe_log_streams(
        self,
        log_group: str,
        log_stream_prefix: str,
        limit: Optional[int] = None,
        next_token: Optional[str] = None,
    ) -> dict[str, Any]:
        """Describes CloudWatch log streams in a log group with a given prefix.

        Args:
            log_group (str): Name of the log group.
            log_stream_prefix (str): Prefix for log streams to include.
            limit (Optional[int]): Limit for number of log streams returned.
                default is 50.
            next_token (Optional[str]): The token for the next set of items to return.
                Would have been received in a previous call.

        Returns:
            dict[str, Any]: Dicionary containing logStreams and nextToken
        """
        log_stream_args = {
            "logGroupName": log_group,
            "logStreamNamePrefix": log_stream_prefix,
            "orderBy": "LogStreamName",
        }

        if limit:
            log_stream_args.update({"limit": limit})

        if next_token:
            log_stream_args.update({"nextToken": next_token})

        return self.logs_client.describe_log_streams(**log_stream_args)

    def get_log_events(
        self,
        log_group: str,
        log_stream: str,
        start_time: int,
        start_from_head: bool = True,
        next_token: Optional[str] = None,
    ) -> dict[str, Any]:
        """Gets CloudWatch log events from a given log stream.

        Args:
            log_group (str): Name of the log group.
            log_stream (str): Name of the log stream.
            start_time (int): Timestamp that indicates a start time to include log events.
            start_from_head (bool): Bool indicating to return oldest events first. default
                is True.
            next_token (Optional[str]): The token for the next set of items to return.
                Would have been received in a previous call.

        Returns:
            dict[str, Any]: Dicionary containing events, nextForwardToken, and nextBackwardToken
        """
        log_events_args = {
            "logGroupName": log_group,
            "logStreamName": log_stream,
            "startTime": start_time,
            "startFromHead": start_from_head,
        }

        if next_token:
            log_events_args.update({"nextToken": next_token})

        return self.logs_client.get_log_events(**log_events_args)

    def copy_session(
        self,
        region: Optional[str] = None,
        max_connections: Optional[int] = None,
    ) -> AwsSession:
        """Creates a new AwsSession based on the region.

        Args:
            region (Optional[str]): Name of the region. Default = `None`.
            max_connections (Optional[int]): The maximum number of connections in the
                Boto3 connection pool. Default = `None`.

        Returns:
            AwsSession: based on the region and boto config parameters.
        """
        config = Config(max_pool_connections=max_connections) if max_connections else None
        session_region = self.boto_session.region_name
        new_region = region or session_region
        creds = self.boto_session.get_credentials()
        default_bucket = self._default_bucket if self._custom_default_bucket else None
        profile_name = self.boto_session.profile_name
        profile_name = profile_name if profile_name != "default" else None
        if creds.method == "explicit":
            boto_session = boto3.Session(
                aws_access_key_id=creds.access_key,
                aws_secret_access_key=creds.secret_key,
                aws_session_token=creds.token,
                region_name=new_region,
                profile_name=profile_name,
            )
        elif creds.method == "env":
            boto_session = boto3.Session(region_name=new_region)
        else:
            boto_session = boto3.Session(
                region_name=new_region,
                profile_name=profile_name,
            )
        copied_session = AwsSession(
            boto_session=boto_session, config=config, default_bucket=default_bucket
        )
        # Preserve user_agent information
        copied_session._braket_user_agents = self._braket_user_agents
        return copied_session

    @cache
    def get_full_image_tag(self, image_uri: str) -> str:
        """Get verbose image tag from image uri.

        Args:
            image_uri (str): Image uri to get tag for.

        Returns:
            str: Verbose image tag for given image.
        """
        registry = image_uri.split(".")[0]
        repository, tag = image_uri.split("/")[-1].split(":")

        # get image digest of latest image
        digest = self.ecr_client.batch_get_image(
            registryId=registry,
            repositoryName=repository,
            imageIds=[{"imageTag": tag}],
        )["images"][0]["imageId"]["imageDigest"]

        # get all images matching digest (same image, different tags)
        images = self.ecr_client.batch_get_image(
            registryId=registry,
            repositoryName=repository,
            imageIds=[{"imageDigest": digest}],
        )["images"]

        # find the tag with the python version info
        for image in images:
            if re.search(r"py\d\d+", tag := image["imageId"]["imageTag"]):
                return tag

        raise ValueError("Full image tag missing.")<|MERGE_RESOLUTION|>--- conflicted
+++ resolved
@@ -677,13 +677,8 @@
         try:
             # Object URL e.g. https://my-bucket.s3.us-west-2.amazonaws.com/my/key
             # S3 URI e.g. s3://my-bucket/my/key
-<<<<<<< HEAD
-            s3_uri_match = re.match("^https://([^./]+).[sS]3.[^/]+/(.+)$", s3_uri) or re.match(
-                "^[sS]3://([^./]+)/(.+)$", s3_uri
-=======
             s3_uri_match = re.match(r"^https://([^./]+)\.[sS]3\.[^/]+/(.+)$", s3_uri) or re.match(
                 r"^[sS]3://([^./]+)/(.+)$", s3_uri
->>>>>>> d53bcb5f
             )
             if s3_uri_match is None:
                 print("test")
