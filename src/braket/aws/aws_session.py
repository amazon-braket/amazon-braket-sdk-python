--- conflicted
+++ resolved
@@ -156,13 +156,10 @@
         if user_agent not in existing_user_agent:
             self.braket_client._client_config.user_agent = f"{existing_user_agent} {user_agent}"
 
-<<<<<<< HEAD
-=======
     @staticmethod
     def _add_cost_tracker_count_handler(request, **kwargs) -> None:
         request.headers.add_header("Braket-Trackers", str(len(active_trackers())))
 
->>>>>>> 3745b730
     #
     # Quantum Tasks
     #
