--- conflicted
+++ resolved
@@ -210,29 +210,18 @@
         """
         Returns the role ARN for the default jobs role created in the Amazon Braket Console.
         It will pick the first role it finds with the `RoleName` prefix
-<<<<<<< HEAD
-        `AmazonBraketJobsExecutionRole`.
-=======
         `AmazonBraketJobsExecutionRole` with a `PathPrefix` of `/service-role/`.
->>>>>>> 0ed70c76
 
         Returns:
             (str): The ARN for the default IAM role for jobs execution created in the Amazon
             Braket console.
 
         Raises:
-<<<<<<< HEAD
-            RuntimeError: If no roles can be found with the prefix `AmazonBraketJobsExecutionRole`.
-        """
-        roles_paginator = self.iam_client.get_paginator("list_roles")
-        for page in roles_paginator.paginate():
-=======
             RuntimeError: If no roles can be found with the prefix
             `/service-role/AmazonBraketJobsExecutionRole`.
         """
         roles_paginator = self.iam_client.get_paginator("list_roles")
         for page in roles_paginator.paginate(PathPrefix="/service-role/"):
->>>>>>> 0ed70c76
             for role in page.get("Roles", []):
                 if role["RoleName"].startswith("AmazonBraketJobsExecutionRole"):
                     return role["Arn"]
