# Copyright Amazon.com Inc. or its affiliates. All Rights Reserved.
#
# Licensed under the Apache License, Version 2.0 (the "License"). You
# may not use this file except in compliance with the License. A copy of
# the License is located at
#
#     http://aws.amazon.com/apache2.0/
#
# or in the "license" file accompanying this file. This file is
# distributed on an "AS IS" BASIS, WITHOUT WARRANTIES OR CONDITIONS OF
# ANY KIND, either express or implied. See the License for the specific
# language governing permissions and limitations under the License.

from __future__ import annotations

import itertools
import os
import os.path
import re
from functools import cache
from pathlib import Path
from typing import Any, NamedTuple, Optional

import backoff
import boto3
from botocore import awsrequest, client
from botocore.config import Config
from botocore.exceptions import ClientError

import braket._schemas as braket_schemas
import braket._sdk as braket_sdk
from braket.tracking.tracking_context import active_trackers, broadcast_event
from braket.tracking.tracking_events import _TaskCreationEvent, _TaskStatusEvent


class AwsSession:
    """Manage interactions with AWS services."""

    class S3DestinationFolder(NamedTuple):
        """A `NamedTuple` for an S3 bucket and object key."""

        bucket: str
        key: str

    def __init__(
        self,
        boto_session: boto3.Session | None = None,
        braket_client: client | None = None,
        config: Config | None = None,
        default_bucket: str | None = None,
    ):
        """Initializes an `AwsSession`.

        Args:
<<<<<<< HEAD
            boto_session (Session | None): A boto3 session object.
            braket_client (client | None): A boto3 Braket client.
            config (Config | None): A botocore Config object.
            default_bucket (str | None): The name of the default bucket of the AWS Session.
=======
            boto_session (boto3.Session | None): A boto3 session object.
            braket_client (client | None): A boto3 Braket client.
            config (Config | None): A botocore Config object.
            default_bucket (str | None): The name of the default bucket of the AWS Session.

        Raises:
            ValueError: invalid boto_session or braket_client.
>>>>>>> 879133cb
        """
        if (
            boto_session
            and braket_client
            and boto_session.region_name != braket_client.meta.region_name
        ):
            raise ValueError(
                "Boto Session region and Braket Client region must match and currently "
                f"they do not: Boto Session region is '{boto_session.region_name}', but "
                f"Braket Client region is '{braket_client.meta.region_name}'."
            )

        self._config = config

        if braket_client:
            self.boto_session = boto_session or boto3.Session(
                region_name=braket_client.meta.region_name
            )
            self.braket_client = braket_client
        else:
            self.boto_session = boto_session or boto3.Session(
                region_name=os.environ.get("AWS_REGION")
            )
            self.braket_client = self.boto_session.client(
                "braket", config=self._config, endpoint_url=os.environ.get("BRAKET_ENDPOINT")
            )

        self._update_user_agent()
        self._custom_default_bucket = bool(default_bucket)
        self._default_bucket = default_bucket or os.environ.get("AMZN_BRAKET_OUT_S3_BUCKET")
        self.braket_client.meta.events.register(
            "before-sign.braket.CreateQuantumTask", self._add_cost_tracker_count_handler
        )
        self.braket_client.meta.events.register(
            "before-sign.braket", self._add_braket_user_agents_handler
        )

        self._iam = None
        self._s3 = None
        self._sts = None
        self._logs = None
        self._ecr = None

    @property
    def region(self) -> str:
        return self.boto_session.region_name

    @property
    def account_id(self) -> str:
        return self.sts_client.get_caller_identity()["Account"]

    @property
    def iam_client(self) -> client:
        """Gets the IAM client.

        Returns:
            client: The IAM Client.
        """
        if not self._iam:
            self._iam = self.boto_session.client("iam", region_name=self.region)
        return self._iam

    @property
    def s3_client(self) -> client:
        """Gets the S3 client.

        Returns:
            client: The S3 Client.
        """
        if not self._s3:
            self._s3 = self.boto_session.client("s3", region_name=self.region)
        return self._s3

    @property
    def sts_client(self) -> client:
        """Gets the STS client.

        Returns:
            client: The STS Client.
        """
        if not self._sts:
            self._sts = self.boto_session.client("sts", region_name=self.region)
        return self._sts

    @property
    def logs_client(self) -> client:
        """Gets the CloudWatch logs client.

        Returns:
            client: The CloudWatch logs Client.
        """
        if not self._logs:
            self._logs = self.boto_session.client("logs", region_name=self.region)
        return self._logs

    @property
    def ecr_client(self) -> client:
        """Gets the ECR client.

        Returns:
            client: The ECR Client.
        """
        if not self._ecr:
            self._ecr = self.boto_session.client("ecr", region_name=self.region)
        return self._ecr

    def _update_user_agent(self) -> None:
        """Updates the `User-Agent` header forwarded by boto3 to include the braket-sdk,
        braket-schemas and the notebook instance version. The header is a string of space delimited
        values (For example: "Boto3/1.14.43 Python/3.7.9 Botocore/1.17.44").
        """

        def _notebook_instance_version() -> str:
            # TODO: Replace with lifecycle configuration version once we have a way to access those
            nbi_metadata_path = "/opt/ml/metadata/resource-metadata.json"
            return "0" if os.path.exists(nbi_metadata_path) else "None"

        self._braket_user_agents = (
            f"BraketSdk/{braket_sdk.__version__} "
            f"BraketSchemas/{braket_schemas.__version__} "
            f"NotebookInstance/{_notebook_instance_version()}"
        )

    def add_braket_user_agent(self, user_agent: str) -> None:
        """Appends the `user-agent` value to the User-Agent header, if it does not yet exist in the
        header. This method is typically only relevant for libraries integrating with the
        Amazon Braket SDK.

        Args:
            user_agent (str): The user_agent value to append to the header.
        """
        if user_agent not in self._braket_user_agents:
            self._braket_user_agents = f"{self._braket_user_agents} {user_agent}"

    def _add_braket_user_agents_handler(self, request: awsrequest.AWSRequest, **kwargs) -> None:
        try:
            initial_user_agent = request.headers["User-Agent"]
            request.headers.replace_header(
                "User-Agent", f"{initial_user_agent} {self._braket_user_agents}"
            )
        except KeyError:
            request.headers.add_header("User-Agent", self._braket_user_agents)

    @staticmethod
    def _add_cost_tracker_count_handler(request: awsrequest.AWSRequest, **kwargs) -> None:
        request.headers.add_header("Braket-Trackers", str(len(active_trackers())))

    #
    # Quantum Tasks
    #
    def cancel_quantum_task(self, arn: str) -> None:
        """Cancel the quantum task.

        Args:
            arn (str): The ARN of the quantum task to cancel.
        """
        response = self.braket_client.cancel_quantum_task(quantumTaskArn=arn)
        broadcast_event(_TaskStatusEvent(arn=arn, status=response["cancellationStatus"]))

    def create_quantum_task(self, **boto3_kwargs) -> str:
        """Create a quantum task.

        Args:
            **boto3_kwargs: Keyword arguments for the Amazon Braket `CreateQuantumTask`
                operation.

        Returns:
            str: The ARN of the quantum task.
        """
        # Add job token to request, if available.
        job_token = os.getenv("AMZN_BRAKET_JOB_TOKEN")
        if job_token:
            boto3_kwargs.update({"jobToken": job_token})
        response = self.braket_client.create_quantum_task(**boto3_kwargs)
        broadcast_event(
            _TaskCreationEvent(
                arn=response["quantumTaskArn"],
                shots=boto3_kwargs["shots"],
                is_job_task=(job_token is not None),
                device=boto3_kwargs["deviceArn"],
            )
        )
        return response["quantumTaskArn"]

    def create_job(self, **boto3_kwargs) -> str:
        """Create a quantum hybrid job.

        Args:
            **boto3_kwargs: Keyword arguments for the Amazon Braket `CreateJob` operation.

        Returns:
            str: The ARN of the hybrid job.
        """
        response = self.braket_client.create_job(**boto3_kwargs)
        return response["jobArn"]

    @staticmethod
    def _should_giveup(err: Exception) -> bool:
        return not (
            isinstance(err, ClientError)
            and err.response["Error"]["Code"]
            in [
                "ResourceNotFoundException",
                "ThrottlingException",
            ]
        )

    @backoff.on_exception(
        backoff.expo,
        ClientError,
        max_tries=3,
        jitter=backoff.full_jitter,
        giveup=_should_giveup.__func__,
    )
    def get_quantum_task(self, arn: str) -> dict[str, Any]:
<<<<<<< HEAD
        """
        Gets the quantum task.
=======
        """Gets the quantum task.
>>>>>>> 879133cb

        Args:
            arn (str): The ARN of the quantum task to get.

        Returns:
            dict[str, Any]: The response from the Amazon Braket `GetQuantumTask` operation.
        """
        response = self.braket_client.get_quantum_task(
            quantumTaskArn=arn, additionalAttributeNames=["QueueInfo"]
        )
        broadcast_event(_TaskStatusEvent(arn=response["quantumTaskArn"], status=response["status"]))
        return response

    def get_default_jobs_role(self) -> str:
        """This returns the role ARN for the default hybrid jobs role created in the Amazon Braket
        Console. It will pick the first role it finds with the `RoleName` prefix
        `AmazonBraketJobsExecutionRole` with a `PathPrefix` of `/service-role/`.

        Returns:
            str: The ARN for the default IAM role for jobs execution created in the Amazon
            Braket console.

        Raises:
            RuntimeError: If no roles can be found with the prefix
                `/service-role/AmazonBraketJobsExecutionRole`.
        """
        roles_paginator = self.iam_client.get_paginator("list_roles")
        for page in roles_paginator.paginate(PathPrefix="/service-role/"):
            for role in page.get("Roles", []):
                if role["RoleName"].startswith("AmazonBraketJobsExecutionRole"):
                    return role["Arn"]
        raise RuntimeError(
            "No default jobs roles found. Please create a role using the "
            "Amazon Braket console or supply a custom role."
        )

    @backoff.on_exception(
        backoff.expo,
        ClientError,
        max_tries=3,
        jitter=backoff.full_jitter,
        giveup=_should_giveup.__func__,
    )
    def get_job(self, arn: str) -> dict[str, Any]:
<<<<<<< HEAD
        """
        Gets the hybrid job.
=======
        """Gets the hybrid job.
>>>>>>> 879133cb

        Args:
            arn (str): The ARN of the hybrid job to get.

        Returns:
            dict[str, Any]: The response from the Amazon Braket `GetQuantumJob` operation.
        """
        return self.braket_client.get_job(jobArn=arn, additionalAttributeNames=["QueueInfo"])

    def cancel_job(self, arn: str) -> dict[str, Any]:
<<<<<<< HEAD
        """
        Cancel the hybrid job.
=======
        """Cancel the hybrid job.
>>>>>>> 879133cb

        Args:
            arn (str): The ARN of the hybrid job to cancel.

        Returns:
            dict[str, Any]: The response from the Amazon Braket `CancelJob` operation.
        """
        return self.braket_client.cancel_job(jobArn=arn)

    def retrieve_s3_object_body(self, s3_bucket: str, s3_object_key: str) -> str:
        """Retrieve the S3 object body.

        Args:
            s3_bucket (str): The S3 bucket name.
            s3_object_key (str): The S3 object key within the `s3_bucket`.

        Returns:
            str: The body of the S3 object.
        """
        s3 = self.boto_session.resource("s3", config=self._config)
        obj = s3.Object(s3_bucket, s3_object_key)
        return obj.get()["Body"].read().decode("utf-8")

    def upload_to_s3(self, filename: str, s3_uri: str) -> None:
        """Upload file to S3.

        Args:
            filename (str): local file to be uploaded.
            s3_uri (str): The S3 URI where the file will be uploaded.
        """
        bucket, key = self.parse_s3_uri(s3_uri)
        self.s3_client.upload_file(filename, bucket, key)

    def upload_local_data(self, local_prefix: str, s3_prefix: str) -> None:
        """Upload local data matching a prefix to a corresponding location in S3

        Args:
            local_prefix (str): a prefix designating files to be uploaded to S3. All files
                beginning with local_prefix will be uploaded.
            s3_prefix (str): the corresponding S3 prefix that will replace the local prefix
                when the data is uploaded. This will be an S3 URI and should include the bucket
                (i.e. 's3://my-bucket/my/prefix-')

        Example:
            local_prefix = "input", s3_prefix = "s3://my-bucket/dir/input" will upload:

            - 'input.csv' to 's3://my-bucket/dir/input.csv'
            - 'input-2.csv' to 's3://my-bucket/dir/input-2.csv'
            - 'input/data.txt' to 's3://my-bucket/dir/input/data.txt'
            - 'input-dir/data.csv' to 's3://my-bucket/dir/input-dir/data.csv'
              but will not upload:
            - 'my-input.csv'
            - 'my-dir/input.csv'

            To match all files within the directory "input" and upload them into
                "s3://my-bucket/input", provide local_prefix = "input/" and
                s3_prefix = "s3://my-bucket/input/"
        """
        # support absolute paths
        if Path(local_prefix).is_absolute():
            base_dir = Path(Path(local_prefix).anchor)
            relative_prefix = str(Path(local_prefix).relative_to(base_dir))
        else:
            base_dir = Path()
            relative_prefix = str(local_prefix)
        for file in itertools.chain(
            # files that match the prefix
            base_dir.glob(f"{relative_prefix}*"),
            # files inside of directories that match the prefix
            base_dir.glob(f"{relative_prefix}*/**/*"),
        ):
            if file.is_file():
                s3_uri = str(file.as_posix()).replace(str(Path(local_prefix).as_posix()), s3_prefix)
                self.upload_to_s3(str(file), s3_uri)

    def download_from_s3(self, s3_uri: str, filename: str) -> None:
        """Download file from S3

        Args:
            s3_uri (str): The S3 uri from where the file will be downloaded.
            filename (str): filename to save the file to.
        """
        bucket, key = self.parse_s3_uri(s3_uri)
        self.s3_client.download_file(bucket, key, filename)

    def copy_s3_object(self, source_s3_uri: str, destination_s3_uri: str) -> None:
        """Copy object from another location in s3. Does nothing if source and
        destination URIs are the same.

        Args:
            source_s3_uri (str): S3 URI pointing to the object to be copied.
            destination_s3_uri (str): S3 URI where the object will be copied to.
        """
        if source_s3_uri == destination_s3_uri:
            return

        source_bucket, source_key = self.parse_s3_uri(source_s3_uri)
        destination_bucket, destination_key = self.parse_s3_uri(destination_s3_uri)

        self.s3_client.copy(
            {
                "Bucket": source_bucket,
                "Key": source_key,
            },
            destination_bucket,
            destination_key,
        )

    def copy_s3_directory(self, source_s3_path: str, destination_s3_path: str) -> None:
        """Copy all objects from a specified directory in S3. Does nothing if source and
        destination URIs are the same. Preserves nesting structure, will not overwrite
        other files in the destination location unless they share a name with a file
        being copied.

        Args:
            source_s3_path (str): S3 URI pointing to the directory to be copied.
            destination_s3_path (str): S3 URI where the contents of the source_s3_path
                directory will be copied to.
        """
        if source_s3_path == destination_s3_path:
            return

        source_bucket, source_prefix = AwsSession.parse_s3_uri(source_s3_path)
        destination_bucket, destination_prefix = AwsSession.parse_s3_uri(destination_s3_path)

        source_keys = self.list_keys(source_bucket, source_prefix)

        for key in source_keys:
            self.s3_client.copy(
                {
                    "Bucket": source_bucket,
                    "Key": key,
                },
                destination_bucket,
                key.replace(source_prefix, destination_prefix, 1),
            )

    def list_keys(self, bucket: str, prefix: str) -> list[str]:
<<<<<<< HEAD
        """
        Lists keys matching prefix in bucket.
=======
        """Lists keys matching prefix in bucket.
>>>>>>> 879133cb

        Args:
            bucket (str): Bucket to be queried.
            prefix (str): The S3 path prefix to be matched

        Returns:
            list[str]: A list of all keys matching the prefix in
            the bucket.
        """
        list_objects = self.s3_client.list_objects_v2(
            Bucket=bucket,
            Prefix=prefix,
        )
        keys = [obj["Key"] for obj in list_objects["Contents"]]
        while list_objects["IsTruncated"]:
            list_objects = self.s3_client.list_objects_v2(
                Bucket=bucket,
                Prefix=prefix,
                ContinuationToken=list_objects["NextContinuationToken"],
            )
            keys += [obj["Key"] for obj in list_objects["Contents"]]
        return keys

    def default_bucket(self) -> str:
        """Returns the name of the default bucket of the AWS Session. In the following order
        of priority, it will return either the parameter `default_bucket` set during
        initialization of the AwsSession (if not None), the bucket being used by the
        currently running Braket Hybrid Job (if evoked inside of a Braket Hybrid Job), or a default
        value of "amazon-braket-<aws account id>-<aws session region>. Except in the case of a user-
        specified bucket name, this method will create the default bucket if it does not
        exist.

        Returns:
            str: Name of the default bucket.
        """
        if self._default_bucket:
            return self._default_bucket
        default_bucket = f"amazon-braket-{self.region}-{self.account_id}"

        self._create_s3_bucket_if_it_does_not_exist(bucket_name=default_bucket, region=self.region)

        self._default_bucket = default_bucket
        return self._default_bucket

    def _create_s3_bucket_if_it_does_not_exist(self, bucket_name: str, region: str) -> None:
        """Creates an S3 Bucket if it does not exist.
        Also swallows a few common exceptions that indicate that the bucket already exists or
        that it is being created.

        Args:
            bucket_name (str): Name of the S3 bucket to be created.
            region (str): The region in which to create the bucket.

        Raises:
            botocore.exceptions.ClientError: If S3 throws an unexpected exception during bucket
                creation.
                If the exception is due to the bucket already existing or
                already being created, no exception is raised.
        """
        try:
            if region == "us-east-1":
                # 'us-east-1' cannot be specified because it is the default region:
                # https://github.com/boto/boto3/issues/125
                self.s3_client.create_bucket(Bucket=bucket_name)
            else:
                self.s3_client.create_bucket(
                    Bucket=bucket_name, CreateBucketConfiguration={"LocationConstraint": region}
                )
            self.s3_client.put_public_access_block(
                Bucket=bucket_name,
                PublicAccessBlockConfiguration={
                    "BlockPublicAcls": True,
                    "IgnorePublicAcls": True,
                    "BlockPublicPolicy": True,
                    "RestrictPublicBuckets": True,
                },
            )
            self.s3_client.put_bucket_policy(
                Bucket=bucket_name,
                Policy=f"""{{
                    "Version": "2012-10-17",
                    "Statement": [
                        {{
                            "Effect": "Allow",
                            "Principal": {{
                                "Service": [
                                    "braket.amazonaws.com"
                                ]
                            }},
                            "Action": "s3:*",
                            "Resource": [
                                "arn:aws:s3:::{bucket_name}",
                                "arn:aws:s3:::{bucket_name}/*"
                            ]
                        }}
                    ]
                }}""",
            )
        except ClientError as e:
            error_code = e.response["Error"]["Code"]
            message = e.response["Error"]["Message"]

            if error_code == "BucketAlreadyOwnedByYou":
                pass
            elif error_code == "BucketAlreadyExists":
                raise ValueError(
                    f"Provided default bucket '{bucket_name}' already exists "
                    f"for another account. Please supply alternative "
                    f"bucket name via AwsSession constructor `AwsSession()`."
                ) from None
            elif (
                error_code == "OperationAborted" and "conflicting conditional operation" in message
            ):
                # If this bucket is already being concurrently created, we don't need to create
                # it again.
                pass
            else:
                raise

    def get_device(self, arn: str) -> dict[str, Any]:
<<<<<<< HEAD
        """
        Calls the Amazon Braket `get_device` API to retrieve device metadata.
=======
        """Calls the Amazon Braket `get_device` API to retrieve device metadata.
>>>>>>> 879133cb

        Args:
            arn (str): The ARN of the device.

        Returns:
            dict[str, Any]: The response from the Amazon Braket `GetDevice` operation.
        """
        return self.braket_client.get_device(deviceArn=arn)

    def search_devices(
        self,
        arns: Optional[list[str]] = None,
        names: Optional[list[str]] = None,
        types: Optional[list[str]] = None,
        statuses: Optional[list[str]] = None,
        provider_names: Optional[list[str]] = None,
    ) -> list[dict[str, Any]]:
<<<<<<< HEAD
        """
        Get devices based on filters. The result is the AND of
=======
        """Get devices based on filters. The result is the AND of
>>>>>>> 879133cb
        all the filters `arns`, `names`, `types`, `statuses`, `provider_names`.

        Args:
            arns (Optional[list[str]]): device ARN filter, default is `None`.
            names (Optional[list[str]]): device name filter, default is `None`.
            types (Optional[list[str]]): device type filter, default is `None`.
            statuses (Optional[list[str]]): device status filter, default is `None`. When `None`
                is used, RETIRED devices will not be returned. To include RETIRED devices in
                the results, use a filter that includes "RETIRED" for this parameter.
            provider_names (Optional[list[str]]): provider name list, default is `None`.

        Returns:
            list[dict[str, Any]]: The response from the Amazon Braket `SearchDevices` operation.
        """
        filters = []
        if arns:
            filters.append({"name": "deviceArn", "values": arns})
        paginator = self.braket_client.get_paginator("search_devices")
        page_iterator = paginator.paginate(filters=filters, PaginationConfig={"MaxItems": 100})
        results = []
        for page in page_iterator:
            for result in page["devices"]:
                if names and result["deviceName"] not in names:
                    continue
                if types and result["deviceType"] not in types:
                    continue
                if statuses and result["deviceStatus"] not in statuses:
                    continue
                if statuses is None and result["deviceStatus"] == "RETIRED":
                    continue
                if provider_names and result["providerName"] not in provider_names:
                    continue
                results.append(result)
        return results

    @staticmethod
    def is_s3_uri(string: str) -> bool:
        """Determines if a given string is an S3 URI.

        Args:
            string (str): the string to check.

        Returns:
            bool: Returns True if the given string is an S3 URI.
        """
        try:
            AwsSession.parse_s3_uri(string)
        except ValueError:
            return False
        return True

    @staticmethod
    def parse_s3_uri(s3_uri: str) -> tuple[str, str]:
<<<<<<< HEAD
        """
        Parse S3 URI to get bucket and key
=======
        """Parse S3 URI to get bucket and key
>>>>>>> 879133cb

        Args:
            s3_uri (str): S3 URI.

        Returns:
            tuple[str, str]: Bucket and Key tuple.

        Raises:
            ValueError: Raises a ValueError if the provided string is not
            a valid S3 URI.
        """
        try:
            # Object URL e.g. https://my-bucket.s3.us-west-2.amazonaws.com/my/key
            # S3 URI e.g. s3://my-bucket/my/key
            s3_uri_match = re.match(r"^https://([^./]+)\.[sS]3\.[^/]+/(.+)$", s3_uri) or re.match(
                r"^[sS]3://([^./]+)/(.+)$", s3_uri
            )
            if s3_uri_match is None:
                raise AssertionError
            bucket, key = s3_uri_match.groups()
            return bucket, key
        except (AssertionError, ValueError):
            raise ValueError(f"Not a valid S3 uri: {s3_uri}")

    @staticmethod
    def construct_s3_uri(bucket: str, *dirs: str) -> str:
        """Create an S3 URI given a bucket and path.

        Args:
            bucket (str): S3 URI.
            *dirs (str): directories to be appended in the resulting S3 URI

        Returns:
            str: S3 URI

        Raises:
            ValueError: Raises a ValueError if the provided arguments are not
            valid to generate an S3 URI
        """
        if not dirs:
            raise ValueError(f"Not a valid S3 location: s3://{bucket}")
        return f"s3://{bucket}/{'/'.join(dirs)}"

    def describe_log_streams(
        self,
        log_group: str,
        log_stream_prefix: str,
        limit: Optional[int] = None,
        next_token: Optional[str] = None,
    ) -> dict[str, Any]:
<<<<<<< HEAD
        """
        Describes CloudWatch log streams in a log group with a given prefix.
=======
        """Describes CloudWatch log streams in a log group with a given prefix.
>>>>>>> 879133cb

        Args:
            log_group (str): Name of the log group.
            log_stream_prefix (str): Prefix for log streams to include.
            limit (Optional[int]): Limit for number of log streams returned.
                default is 50.
            next_token (Optional[str]): The token for the next set of items to return.
                Would have been received in a previous call.

        Returns:
            dict[str, Any]: Dicionary containing logStreams and nextToken
        """
        log_stream_args = {
            "logGroupName": log_group,
            "logStreamNamePrefix": log_stream_prefix,
            "orderBy": "LogStreamName",
        }

        if limit:
            log_stream_args.update({"limit": limit})

        if next_token:
            log_stream_args.update({"nextToken": next_token})

        return self.logs_client.describe_log_streams(**log_stream_args)

    def get_log_events(
        self,
        log_group: str,
        log_stream: str,
        start_time: int,
        start_from_head: bool = True,
        next_token: Optional[str] = None,
    ) -> dict[str, Any]:
<<<<<<< HEAD
        """
        Gets CloudWatch log events from a given log stream.
=======
        """Gets CloudWatch log events from a given log stream.
>>>>>>> 879133cb

        Args:
            log_group (str): Name of the log group.
            log_stream (str): Name of the log stream.
            start_time (int): Timestamp that indicates a start time to include log events.
            start_from_head (bool): Bool indicating to return oldest events first. default
                is True.
            next_token (Optional[str]): The token for the next set of items to return.
                Would have been received in a previous call.

        Returns:
            dict[str, Any]: Dicionary containing events, nextForwardToken, and nextBackwardToken
        """
        log_events_args = {
            "logGroupName": log_group,
            "logStreamName": log_stream,
            "startTime": start_time,
            "startFromHead": start_from_head,
        }

        if next_token:
            log_events_args.update({"nextToken": next_token})

        return self.logs_client.get_log_events(**log_events_args)

    def copy_session(
        self,
        region: Optional[str] = None,
        max_connections: Optional[int] = None,
    ) -> AwsSession:
        """Creates a new AwsSession based on the region.

        Args:
            region (Optional[str]): Name of the region. Default = `None`.
            max_connections (Optional[int]): The maximum number of connections in the
                Boto3 connection pool. Default = `None`.

        Returns:
            AwsSession: based on the region and boto config parameters.
        """
        config = Config(max_pool_connections=max_connections) if max_connections else None
        session_region = self.boto_session.region_name
        new_region = region or session_region

        # note that this method does not copy a custom Braket endpoint URL, since those are
        # region-specific. If you have an endpoint that you wish to be used by copied AwsSessions
        # (i.e. for task batching), please use the `BRAKET_ENDPOINT` environment variable.

        creds = self.boto_session.get_credentials()
        default_bucket = self._default_bucket if self._custom_default_bucket else None
        profile_name = self.boto_session.profile_name
        profile_name = profile_name if profile_name != "default" else None
        if creds.method == "explicit":
            boto_session = boto3.Session(
                aws_access_key_id=creds.access_key,
                aws_secret_access_key=creds.secret_key,
                aws_session_token=creds.token,
                region_name=new_region,
                profile_name=profile_name,
            )
        elif creds.method == "env":
            boto_session = boto3.Session(region_name=new_region)
        else:
            boto_session = boto3.Session(
                region_name=new_region,
                profile_name=profile_name,
            )
        copied_session = AwsSession(
            boto_session=boto_session, config=config, default_bucket=default_bucket
        )
        # Preserve user_agent information
        copied_session._braket_user_agents = self._braket_user_agents
        return copied_session

    @cache
    def get_full_image_tag(self, image_uri: str) -> str:
<<<<<<< HEAD
        """
        Get verbose image tag from image uri.
=======
        """Get verbose image tag from image uri.
>>>>>>> 879133cb

        Args:
            image_uri (str): Image uri to get tag for.

        Returns:
            str: Verbose image tag for given image.
        """
        registry = image_uri.split(".")[0]
        repository, tag = image_uri.split("/")[-1].split(":")

        # get image digest of latest image
        digest = self.ecr_client.batch_get_image(
            registryId=registry,
            repositoryName=repository,
            imageIds=[{"imageTag": tag}],
        )["images"][0]["imageId"]["imageDigest"]

        # get all images matching digest (same image, different tags)
        images = self.ecr_client.batch_get_image(
            registryId=registry,
            repositoryName=repository,
            imageIds=[{"imageDigest": digest}],
        )["images"]

        # find the tag with the python version info
        for image in images:
            if re.search(r"py\d\d+", tag := image["imageId"]["imageTag"]):
                return tag

        raise ValueError("Full image tag missing.")<|MERGE_RESOLUTION|>--- conflicted
+++ resolved
@@ -52,12 +52,6 @@
         """Initializes an `AwsSession`.
 
         Args:
-<<<<<<< HEAD
-            boto_session (Session | None): A boto3 session object.
-            braket_client (client | None): A boto3 Braket client.
-            config (Config | None): A botocore Config object.
-            default_bucket (str | None): The name of the default bucket of the AWS Session.
-=======
             boto_session (boto3.Session | None): A boto3 session object.
             braket_client (client | None): A boto3 Braket client.
             config (Config | None): A botocore Config object.
@@ -65,7 +59,6 @@
 
         Raises:
             ValueError: invalid boto_session or braket_client.
->>>>>>> 879133cb
         """
         if (
             boto_session
@@ -281,12 +274,7 @@
         giveup=_should_giveup.__func__,
     )
     def get_quantum_task(self, arn: str) -> dict[str, Any]:
-<<<<<<< HEAD
-        """
-        Gets the quantum task.
-=======
         """Gets the quantum task.
->>>>>>> 879133cb
 
         Args:
             arn (str): The ARN of the quantum task to get.
@@ -331,12 +319,7 @@
         giveup=_should_giveup.__func__,
     )
     def get_job(self, arn: str) -> dict[str, Any]:
-<<<<<<< HEAD
-        """
-        Gets the hybrid job.
-=======
         """Gets the hybrid job.
->>>>>>> 879133cb
 
         Args:
             arn (str): The ARN of the hybrid job to get.
@@ -347,12 +330,7 @@
         return self.braket_client.get_job(jobArn=arn, additionalAttributeNames=["QueueInfo"])
 
     def cancel_job(self, arn: str) -> dict[str, Any]:
-<<<<<<< HEAD
-        """
-        Cancel the hybrid job.
-=======
         """Cancel the hybrid job.
->>>>>>> 879133cb
 
         Args:
             arn (str): The ARN of the hybrid job to cancel.
@@ -491,12 +469,7 @@
             )
 
     def list_keys(self, bucket: str, prefix: str) -> list[str]:
-<<<<<<< HEAD
-        """
-        Lists keys matching prefix in bucket.
-=======
         """Lists keys matching prefix in bucket.
->>>>>>> 879133cb
 
         Args:
             bucket (str): Bucket to be queried.
@@ -617,12 +590,7 @@
                 raise
 
     def get_device(self, arn: str) -> dict[str, Any]:
-<<<<<<< HEAD
-        """
-        Calls the Amazon Braket `get_device` API to retrieve device metadata.
-=======
         """Calls the Amazon Braket `get_device` API to retrieve device metadata.
->>>>>>> 879133cb
 
         Args:
             arn (str): The ARN of the device.
@@ -640,12 +608,7 @@
         statuses: Optional[list[str]] = None,
         provider_names: Optional[list[str]] = None,
     ) -> list[dict[str, Any]]:
-<<<<<<< HEAD
-        """
-        Get devices based on filters. The result is the AND of
-=======
         """Get devices based on filters. The result is the AND of
->>>>>>> 879133cb
         all the filters `arns`, `names`, `types`, `statuses`, `provider_names`.
 
         Args:
@@ -699,12 +662,7 @@
 
     @staticmethod
     def parse_s3_uri(s3_uri: str) -> tuple[str, str]:
-<<<<<<< HEAD
-        """
-        Parse S3 URI to get bucket and key
-=======
         """Parse S3 URI to get bucket and key
->>>>>>> 879133cb
 
         Args:
             s3_uri (str): S3 URI.
@@ -755,12 +713,7 @@
         limit: Optional[int] = None,
         next_token: Optional[str] = None,
     ) -> dict[str, Any]:
-<<<<<<< HEAD
-        """
-        Describes CloudWatch log streams in a log group with a given prefix.
-=======
         """Describes CloudWatch log streams in a log group with a given prefix.
->>>>>>> 879133cb
 
         Args:
             log_group (str): Name of the log group.
@@ -795,12 +748,7 @@
         start_from_head: bool = True,
         next_token: Optional[str] = None,
     ) -> dict[str, Any]:
-<<<<<<< HEAD
-        """
-        Gets CloudWatch log events from a given log stream.
-=======
         """Gets CloudWatch log events from a given log stream.
->>>>>>> 879133cb
 
         Args:
             log_group (str): Name of the log group.
@@ -877,12 +825,7 @@
 
     @cache
     def get_full_image_tag(self, image_uri: str) -> str:
-<<<<<<< HEAD
-        """
-        Get verbose image tag from image uri.
-=======
         """Get verbose image tag from image uri.
->>>>>>> 879133cb
 
         Args:
             image_uri (str): Image uri to get tag for.
