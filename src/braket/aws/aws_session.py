# Copyright Amazon.com Inc. or its affiliates. All Rights Reserved.
#
# Licensed under the Apache License, Version 2.0 (the "License"). You
# may not use this file except in compliance with the License. A copy of
# the License is located at
#
#     http://aws.amazon.com/apache2.0/
#
# or in the "license" file accompanying this file. This file is
# distributed on an "AS IS" BASIS, WITHOUT WARRANTIES OR CONDITIONS OF
# ANY KIND, either express or implied. See the License for the specific
# language governing permissions and limitations under the License.

from __future__ import annotations

import itertools
import os
import os.path
import re
from functools import cache
from pathlib import Path
from typing import Any, NamedTuple, Optional

import backoff
import boto3
import braket._schemas as braket_schemas
import braket._sdk as braket_sdk
from botocore import awsrequest, client
from botocore.config import Config
from botocore.exceptions import ClientError
from braket.tracking.tracking_context import active_trackers, broadcast_event
from braket.tracking.tracking_events import _TaskCreationEvent, _TaskStatusEvent


class AwsSession:
    """Manage interactions with AWS services."""

    class S3DestinationFolder(NamedTuple):
        """A `NamedTuple` for an S3 bucket and object key."""
        bucket: str
        key: str

    def __init__(
        self,
        boto_session: boto3.Session | None = None,
        braket_client: client | None = None,
        config: Config | None = None,
        default_bucket: str | None = None,
    ):
        """Inits an `AwsSession`.

        Args:
<<<<<<< HEAD
            boto_session (boto3.Session): A boto3 session object.
            braket_client (client): A boto3 Braket client.
            config (Config): A botocore Config object.
            default_bucket (str): The name of the default bucket of the AWS Session.

        Raises:
            ValueError: invalid boto_session or braket_client.
=======
            boto_session (Session | None): A boto3 session object.
            braket_client (client | None): A boto3 Braket client.
            config (Config | None): A botocore Config object.
            default_bucket (str | None): The name of the default bucket of the AWS Session.
>>>>>>> 4446f4bd
        """
        if (
            boto_session
            and braket_client
            and boto_session.region_name != braket_client.meta.region_name
        ):
            raise ValueError(
                "Boto Session region and Braket Client region must match and currently "
                f"they do not: Boto Session region is '{boto_session.region_name}', but "
                f"Braket Client region is '{braket_client.meta.region_name}'."
            )

        self._config = config

        if braket_client:
            self.boto_session = boto_session or boto3.Session(
                region_name=braket_client.meta.region_name
            )
            self.braket_client = braket_client
        else:
            self.boto_session = boto_session or boto3.Session(
                region_name=os.environ.get("AWS_REGION")
            )
            self.braket_client = self.boto_session.client(
                "braket", config=self._config, endpoint_url=os.environ.get("BRAKET_ENDPOINT")
            )

        self._update_user_agent()
        self._custom_default_bucket = bool(default_bucket)
        self._default_bucket = default_bucket or os.environ.get("AMZN_BRAKET_OUT_S3_BUCKET")
        self.braket_client.meta.events.register(
            "before-sign.braket.CreateQuantumTask", self._add_cost_tracker_count_handler
        )
        self.braket_client.meta.events.register(
            "before-sign.braket", self._add_braket_user_agents_handler
        )

        self._iam = None
        self._s3 = None
        self._sts = None
        self._logs = None
        self._ecr = None

    @property
    def region(self) -> str:
        return self.boto_session.region_name

    @property
    def account_id(self) -> str:
        return self.sts_client.get_caller_identity()["Account"]

    @property
    def iam_client(self) -> client:
        """Gets the IAM client.

        Returns:
            client: The IAM Client.
        """
        if not self._iam:
            self._iam = self.boto_session.client("iam", region_name=self.region)
        return self._iam

    @property
    def s3_client(self) -> client:
        """Gets the S3 client.

        Returns:
            client: The S3 Client.
        """
        if not self._s3:
            self._s3 = self.boto_session.client("s3", region_name=self.region)
        return self._s3

    @property
    def sts_client(self) -> client:
        """Gets the STS client.

        Returns:
            client: The STS Client.
        """
        if not self._sts:
            self._sts = self.boto_session.client("sts", region_name=self.region)
        return self._sts

    @property
    def logs_client(self) -> client:
        """Gets the CloudWatch logs client.

        Returns:
            client: The CloudWatch logs Client.
        """
        if not self._logs:
            self._logs = self.boto_session.client("logs", region_name=self.region)
        return self._logs

    @property
    def ecr_client(self) -> client:
        """Gets the ECR client.

        Returns:
            client: The ECR Client.
        """
        if not self._ecr:
            self._ecr = self.boto_session.client("ecr", region_name=self.region)
        return self._ecr

    def _update_user_agent(self) -> None:
        """Updates the `User-Agent` header forwarded by boto3 to include the braket-sdk,
        braket-schemas and the notebook instance version. The header is a string of space delimited
        values (For example: "Boto3/1.14.43 Python/3.7.9 Botocore/1.17.44").
        """

        def _notebook_instance_version() -> str:
            # TODO: Replace with lifecycle configuration version once we have a way to access those
            nbi_metadata_path = "/opt/ml/metadata/resource-metadata.json"
            return "0" if os.path.exists(nbi_metadata_path) else "None"

        self._braket_user_agents = (
            f"BraketSdk/{braket_sdk.__version__} "
            f"BraketSchemas/{braket_schemas.__version__} "
            f"NotebookInstance/{_notebook_instance_version()}"
        )

    def add_braket_user_agent(self, user_agent: str) -> None:
        """Appends the `user-agent` value to the User-Agent header, if it does not yet exist in the
        header. This method is typically only relevant for libraries integrating with the
        Amazon Braket SDK.

        Args:
            user_agent (str): The user_agent value to append to the header.
        """
        if user_agent not in self._braket_user_agents:
            self._braket_user_agents = f"{self._braket_user_agents} {user_agent}"

    def _add_braket_user_agents_handler(self, request: awsrequest.AWSRequest, **kwargs) -> None:
        try:
            initial_user_agent = request.headers["User-Agent"]
            request.headers.replace_header(
                "User-Agent", f"{initial_user_agent} {self._braket_user_agents}"
            )
        except KeyError:
            request.headers.add_header("User-Agent", self._braket_user_agents)

    @staticmethod
    def _add_cost_tracker_count_handler(request: awsrequest.AWSRequest, **kwargs) -> None:
        request.headers.add_header("Braket-Trackers", str(len(active_trackers())))

    #
    # Quantum Tasks
    #
    def cancel_quantum_task(self, arn: str) -> None:
        """Cancel the quantum task.

        Args:
            arn (str): The ARN of the quantum task to cancel.
        """
        response = self.braket_client.cancel_quantum_task(quantumTaskArn=arn)
        broadcast_event(_TaskStatusEvent(arn=arn, status=response["cancellationStatus"]))

    def create_quantum_task(self, **boto3_kwargs) -> str:
        """Create a quantum task.

        Args:
            **boto3_kwargs: Keyword arguments for the Amazon Braket `CreateQuantumTask`
                operation.

        Returns:
            str: The ARN of the quantum task.
        """
        # Add job token to request, if available.
        job_token = os.getenv("AMZN_BRAKET_JOB_TOKEN")
        if job_token:
            boto3_kwargs.update({"jobToken": job_token})
        response = self.braket_client.create_quantum_task(**boto3_kwargs)
        broadcast_event(
            _TaskCreationEvent(
                arn=response["quantumTaskArn"],
                shots=boto3_kwargs["shots"],
                is_job_task=(job_token is not None),
                device=boto3_kwargs["deviceArn"],
            )
        )
        return response["quantumTaskArn"]

    def create_job(self, **boto3_kwargs) -> str:
        """Create a quantum hybrid job.

        Args:
            **boto3_kwargs: Keyword arguments for the Amazon Braket `CreateJob` operation.

        Returns:
            str: The ARN of the hybrid job.
        """
        response = self.braket_client.create_job(**boto3_kwargs)
        return response["jobArn"]

    @staticmethod
    def _should_giveup(err: Exception) -> bool:
        return not (
            isinstance(err, ClientError)
            and err.response["Error"]["Code"]
            in [
                "ResourceNotFoundException",
                "ThrottlingException",
            ]
        )

    @backoff.on_exception(
        backoff.expo,
        ClientError,
        max_tries=3,
        jitter=backoff.full_jitter,
        giveup=_should_giveup.__func__,
    )
    def get_quantum_task(self, arn: str) -> dict[str, Any]:
        """Gets the quantum task.

        Args:
            arn (str): The ARN of the quantum task to get.

        Returns:
            dict[str, Any]: The response from the Amazon Braket `GetQuantumTask` operation.
        """
        response = self.braket_client.get_quantum_task(
            quantumTaskArn=arn, additionalAttributeNames=["QueueInfo"]
        )
        broadcast_event(_TaskStatusEvent(arn=response["quantumTaskArn"], status=response["status"]))
        return response

    def get_default_jobs_role(self) -> str:
        """Returns the role ARN for the default hybrid jobs role created in the Amazon Braket
        Console. It will pick the first role it finds with the `RoleName` prefix
        `AmazonBraketJobsExecutionRole` with a `PathPrefix` of `/service-role/`.

        Returns:
            str: The ARN for the default IAM role for jobs execution created in the Amazon
                Braket console.

        Raises:
            RuntimeError: If no roles can be found with the prefix
                `/service-role/AmazonBraketJobsExecutionRole`.
        """
        roles_paginator = self.iam_client.get_paginator("list_roles")
        for page in roles_paginator.paginate(PathPrefix="/service-role/"):
            for role in page.get("Roles", []):
                if role["RoleName"].startswith("AmazonBraketJobsExecutionRole"):
                    return role["Arn"]
        raise RuntimeError(
            "No default jobs roles found. Please create a role using the "
            "Amazon Braket console or supply a custom role."
        )

    @backoff.on_exception(
        backoff.expo,
        ClientError,
        max_tries=3,
        jitter=backoff.full_jitter,
        giveup=_should_giveup.__func__,
    )
    def get_job(self, arn: str) -> dict[str, Any]:
        """Gets the hybrid job.

        Args:
            arn (str): The ARN of the hybrid job to get.

        Returns:
            dict[str, Any]: The response from the Amazon Braket `GetQuantumJob` operation.
        """
        return self.braket_client.get_job(jobArn=arn, additionalAttributeNames=["QueueInfo"])

    def cancel_job(self, arn: str) -> dict[str, Any]:
        """Cancel the hybrid job.

        Args:
            arn (str): The ARN of the hybrid job to cancel.

        Returns:
            dict[str, Any]: The response from the Amazon Braket `CancelJob` operation.
        """
        return self.braket_client.cancel_job(jobArn=arn)

    def retrieve_s3_object_body(self, s3_bucket: str, s3_object_key: str) -> str:
        """Retrieve the S3 object body.

        Args:
            s3_bucket (str): The S3 bucket name.
            s3_object_key (str): The S3 object key within the `s3_bucket`.

        Returns:
            str: The body of the S3 object.
        """
        s3 = self.boto_session.resource("s3", config=self._config)
        obj = s3.Object(s3_bucket, s3_object_key)
        return obj.get()["Body"].read().decode("utf-8")

    def upload_to_s3(self, filename: str, s3_uri: str) -> None:
        """Upload file to S3.

        Args:
            filename (str): local file to be uploaded.
            s3_uri (str): The S3 URI where the file will be uploaded.
        """
        bucket, key = self.parse_s3_uri(s3_uri)
        self.s3_client.upload_file(filename, bucket, key)

    def upload_local_data(self, local_prefix: str, s3_prefix: str) -> None:
        """Upload local data matching a prefix to a corresponding location in S3

        Args:
            local_prefix (str): a prefix designating files to be uploaded to S3. All files
                beginning with local_prefix will be uploaded.
            s3_prefix (str): the corresponding S3 prefix that will replace the local prefix
                when the data is uploaded. This will be an S3 URI and should include the bucket
                (i.e. 's3://my-bucket/my/prefix-')

        Example:
            local_prefix = "input", s3_prefix = "s3://my-bucket/dir/input" will upload:

            - 'input.csv' to 's3://my-bucket/dir/input.csv'
            - 'input-2.csv' to 's3://my-bucket/dir/input-2.csv'
            - 'input/data.txt' to 's3://my-bucket/dir/input/data.txt'
            - 'input-dir/data.csv' to 's3://my-bucket/dir/input-dir/data.csv'
              but will not upload:
            - 'my-input.csv'
            - 'my-dir/input.csv'

            To match all files within the directory "input" and upload them into
                "s3://my-bucket/input", provide local_prefix = "input/" and
                s3_prefix = "s3://my-bucket/input/"
        """
        # support absolute paths
        if Path(local_prefix).is_absolute():
            base_dir = Path(Path(local_prefix).anchor)
            relative_prefix = str(Path(local_prefix).relative_to(base_dir))
        else:
            base_dir = Path()
            relative_prefix = str(local_prefix)
        for file in itertools.chain(
            # files that match the prefix
            base_dir.glob(f"{relative_prefix}*"),
            # files inside of directories that match the prefix
            base_dir.glob(f"{relative_prefix}*/**/*"),
        ):
            if file.is_file():
                s3_uri = str(file.as_posix()).replace(str(Path(local_prefix).as_posix()), s3_prefix)
                self.upload_to_s3(str(file), s3_uri)

    def download_from_s3(self, s3_uri: str, filename: str) -> None:
        """Download file from S3

        Args:
            s3_uri (str): The S3 uri from where the file will be downloaded.
            filename (str): filename to save the file to.
        """
        bucket, key = self.parse_s3_uri(s3_uri)
        self.s3_client.download_file(bucket, key, filename)

    def copy_s3_object(self, source_s3_uri: str, destination_s3_uri: str) -> None:
        """Copy object from another location in s3. Does nothing if source and
        destination URIs are the same.

        Args:
            source_s3_uri (str): S3 URI pointing to the object to be copied.
            destination_s3_uri (str): S3 URI where the object will be copied to.
        """
        if source_s3_uri == destination_s3_uri:
            return

        source_bucket, source_key = self.parse_s3_uri(source_s3_uri)
        destination_bucket, destination_key = self.parse_s3_uri(destination_s3_uri)

        self.s3_client.copy(
            {
                "Bucket": source_bucket,
                "Key": source_key,
            },
            destination_bucket,
            destination_key,
        )

    def copy_s3_directory(self, source_s3_path: str, destination_s3_path: str) -> None:
        """Copy all objects from a specified directory in S3. Does nothing if source and
        destination URIs are the same. Preserves nesting structure, will not overwrite
        other files in the destination location unless they share a name with a file
        being copied.

        Args:
            source_s3_path (str): S3 URI pointing to the directory to be copied.
            destination_s3_path (str): S3 URI where the contents of the source_s3_path
                directory will be copied to.
        """
        if source_s3_path == destination_s3_path:
            return

        source_bucket, source_prefix = AwsSession.parse_s3_uri(source_s3_path)
        destination_bucket, destination_prefix = AwsSession.parse_s3_uri(destination_s3_path)

        source_keys = self.list_keys(source_bucket, source_prefix)

        for key in source_keys:
            self.s3_client.copy(
                {
                    "Bucket": source_bucket,
                    "Key": key,
                },
                destination_bucket,
                key.replace(source_prefix, destination_prefix, 1),
            )

    def list_keys(self, bucket: str, prefix: str) -> list[str]:
        """Lists keys matching prefix in bucket.

        Args:
            bucket (str): Bucket to be queried.
            prefix (str): The S3 path prefix to be matched

        Returns:
            list[str]: A list of all keys matching the prefix in
            the bucket.
        """
        list_objects = self.s3_client.list_objects_v2(
            Bucket=bucket,
            Prefix=prefix,
        )
        keys = [obj["Key"] for obj in list_objects["Contents"]]
        while list_objects["IsTruncated"]:
            list_objects = self.s3_client.list_objects_v2(
                Bucket=bucket,
                Prefix=prefix,
                ContinuationToken=list_objects["NextContinuationToken"],
            )
            keys += [obj["Key"] for obj in list_objects["Contents"]]
        return keys

    def default_bucket(self) -> str:
        """Returns the name of the default bucket of the AWS Session. In the following order
        of priority, it will return either the parameter `default_bucket` set during
        initialization of the AwsSession (if not None), the bucket being used by the
        currently running Braket Hybrid Job (if evoked inside of a Braket Hybrid Job), or a default
        value of "amazon-braket-<aws account id>-<aws session region>. Except in the case of a user-
        specified bucket name, this method will create the default bucket if it does not
        exist.

        Returns:
            str: Name of the default bucket.
        """
        if self._default_bucket:
            return self._default_bucket
        default_bucket = f"amazon-braket-{self.region}-{self.account_id}"

        self._create_s3_bucket_if_it_does_not_exist(bucket_name=default_bucket, region=self.region)

        self._default_bucket = default_bucket
        return self._default_bucket

    def _create_s3_bucket_if_it_does_not_exist(self, bucket_name: str, region: str) -> None:
        """Creates an S3 Bucket if it does not exist.
        Also swallows a few common exceptions that indicate that the bucket already exists or
        that it is being created.

        Args:
            bucket_name (str): Name of the S3 bucket to be created.
            region (str): The region in which to create the bucket.

        Raises:
            botocore.exceptions.ClientError: If S3 throws an unexpected exception during bucket
                creation.
                If the exception is due to the bucket already existing or
                already being created, no exception is raised.
        """
        try:
            if region == "us-east-1":
                # 'us-east-1' cannot be specified because it is the default region:
                # https://github.com/boto/boto3/issues/125
                self.s3_client.create_bucket(Bucket=bucket_name)
            else:
                self.s3_client.create_bucket(
                    Bucket=bucket_name, CreateBucketConfiguration={"LocationConstraint": region}
                )
            self.s3_client.put_public_access_block(
                Bucket=bucket_name,
                PublicAccessBlockConfiguration={
                    "BlockPublicAcls": True,
                    "IgnorePublicAcls": True,
                    "BlockPublicPolicy": True,
                    "RestrictPublicBuckets": True,
                },
            )
            self.s3_client.put_bucket_policy(
                Bucket=bucket_name,
                Policy=f"""{{
                    "Version": "2012-10-17",
                    "Statement": [
                        {{
                            "Effect": "Allow",
                            "Principal": {{
                                "Service": [
                                    "braket.amazonaws.com"
                                ]
                            }},
                            "Action": "s3:*",
                            "Resource": [
                                "arn:aws:s3:::{bucket_name}",
                                "arn:aws:s3:::{bucket_name}/*"
                            ]
                        }}
                    ]
                }}""",
            )
        except ClientError as e:
            error_code = e.response["Error"]["Code"]
            message = e.response["Error"]["Message"]

            if error_code == "BucketAlreadyOwnedByYou":
                pass
            elif error_code == "BucketAlreadyExists":
                raise ValueError(
                    f"Provided default bucket '{bucket_name}' already exists "
                    f"for another account. Please supply alternative "
                    f"bucket name via AwsSession constructor `AwsSession()`."
                ) from None
            elif (
                error_code == "OperationAborted" and "conflicting conditional operation" in message
            ):
                # If this bucket is already being concurrently created, we don't need to create
                # it again.
                pass
            else:
                raise

    def get_device(self, arn: str) -> dict[str, Any]:
        """Calls the Amazon Braket `get_device` API to retrieve device metadata.

        Args:
            arn (str): The ARN of the device.

        Returns:
            dict[str, Any]: The response from the Amazon Braket `GetDevice` operation.
        """
        return self.braket_client.get_device(deviceArn=arn)

    def search_devices(
        self,
        arns: Optional[list[str]] = None,
        names: Optional[list[str]] = None,
        types: Optional[list[str]] = None,
        statuses: Optional[list[str]] = None,
        provider_names: Optional[list[str]] = None,
    ) -> list[dict[str, Any]]:
        """Get devices based on filters. The result is the AND of
        all the filters `arns`, `names`, `types`, `statuses`, `provider_names`.

        Args:
            arns (Optional[list[str]]): device ARN list, default is `None`.
            names (Optional[list[str]]): device name list, default is `None`.
            types (Optional[list[str]]): device type list, default is `None`.
            statuses (Optional[list[str]]): device status list, default is `None`.
            provider_names (Optional[list[str]]): provider name list, default is `None`.

        Returns:
            list[dict[str, Any]]: The response from the Amazon Braket `SearchDevices` operation.
        """
        filters = []
        if arns:
            filters.append({"name": "deviceArn", "values": arns})
        paginator = self.braket_client.get_paginator("search_devices")
        page_iterator = paginator.paginate(filters=filters, PaginationConfig={"MaxItems": 100})
        results = []
        for page in page_iterator:
            for result in page["devices"]:
                if names and result["deviceName"] not in names:
                    continue
                if types and result["deviceType"] not in types:
                    continue
                if statuses and result["deviceStatus"] not in statuses:
                    continue
                if provider_names and result["providerName"] not in provider_names:
                    continue
                results.append(result)
        return results

    @staticmethod
    def is_s3_uri(string: str) -> bool:
        """Determines if a given string is an S3 URI.

        Args:
            string (str): the string to check.

        Returns:
            bool: Returns True if the given string is an S3 URI.
        """
        try:
            AwsSession.parse_s3_uri(string)
        except ValueError:
            return False
        return True

    @staticmethod
    def parse_s3_uri(s3_uri: str) -> tuple[str, str]:
        """Parse S3 URI to get bucket and key

        Args:
            s3_uri (str): S3 URI.

        Returns:
            tuple[str, str]: Bucket and Key tuple.

        Raises:
            ValueError: Raises a ValueError if the provided string is not
            a valid S3 URI.
        """
        try:
            # Object URL e.g. https://my-bucket.s3.us-west-2.amazonaws.com/my/key
            # S3 URI e.g. s3://my-bucket/my/key
            s3_uri_match = re.match("^https://([^./]+).[sS]3.[^/]+/(.+)$", s3_uri) or re.match(
                "^[sS]3://([^./]+)/(.+)$", s3_uri
            )
            print(s3_uri_match)
            if s3_uri_match is None:
                print("test")
                raise AssertionError
            bucket, key = s3_uri_match.groups()
            return bucket, key
        except (AssertionError, ValueError):
            raise ValueError(f"Not a valid S3 uri: {s3_uri}")

    @staticmethod
    def construct_s3_uri(bucket: str, *dirs: str) -> str:
        """Create an S3 URI given a bucket and path.

        Args:
            bucket (str): S3 URI.
            *dirs (str): directories to be appended in the resulting S3 URI

        Returns:
            str: S3 URI

        Raises:
            ValueError: Raises a ValueError if the provided arguments are not
            valid to generate an S3 URI
        """
        if not dirs:
            raise ValueError(f"Not a valid S3 location: s3://{bucket}")
        return f"s3://{bucket}/{'/'.join(dirs)}"

    def describe_log_streams(
        self,
        log_group: str,
        log_stream_prefix: str,
        limit: Optional[int] = None,
        next_token: Optional[str] = None,
    ) -> dict[str, Any]:
        """Describes CloudWatch log streams in a log group with a given prefix.

        Args:
            log_group (str): Name of the log group.
            log_stream_prefix (str): Prefix for log streams to include.
            limit (Optional[int]): Limit for number of log streams returned.
                default is 50.
            next_token (Optional[str]): The token for the next set of items to return.
                Would have been received in a previous call.

        Returns:
            dict[str, Any]: Dicionary containing logStreams and nextToken
        """
        log_stream_args = {
            "logGroupName": log_group,
            "logStreamNamePrefix": log_stream_prefix,
            "orderBy": "LogStreamName",
        }

        if limit:
            log_stream_args.update({"limit": limit})

        if next_token:
            log_stream_args.update({"nextToken": next_token})

        return self.logs_client.describe_log_streams(**log_stream_args)

    def get_log_events(
        self,
        log_group: str,
        log_stream: str,
        start_time: int,
        start_from_head: bool = True,
        next_token: Optional[str] = None,
    ) -> dict[str, Any]:
        """Gets CloudWatch log events from a given log stream.

        Args:
            log_group (str): Name of the log group.
            log_stream (str): Name of the log stream.
            start_time (int): Timestamp that indicates a start time to include log events.
            start_from_head (bool): Bool indicating to return oldest events first. default
                is True.
            next_token (Optional[str]): The token for the next set of items to return.
                Would have been received in a previous call.

        Returns:
            dict[str, Any]: Dicionary containing events, nextForwardToken, and nextBackwardToken
        """
        log_events_args = {
            "logGroupName": log_group,
            "logStreamName": log_stream,
            "startTime": start_time,
            "startFromHead": start_from_head,
        }

        if next_token:
            log_events_args.update({"nextToken": next_token})

        return self.logs_client.get_log_events(**log_events_args)

    def copy_session(
        self,
        region: Optional[str] = None,
        max_connections: Optional[int] = None,
    ) -> AwsSession:
        """Creates a new AwsSession based on the region.

        Args:
            region (Optional[str]): Name of the region. Default = `None`.
            max_connections (Optional[int]): The maximum number of connections in the
                Boto3 connection pool. Default = `None`.

        Returns:
            AwsSession: based on the region and boto config parameters.
        """
        config = Config(max_pool_connections=max_connections) if max_connections else None
        session_region = self.boto_session.region_name
        new_region = region or session_region
        creds = self.boto_session.get_credentials()
        default_bucket = self._default_bucket if self._custom_default_bucket else None
        profile_name = self.boto_session.profile_name
        profile_name = profile_name if profile_name != "default" else None
        if creds.method == "explicit":
            boto_session = boto3.Session(
                aws_access_key_id=creds.access_key,
                aws_secret_access_key=creds.secret_key,
                aws_session_token=creds.token,
                region_name=new_region,
                profile_name=profile_name,
            )
        elif creds.method == "env":
            boto_session = boto3.Session(region_name=new_region)
        else:
            boto_session = boto3.Session(
                region_name=new_region,
                profile_name=profile_name,
            )
        copied_session = AwsSession(
            boto_session=boto_session, config=config, default_bucket=default_bucket
        )
        # Preserve user_agent information
        copied_session._braket_user_agents = self._braket_user_agents
        return copied_session

    @cache
    def get_full_image_tag(self, image_uri: str) -> str:
        """Get verbose image tag from image uri.

        Args:
            image_uri (str): Image uri to get tag for.

        Returns:
            str: Verbose image tag for given image.
        """
        registry = image_uri.split(".")[0]
        repository, tag = image_uri.split("/")[-1].split(":")

        # get image digest of latest image
        digest = self.ecr_client.batch_get_image(
            registryId=registry,
            repositoryName=repository,
            imageIds=[{"imageTag": tag}],
        )["images"][0]["imageId"]["imageDigest"]

        # get all images matching digest (same image, different tags)
        images = self.ecr_client.batch_get_image(
            registryId=registry,
            repositoryName=repository,
            imageIds=[{"imageDigest": digest}],
        )["images"]

        # find the tag with the python version info
        for image in images:
            if re.search(r"py\d\d+", tag := image["imageId"]["imageTag"]):
                return tag

        raise ValueError("Full image tag missing.")<|MERGE_RESOLUTION|>--- conflicted
+++ resolved
@@ -50,20 +50,13 @@
         """Inits an `AwsSession`.
 
         Args:
-<<<<<<< HEAD
-            boto_session (boto3.Session): A boto3 session object.
-            braket_client (client): A boto3 Braket client.
-            config (Config): A botocore Config object.
-            default_bucket (str): The name of the default bucket of the AWS Session.
-
-        Raises:
-            ValueError: invalid boto_session or braket_client.
-=======
-            boto_session (Session | None): A boto3 session object.
+            boto_session (boto3.Session | None): A boto3 session object.
             braket_client (client | None): A boto3 Braket client.
             config (Config | None): A botocore Config object.
             default_bucket (str | None): The name of the default bucket of the AWS Session.
->>>>>>> 4446f4bd
+        
+        Raises:
+            ValueError: invalid boto_session or braket_client.
         """
         if (
             boto_session
