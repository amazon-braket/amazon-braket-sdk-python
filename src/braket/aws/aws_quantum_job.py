--- conflicted
+++ resolved
@@ -81,11 +81,8 @@
         aws_session: AwsSession | None = None,
         tags: dict[str, str] | None = None,
         logger: Logger = getLogger(__name__),
-<<<<<<< HEAD
         quiet: bool = False,
-=======
         reservation_arn: str | None = None,
->>>>>>> 372cd53b
     ) -> AwsQuantumJob:
         """Creates a hybrid job by invoking the Braket CreateJob API.
 
@@ -180,14 +177,12 @@
                 while waiting for quantum task to be in a terminal state. Default is
                 `getLogger(__name__)`
 
-<<<<<<< HEAD
             quiet (bool): Sets the verbosity of the logger to low and does not report queue
                 position. Default is `False`.
-=======
+                
             reservation_arn (str | None): the reservation window arn provided by Braket
                 Direct to reserve exclusive usage for the device to run the hybrid job on.
                 Default: None.
->>>>>>> 372cd53b
 
         Returns:
             AwsQuantumJob: Hybrid job tracking the execution on Amazon Braket.
