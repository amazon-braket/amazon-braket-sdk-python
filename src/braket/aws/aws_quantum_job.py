# Copyright Amazon.com, Inc. or its affiliates. All Rights Reserved.
#
# Licensed under the Apache License, Version 2.0 (the "License"). You
# may not use this file except in compliance with the License. A copy of
# the License is located at
#
#     http://aws.amazon.com/apache2.0/
#
# or in the "license" file accompanying this file. This file is
# distributed on an "AS IS" BASIS, WITHOUT WARRANTIES OR CONDITIONS OF
# ANY KIND, either express or implied. See the License for the specific
# language governing permissions and limitations under the License.

from __future__ import annotations

import os.path
import tarfile
import time
from dataclasses import asdict
from typing import Any, Dict, List

import boto3

from braket.aws.aws_session import AwsSession
from braket.jobs.config import (
    CheckpointConfig,
    DeviceConfig,
    InputDataConfig,
    InstanceConfig,
    OutputDataConfig,
    PollingConfig,
    PriorityAccessConfig,
    StoppingCondition,
    VpcConfig,
)

# TODO: Have added metric file in metrics folder, but have to decide on the name for keep
# for the files, since all those metrics are retrieved from the CW.
from braket.jobs.metrics import MetricDefinition, MetricPeriod, MetricStatistic


class AwsQuantumJob:
    """Amazon Braket implementation of a quantum job."""

    TERMINAL_STATES = ["FAILED", "COMPLETED", "CANCELLED"]

    @classmethod
    def create(
        cls,
        aws_session: AwsSession,
        entry_point: str,
        source_dir: str,
        # TODO: Replace with the correct default image name.
        # This image_uri will be retrieved from `image_uris.retreive()` which will a different file
        # in the `jobs` folder and the function defined in it.
        image_uri: str = "Base-Image-URI",
        # TODO: If job_name is specified by customer then we don't append timestamp to it.
        # TODO: Else, we extract image_uri_type from image_uri for job_name and append timestamp.
        # TODO: timestamp should be in epoch or any other date format we decide on like `yyyy-mm-dd`
        job_name: str = None,
        code_location: str = None,
        role_arn: str = None,
        wait_until_complete: bool = False,
        polling_config: PollingConfig = None,
        priority_access_device_arn: str = None,
        hyper_parameters: Dict[str, Any] = None,
        metric_definitions: List[MetricDefinition] = None,
        input_data_config: List[InputDataConfig] = None,
        instance_config: InstanceConfig = None,
        stopping_condition: StoppingCondition = None,
        output_data_config: OutputDataConfig = None,
        copy_checkpoints_from_job: str = None,
        checkpoint_config: CheckpointConfig = None,
        vpc_config: VpcConfig = None,
        tags: Dict[str, str] = None,
        *args,
        **kwargs,
    ) -> AwsQuantumJob:
        """Creates a job by invoking the Braket CreateJob API.

        Args:
            aws_session (AwsSession): AwsSession to connect to AWS with.

            entry_point (str): str specifying the 'module' or 'module:method' to be executed as
                an entry point for the job.

            source_dir (str): Path (absolute, relative or an S3 URI) to a directory with any
                other source code dependencies aside from the entry point file. If `source_dir`
                is an S3 URI, it must point to a tar.gz file. Structure within this directory are
                preserved when executing on Amazon Braket.

            image_uri (str): str specifying the ECR image to use for executing the job.
                `image_uris.retrieve()` function may be used for retrieving the ECR image uris
                for the containers supported by Braket. Default = `<Braket base image_uri>`.

            job_name (str): str representing the name with which the job will be created.
                Default = `{image_uri_type}-{timestamp}`.

            code_location (str): The S3 prefix URI where custom code will be uploaded.
                Default = `'s3://{default_bucket_name}/jobs/{job_name}/source'`.

            role_arn (str): str representing the IAM role arn to be used for executing the
                script. Default = `IAM role returned by get_execution_role()`.

            # TODO: implement wait until complete
            wait_until_complete (bool): bool representing whether we should wait until the job
                completes. This would tail the job logs as it waits. Default = `False`.

            polling_config (PollingConfig): A PollingConfig specifying the timeout limit and
                polling interval to use if wait_until_complete is true.
                Default = `PollingConfig()`.

            priority_access_device_arn (str): ARN for the AWS device which should have priority
                access for the execution of this job. Default = `None`.

            hyper_parameters (Dict[str, Any]): Hyperparameters that will be made accessible to
                the job. The hyperparameters are made accessible as a Dict[str, str] to the
                job. For convenience, this accepts other types for keys and values, but
                `str()` will be called to convert them before being passed on. Default = `None`.

            metric_definitions (List[MetricDefinition]): A list of MetricDefinitions that
                defines the metric(s) used to evaluate the training jobs. Default = `None`.

            input_data_config (Union[Any]): Information about the training data. Default = `None`.

            instance_config (InstanceConfig): Configuration of the instances to be used for
                executing the job. Default = `InstanceConfig(instanceType='ml.m5.large',
                instanceCount=1, volumeSizeInGB=30, volumeKmsKey=None)`.

            stopping_condition (StoppingCondition): Conditions denoting when the job should be
                forcefully stopped.
                Default = `StoppingCondition(maxRuntimeInSeconds=5 * 24 * 60 * 60,
                maxTaskLimit=100,000)`.

            output_data_config (OutputDataConfig): Configuration specifying the location for
                the output of the job.
                Default = `OutputDataConfig(s3Path=s3://{default_bucket_name}/jobs/{job_name}/
                output, kmsKeyId=None)`.

            TODO: implement copy_checkpoints_from_job
            copy_checkpoints_from_job (str): str specifying the job name whose checkpoint you wish
                to use in the current job. Specifying this value will copy over the checkpoint
                data from `use_checkpoints_from_job`'s checkpoint_config s3Uri to the current job's
                checkpoint_config s3Uri, making it available at checkpoint_config.localPath during
                the job execution.

            checkpoint_config (CheckpointConfig): Configuration specifying the location where
                checkpoint data would be stored.
                Default = `CheckpointConfig(localPath='/opt/jobs/checkpoints',
                s3Uri=None)`.

            vpc_config (VpcConfig): Configuration specifying the security groups and subnets
                to use for running the job. Default = `None`.

            tags (Dict[str, str]): Dict specifying the Key-Value pairs to tag the quantum job with.
                Default = `None`.

        Returns:
            AwsQuantumJob: Job tracking the execution on Amazon Braket.
        """
        job_name = job_name or AwsQuantumJob._generate_default_job_name(image_uri)
        role_arn = role_arn or aws_session.get_execution_role()
        hyper_parameters = hyper_parameters or {}
        input_data_config = input_data_config or []
        instance_config = instance_config or InstanceConfig()
        stopping_condition = stopping_condition or StoppingCondition()
        output_data_config = output_data_config or OutputDataConfig()
        checkpoint_config = checkpoint_config or CheckpointConfig()
        # tags = tags or {}
        device_config = DeviceConfig(
            priorityAccess=PriorityAccessConfig(
                devices=[arn for arn in [priority_access_device_arn] if arn]
            )
        )
        default_bucket = aws_session.default_bucket()
        code_location = code_location or aws_session.construct_s3_uri(
            default_bucket,
            job_name,
            "script",
        )
        if not output_data_config.s3Path:
            output_data_config.s3Path = aws_session.construct_s3_uri(
                default_bucket,
                job_name,
                "output",
            )
        if not checkpoint_config.s3Uri:
            checkpoint_config.s3Uri = aws_session.construct_s3_uri(
                default_bucket,
                job_name,
                "checkpoints",
            )
        tarred_source_dir = AwsQuantumJob._process_source_dir(
            source_dir,
            aws_session,
            code_location,
        )

        create_job_kwargs = {
            "jobName": job_name,
            "roleArn": role_arn,
            "algorithmSpecification": {
                "scriptModeConfig": {
                    "entryPoint": entry_point,
                    "s3Uri": f"{code_location}/{tarred_source_dir}",
                    "compressionType": "GZIP",
                }
            },
            "inputDataConfig": [asdict(input_channel) for input_channel in input_data_config],
            "instanceConfig": asdict(instance_config),
            "outputDataConfig": asdict(output_data_config),
            "checkpointConfig": asdict(checkpoint_config),
            "deviceConfig": asdict(device_config),
            "hyperParameters": hyper_parameters,
            "stoppingCondition": asdict(stopping_condition),
            # TODO: uncomment when tags works
            # "tags": tags,
        }

        if vpc_config:
            create_job_kwargs["vpcConfig"] = vpc_config

        job_arn = aws_session.create_job(**create_job_kwargs)
        job = AwsQuantumJob(job_arn, aws_session)

        if wait_until_complete:
            polling_config = polling_config or PollingConfig()
            timeout_time = time.time() + polling_config.pollTimeoutSeconds
            while time.time() < timeout_time:
                if job.state in AwsQuantumJob.TERMINAL_STATES:
                    return job
                time.sleep(polling_config.pollIntervalSeconds)

        return job

    def __init__(
        self,
        arn: str,
        aws_session: AwsSession = None,
    ):
        """
        Args:
            arn (str): The ARN of the job.
            aws_session (AwsSession, optional): The `AwsSession` for connecting to AWS services.
                Default is `None`, in which case an `AwsSession` object will be created with the
                region of the job.
        """
<<<<<<< HEAD
        self._arn: str = arn
        self._aws_session: AwsSession = aws_session or AwsQuantumJob._aws_session_for_job_arn(
            job_arn=arn
        )
=======
        self._arn = arn
        if aws_session:
            if not self._is_valid_aws_session_region_for_job_arn(aws_session, arn):
                raise ValueError(
                    "The aws session region does not match the region for the supplied arn"
                )
            self._aws_session = aws_session
        else:
            self._aws_session = AwsQuantumJob._default_session_for_job_arn(arn)
        self._metadata = {}

    @staticmethod
    def _is_valid_aws_session_region_for_job_arn(aws_session: AwsSession, job_arn: str) -> bool:
        """bool: bool indicating whether the aws_session region matches the job_arn region"""
        job_region = job_arn.split(":")[3]
        return job_region == aws_session.braket_client.meta.region_name
>>>>>>> 4e9a1cd0

    @staticmethod
    def _default_session_for_job_arn(job_arn: str) -> AwsSession:
        """Get an AwsSession for the Job ARN. The AWS session should be in the region of the job.

        Args:
            job_arn (str): The ARN for the quantum job.

        Returns:
            AwsSession: `AwsSession` object with default `boto_session` in job's region.
        """
<<<<<<< HEAD
        # commenting until usage and testing, suggested implementation below.
        # try:
        #     job_region = re.match(r"^arn:aws:braket:([\w-]+):\d+:job/", job_arn).group(1)
        # except AttributeError:
        #     raise ValueError(f"Not a valid job arn: {job_arn}")
        # boto_session = boto3.Session(region_name=job_region)
        # return AwsSession(boto_session=boto_session)

    # following AwsQuantumTask precedent for `id` over `arn`
    # is that what we want?
    @property
    def id(self) -> str:
        """str: The ARN of the quantum task."""
        return self._arn

    @staticmethod
    def _generate_default_job_name(image_uri_type: str):
        return f"{image_uri_type}-{time.time() * 1000:.0f}"

    @property
    def arn(self) -> str:  # do we want arn or id or both?
        """Returns the job arn corresponding to the job"""
        return self._arn

    @property
    def state(self) -> str:
        """Returns the status for the job"""
        return self._aws_session.get_job(self.arn)["status"]
=======
        job_region = job_arn.split(":")[3]
        boto_session = boto3.Session(region_name=job_region)
        return AwsSession(boto_session=boto_session)

    @property
    def arn(self) -> str:
        """str: The ARN (Amazon Resource Name) of the quantum job."""
        return self._arn

    def state(self, use_cached_value: bool = False) -> str:
        """The state of the quantum job.

        Args:
            use_cached_value (bool, optional): If `True`, uses the value most recently retrieved
                value from the Amazon Braket `GetJob` operation. If `False`, calls the
                `GetJob` operation to retrieve metadata, which also updates the cached
                value. Default = `False`.
        Returns:
            str: The value of `status` in `metadata()`. This is the value of the `status` key
            in the Amazon Braket `GetJob` operation.
        See Also:
            `metadata()`
        """
        return self.metadata(use_cached_value).get("status")
>>>>>>> 4e9a1cd0

    def logs(self) -> None:
        """Prints the logs from cloudwatch to stdout"""

    def metadata(self, use_cached_value: bool = False) -> Dict[str, Any]:
        """Get job metadata defined in Amazon Braket.

        Args:
            use_cached_value (bool, optional): If `True`, uses the value most recently retrieved
                value from the Amazon Braket `GetJob` operation, if it exists; if not,
                `GetJob` will be called to retrieve the metadata. If `False`, always calls
                `GetJob`, which also updates the cached value. Default: `False`.
        Returns:
            Dict[str, Any]: Dict specifying the job metadata defined in Amazon Braket.
        """
        if not use_cached_value or not self._metadata:
            self._metadata = self._aws_session.get_job(self._arn)
        return self._metadata

    def metrics(
        self,
        metric_names: List[str] = None,
        period: MetricPeriod = MetricPeriod.ONE_MINUTE,
        statistic: MetricStatistic = MetricStatistic.AVG,
    ) -> Dict[str, Any]:

        # TODO: We might have to update the method signature & associated enums based when we
        # integrate with metric retrieval classes.

        """Queries cloudwatch to retrieve the metric values for the specified metric_names
        for the job.

        Note: The function definition here is subject to change depending on our metric
        strategy for the console.

        Args:
            metric_names (List[str]): Metric names to retrieve for the job.
            period (MetricPeriod): Period over which the cloudwatch metric is aggregated.
            statistic (MetricStatistic): Metric data aggregation to use over the specified period.

        Returns:
            Dict[str, Any]: Dict containing the metric information represented with the keys
                "timestamp", "metric_name" and "value".
        """

    def cancel(self) -> str:
        """Cancels the job.

        Returns:
            str: Representing the status of the job.
        """

    def result(self) -> Dict[str, Any]:
        """Retrieves the job result persisted using save_job_result() function.

        Returns:
            Dict[str, Any]: Dict specifying the job results.
        """

    def download_results(self, extract_to=None) -> None:
        """Downloads the results from the job output S3 bucket and extracts the tar.gz
        bundle to the location specified by 'extract_to'. If no location is specified,
        the results are extracted to the current directory.

        Args:
            extract_to (str): Location where results will be extracted.
        """

<<<<<<< HEAD
    def __repr__(self) -> str:
        return f"AwsQuantumJob('id/jobArn':'{self.id}')"

    def __eq__(self, other) -> bool:
        if isinstance(other, AwsQuantumJob):
            return self.id == other.id
        return False

    def __hash__(self) -> int:
        return hash(self.id)

    @staticmethod
    def _process_source_dir(source_dir, aws_session, code_location):
        tarred_source_dir = (
            f"{source_dir.split('/')[-1]}{'.tar.gz' if not source_dir.endswith('.tar.gz') else ''}"
        )
        if source_dir.startswith("s3://"):
            aws_session.copy_s3(source_dir, f"{code_location}/{tarred_source_dir}")
        else:
            with tarfile.open(tarred_source_dir, "w:gz") as tar:
                tar.add(source_dir, arcname=os.path.basename(source_dir))
            aws_session.upload_to_s3(tarred_source_dir, f"{code_location}/{tarred_source_dir}")
            os.remove(tarred_source_dir)
        return tarred_source_dir
=======
    def __eq__(self, other) -> bool:
        if isinstance(other, AwsQuantumJob):
            return self.arn == other.arn
        return False

    def __hash__(self) -> int:
        return hash(self.arn)
>>>>>>> 4e9a1cd0
<|MERGE_RESOLUTION|>--- conflicted
+++ resolved
@@ -102,7 +102,6 @@
             role_arn (str): str representing the IAM role arn to be used for executing the
                 script. Default = `IAM role returned by get_execution_role()`.
 
-            # TODO: implement wait until complete
             wait_until_complete (bool): bool representing whether we should wait until the job
                 completes. This would tail the job logs as it waits. Default = `False`.
 
@@ -245,13 +244,7 @@
                 Default is `None`, in which case an `AwsSession` object will be created with the
                 region of the job.
         """
-<<<<<<< HEAD
         self._arn: str = arn
-        self._aws_session: AwsSession = aws_session or AwsQuantumJob._aws_session_for_job_arn(
-            job_arn=arn
-        )
-=======
-        self._arn = arn
         if aws_session:
             if not self._is_valid_aws_session_region_for_job_arn(aws_session, arn):
                 raise ValueError(
@@ -267,7 +260,6 @@
         """bool: bool indicating whether the aws_session region matches the job_arn region"""
         job_region = job_arn.split(":")[3]
         return job_region == aws_session.braket_client.meta.region_name
->>>>>>> 4e9a1cd0
 
     @staticmethod
     def _default_session_for_job_arn(job_arn: str) -> AwsSession:
@@ -279,14 +271,9 @@
         Returns:
             AwsSession: `AwsSession` object with default `boto_session` in job's region.
         """
-<<<<<<< HEAD
-        # commenting until usage and testing, suggested implementation below.
-        # try:
-        #     job_region = re.match(r"^arn:aws:braket:([\w-]+):\d+:job/", job_arn).group(1)
-        # except AttributeError:
-        #     raise ValueError(f"Not a valid job arn: {job_arn}")
-        # boto_session = boto3.Session(region_name=job_region)
-        # return AwsSession(boto_session=boto_session)
+        job_region = job_arn.split(":")[3]
+        boto_session = boto3.Session(region_name=job_region)
+        return AwsSession(boto_session=boto_session)
 
     # following AwsQuantumTask precedent for `id` over `arn`
     # is that what we want?
@@ -301,20 +288,6 @@
 
     @property
     def arn(self) -> str:  # do we want arn or id or both?
-        """Returns the job arn corresponding to the job"""
-        return self._arn
-
-    @property
-    def state(self) -> str:
-        """Returns the status for the job"""
-        return self._aws_session.get_job(self.arn)["status"]
-=======
-        job_region = job_arn.split(":")[3]
-        boto_session = boto3.Session(region_name=job_region)
-        return AwsSession(boto_session=boto_session)
-
-    @property
-    def arn(self) -> str:
         """str: The ARN (Amazon Resource Name) of the quantum job."""
         return self._arn
 
@@ -333,7 +306,6 @@
             `metadata()`
         """
         return self.metadata(use_cached_value).get("status")
->>>>>>> 4e9a1cd0
 
     def logs(self) -> None:
         """Prints the logs from cloudwatch to stdout"""
@@ -402,17 +374,16 @@
             extract_to (str): Location where results will be extracted.
         """
 
-<<<<<<< HEAD
     def __repr__(self) -> str:
-        return f"AwsQuantumJob('id/jobArn':'{self.id}')"
+        return f"AwsQuantumJob('id/jobArn':'{self.arn}')"
 
     def __eq__(self, other) -> bool:
         if isinstance(other, AwsQuantumJob):
-            return self.id == other.id
+            return self.arn == other.arn
         return False
 
     def __hash__(self) -> int:
-        return hash(self.id)
+        return hash(self.arn)
 
     @staticmethod
     def _process_source_dir(source_dir, aws_session, code_location):
@@ -426,13 +397,4 @@
                 tar.add(source_dir, arcname=os.path.basename(source_dir))
             aws_session.upload_to_s3(tarred_source_dir, f"{code_location}/{tarred_source_dir}")
             os.remove(tarred_source_dir)
-        return tarred_source_dir
-=======
-    def __eq__(self, other) -> bool:
-        if isinstance(other, AwsQuantumJob):
-            return self.arn == other.arn
-        return False
-
-    def __hash__(self) -> int:
-        return hash(self.arn)
->>>>>>> 4e9a1cd0
+        return tarred_source_dir