# Copyright Amazon.com, Inc. or its affiliates. All Rights Reserved.
#
# Licensed under the Apache License, Version 2.0 (the "License"). You
# may not use this file except in compliance with the License. A copy of
# the License is located at
#
#     http://aws.amazon.com/apache2.0/
#
# or in the "license" file accompanying this file. This file is
# distributed on an "AS IS" BASIS, WITHOUT WARRANTIES OR CONDITIONS OF
# ANY KIND, either express or implied. See the License for the specific
# language governing permissions and limitations under the License.

from __future__ import annotations

import math
import tarfile
import tempfile
import time
from enum import Enum
from logging import Logger, getLogger
from pathlib import Path
from typing import Any, ClassVar

import boto3
from botocore.exceptions import ClientError
from braket.aws import AwsDevice
from braket.aws.aws_session import AwsSession
from braket.aws.queue_information import HybridJobQueueInfo
from braket.jobs import logs
from braket.jobs.config import (
    CheckpointConfig,
    InstanceConfig,
    OutputDataConfig,
    S3DataSourceConfig,
    StoppingCondition,
)
from braket.jobs.data_persistence import load_job_result
from braket.jobs.metrics_data.cwl_insights_metrics_fetcher import CwlInsightsMetricsFetcher

# TODO: Have added metric file in metrics folder, but have to decide on the name for keep
# for the files, since all those metrics are retrieved from the CW.
from braket.jobs.metrics_data.definitions import MetricStatistic, MetricType
from braket.jobs.quantum_job import QuantumJob
from braket.jobs.quantum_job_creation import prepare_quantum_job


class AwsQuantumJob(QuantumJob):
    """Amazon Braket implementation of a quantum job."""

    TERMINAL_STATES: ClassVar[set[str]] = {"CANCELLED", "COMPLETED", "FAILED"}
    RESULTS_FILENAME = "results.json"
    RESULTS_TAR_FILENAME = "model.tar.gz"
    LOG_GROUP = "/aws/braket/jobs"

    class LogState(Enum):
        """Log state enum."""

        TAILING = "tailing"
        JOB_COMPLETE = "job_complete"
        COMPLETE = "complete"

    @classmethod
    def create(
        cls,
        device: str,
        source_module: str,
        entry_point: str | None = None,
        image_uri: str | None = None,
        job_name: str | None = None,
        code_location: str | None = None,
        role_arn: str | None = None,
        wait_until_complete: bool = False,
        hyperparameters: dict[str, Any] | None = None,
        input_data: str | dict | S3DataSourceConfig | None = None,
        instance_config: InstanceConfig | None = None,
        distribution: str | None = None,
        stopping_condition: StoppingCondition | None = None,
        output_data_config: OutputDataConfig | None = None,
        copy_checkpoints_from_job: str | None = None,
        checkpoint_config: CheckpointConfig | None = None,
        aws_session: AwsSession | None = None,
        tags: dict[str, str] | None = None,
        logger: Logger = getLogger(__name__),
        quiet: bool = False,
        reservation_arn: str | None = None,
    ) -> AwsQuantumJob:
        """Creates a hybrid job by invoking the Braket CreateJob API.

        Args:
            device (str): Device ARN of the QPU device that receives priority quantum
                task queueing once the hybrid job begins running. Each QPU has a separate hybrid
                jobs queue so that only one hybrid job is running at a time. The device string is
                accessible in the hybrid job instance as the environment variable
                "AMZN_BRAKET_DEVICE_ARN". When using embedded simulators, you may provide the device
                argument as a string of the form: "local:<provider>/<simulator_name>".

            source_module (str): Path (absolute, relative or an S3 URI) to a python module to be
                tarred and uploaded. If `source_module` is an S3 URI, it must point to a
                tar.gz file. Otherwise, source_module may be a file or directory.

            entry_point (str | None): A str that specifies the entry point of the hybrid job,
                relative to the source module. The entry point must be in the format
                `importable.module` or `importable.module:callable`. For example,
                `source_module.submodule:start_here` indicates the `start_here` function
                contained in `source_module.submodule`. If source_module is an S3 URI,
                entry point must be given. Default: source_module's name

            image_uri (str | None): A str that specifies the ECR image to use for executing the
                hybrid job. `image_uris.retrieve_image()` function may be used for retrieving the
                ECR image URIs for the containers supported by Braket.
                Default = `<Braket base image_uri>`.

            job_name (str | None): A str that specifies the name with which the hybrid job is
                created. Allowed pattern for hybrid job name: `^[a-zA-Z0-9](-*[a-zA-Z0-9]){0,50}$`
                Default: f'{image_uri_type}-{timestamp}'.

            code_location (str | None): The S3 prefix URI where custom code will be uploaded.
                Default: f's3://{default_bucket_name}/jobs/{job_name}/script'.

            role_arn (str | None): A str providing the IAM role ARN used to execute the
                script. Default: IAM role returned by AwsSession's `get_default_jobs_role()`.

            wait_until_complete (bool): `True` if we should wait until the hybrid job completes.
                This would tail the hybrid job logs as it waits. Otherwise `False`.
                Default: `False`.

            hyperparameters (dict[str, Any] | None): Hyperparameters accessible to the hybrid job.
                The hyperparameters are made accessible as a dict[str, str] to the hybrid job.
                For convenience, this accepts other types for keys and values, but `str()`
                is called to convert them before being passed on. Default: None.

            input_data (str | dict | S3DataSourceConfig | None): Information about the training
                data. Dictionary maps channel names to local paths or S3 URIs. Contents found
                at any local paths will be uploaded to S3 at
                f's3://{default_bucket_name}/jobs/{job_name}/data/{channel_name}. If a local
                path, S3 URI, or S3DataSourceConfig is provided, it will be given a default
                channel name "input".
                Default: {}.

            instance_config (InstanceConfig | None): Configuration of the instance(s) for running
                the classical code for the hybrid job. Default:
                `InstanceConfig(instanceType='ml.m5.large', instanceCount=1, volumeSizeInGB=30)`.

            distribution (str | None): A str that specifies how the hybrid job should be
                distributed. If set to "data_parallel", the hyperparameters for the hybrid job will
                be set to use data parallelism features for PyTorch or TensorFlow. Default: None.

            stopping_condition (StoppingCondition | None): The maximum length of time, in seconds,
                and the maximum number of quantum tasks that a hybrid job can run before being
                forcefully stopped.
                Default: StoppingCondition(maxRuntimeInSeconds=5 * 24 * 60 * 60).

            output_data_config (OutputDataConfig | None): Specifies the location for the output of
                the hybrid job.
                Default: OutputDataConfig(s3Path=f's3://{default_bucket_name}/jobs/{job_name}/data',
                kmsKeyId=None).

            copy_checkpoints_from_job (str | None): A str that specifies the hybrid job ARN whose
                checkpoint you want to use in the current hybrid job. Specifying this value will
                copy over the checkpoint data from `use_checkpoints_from_job`'s checkpoint_config
                s3Uri to the current hybrid job's checkpoint_config s3Uri, making it available at
                checkpoint_config.localPath during the hybrid job execution. Default: None

            checkpoint_config (CheckpointConfig | None): Configuration that specifies the location
                where checkpoint data is stored.
                Default: CheckpointConfig(localPath='/opt/jobs/checkpoints',
                s3Uri=f's3://{default_bucket_name}/jobs/{job_name}/checkpoints').

            aws_session (AwsSession | None): AwsSession for connecting to AWS Services.
                Default: AwsSession()

            tags (dict[str, str] | None): Dict specifying the key-value pairs for tagging this
                hybrid job.
                Default: {}.

            logger (Logger): Logger object with which to write logs, such as quantum task statuses
                while waiting for quantum task to be in a terminal state. Default is
                `getLogger(__name__)`

            quiet (bool): Sets the verbosity of the logger to low and does not report queue
                position. Default is `False`.

            reservation_arn (str | None): the reservation window arn provided by Braket
                Direct to reserve exclusive usage for the device to run the hybrid job on.
                Default: None.

        Returns:
            AwsQuantumJob: Hybrid job tracking the execution on Amazon Braket.

        Raises:
            ValueError: Raises ValueError if the parameters are not valid.
        """
        aws_session = AwsQuantumJob._initialize_session(aws_session, device, logger)

        create_job_kwargs = prepare_quantum_job(
            device=device,
            source_module=source_module,
            entry_point=entry_point,
            image_uri=image_uri,
            job_name=job_name,
            code_location=code_location,
            role_arn=role_arn,
            hyperparameters=hyperparameters,
            input_data=input_data,
            instance_config=instance_config,
            distribution=distribution,
            stopping_condition=stopping_condition,
            output_data_config=output_data_config,
            copy_checkpoints_from_job=copy_checkpoints_from_job,
            checkpoint_config=checkpoint_config,
            aws_session=aws_session,
            tags=tags,
            reservation_arn=reservation_arn,
        )

        job_arn = aws_session.create_job(**create_job_kwargs)
        job = AwsQuantumJob(job_arn, aws_session, quiet)

        if wait_until_complete:
            print(f"Initializing Braket Job: {job_arn}")
            job.logs(wait=True)

        return job

<<<<<<< HEAD
    def __init__(self, arn: str, aws_session: AwsSession | None = None):
        """Initializes an `AwsQuantumJob`.

=======
    def __init__(self, arn: str, aws_session: AwsSession | None = None, quiet: bool = False):
        """
>>>>>>> 0dcf117f
        Args:
            arn (str): The ARN of the hybrid job.
            aws_session (AwsSession | None): The `AwsSession` for connecting to AWS services.
                Default is `None`, in which case an `AwsSession` object will be created with the
                region of the hybrid job.
<<<<<<< HEAD

        Raises:
            ValueError: Supplied region and session region do not match.
=======
            quiet (bool): Sets the verbosity of the logger to low and does not report queue
                position. Default is `False`.
>>>>>>> 0dcf117f
        """
        self._arn: str = arn
        self._quiet = quiet
        if aws_session:
            if not self._is_valid_aws_session_region_for_job_arn(aws_session, arn):
                raise ValueError(
                    "The aws session region does not match the region for the supplied arn."
                )
            self._aws_session = aws_session
        else:
            self._aws_session = AwsQuantumJob._default_session_for_job_arn(arn)
        self._metadata = {}

    @staticmethod
    def _is_valid_aws_session_region_for_job_arn(aws_session: AwsSession, job_arn: str) -> bool:
        """Checks whether the job region and session region match.

        Returns:
            bool: `True` when the aws_session region matches the job_arn region; otherwise
             `False`.
        """
        job_region = job_arn.split(":")[3]
        return job_region == aws_session.region

    @staticmethod
    def _default_session_for_job_arn(job_arn: str) -> AwsSession:
        """Get an AwsSession for the Hybrid Job ARN. The AWS session should be in the region of the
           hybrid job.

        Args:
            job_arn (str): The ARN for the quantum hybrid job.

        Returns:
            AwsSession: `AwsSession` object with default `boto_session` in hybrid job's region.
        """
        job_region = job_arn.split(":")[3]
        boto_session = boto3.Session(region_name=job_region)
        return AwsSession(boto_session=boto_session)

    @property
    def arn(self) -> str:
        """str: The ARN (Amazon Resource Name) of the quantum hybrid job."""
        return self._arn

    @property
    def name(self) -> str:
        """str: The name of the quantum job."""
        return self.metadata(use_cached_value=True).get("jobName")

    def state(self, use_cached_value: bool = False) -> str:
        """The state of the quantum hybrid job.

        Args:
            use_cached_value (bool): If `True`, uses the value most recently retrieved
                value from the Amazon Braket `GetJob` operation. If `False`, calls the
                `GetJob` operation to retrieve metadata, which also updates the cached
                value. Default = `False`.

        Returns:
            str: The value of `status` in `metadata()`. This is the value of the `status` key
            in the Amazon Braket `GetJob` operation.

        See Also:
            `metadata()`
        """
        return self.metadata(use_cached_value).get("status")

    def queue_position(self) -> HybridJobQueueInfo:
        """The queue position details for the hybrid job.

        Returns:
            HybridJobQueueInfo: Instance of HybridJobQueueInfo class representing
            the queue position information for the hybrid job. The queue_position is
            only returned when the hybrid job is not in RUNNING/CANCELLING/TERMINAL states,
            else queue_position is returned as None. If the queue position of the hybrid
            job is greater than 15, we return '>15' as the queue_position return value.

        Examples:
            job status = QUEUED and position is 2 in the queue.
            >>> job.queue_position()
            HybridJobQueueInfo(queue_position='2', message=None)

            job status = QUEUED and position is 18 in the queue.
            >>> job.queue_position()
            HybridJobQueueInfo(queue_position='>15', message=None)

            job status = COMPLETED
            >>> job.queue_position()
            HybridJobQueueInfo(queue_position=None,
            message='Job is in COMPLETED status. AmazonBraket does
                        not show queue position for this status.')
        """
        response = self.metadata()["queueInfo"]
        queue_position = None if response.get("position") == "None" else response.get("position")
        message = response.get("message")

        return HybridJobQueueInfo(queue_position=queue_position, message=message)

    def logs(self, wait: bool = False, poll_interval_seconds: int = 5) -> None:
        """Display logs for a given hybrid job, optionally tailing them until hybrid job is
           complete.

        If the output is a tty or a Jupyter cell, it will be color-coded
        based on which instance the log entry is from.

        Args:
            wait (bool): `True` to keep looking for new log entries until the hybrid job completes;
                otherwise `False`. Default: `False`.

            poll_interval_seconds (int): The interval of time, in seconds, between polling for
                new log entries and hybrid job completion (default: 5).

        Raises:
            exceptions.UnexpectedStatusException: If waiting and the training hybrid job fails.
        """
        # The loop below implements a state machine that alternates between checking the hybrid job
        # status and reading whatever is available in the logs at this point. Note, that if we were
        # called with wait == False, we never check the hybrid job status.
        #
        # If wait == TRUE and hybrid job is not completed, the initial state is TAILING
        # If wait == FALSE, the initial state is COMPLETE (doesn't matter if the hybrid job really
        # is complete).
        #
        # The state table:
        #
        # STATE               ACTIONS                        CONDITION             NEW STATE
        # ----------------    ----------------               -----------------     ----------------
        # TAILING             Read logs, Pause, Get status   Job complete          JOB_COMPLETE
        #                                                    Else                  TAILING
        # JOB_COMPLETE        Read logs, Pause               Any                   COMPLETE
        # COMPLETE            Read logs, Exit                                      N/A
        #
        # Notes:
        # - The JOB_COMPLETE state forces us to do an extra pause and read any items that got to
        #   Cloudwatch after the job was marked complete.

        job_already_completed = self.state() in AwsQuantumJob.TERMINAL_STATES
        log_state = (
            AwsQuantumJob.LogState.TAILING
            if wait and not job_already_completed
            else AwsQuantumJob.LogState.COMPLETE
        )

        log_group = AwsQuantumJob.LOG_GROUP
        stream_prefix = f"{self.name}/"
        stream_names = []  # The list of log streams
        positions = {}  # The current position in each stream, map of stream name -> position
        instance_count = self.metadata(use_cached_value=True)["instanceConfig"]["instanceCount"]
        has_streams = False
        color_wrap = logs.ColorWrap()
        previous_state = self.state()

        while True:
            time.sleep(poll_interval_seconds)
            current_state = self.state()
            has_streams = logs.flush_log_streams(
                self._aws_session,
                log_group,
                stream_prefix,
                stream_names,
                positions,
                instance_count,
                has_streams,
                color_wrap,
                [previous_state, current_state],
                self.queue_position().queue_position if not self._quiet else None,
            )
            previous_state = current_state

            if log_state == AwsQuantumJob.LogState.COMPLETE:
                break

            if log_state == AwsQuantumJob.LogState.JOB_COMPLETE:
                log_state = AwsQuantumJob.LogState.COMPLETE
            elif current_state in AwsQuantumJob.TERMINAL_STATES:
                log_state = AwsQuantumJob.LogState.JOB_COMPLETE

    def metadata(self, use_cached_value: bool = False) -> dict[str, Any]:
        """Gets the hybrid job metadata defined in Amazon Braket.

        Args:
            use_cached_value (bool): If `True`, uses the value most recently retrieved
                from the Amazon Braket `GetJob` operation, if it exists; if does not exist,
                `GetJob` is called to retrieve the metadata. If `False`, always calls
                `GetJob`, which also updates the cached value. Default: `False`.

        Returns:
            dict[str, Any]: Dict that specifies the hybrid job metadata defined in Amazon Braket.
        """
        if not use_cached_value or not self._metadata:
            self._metadata = self._aws_session.get_job(self._arn)
        return self._metadata

    def metrics(
        self,
        metric_type: MetricType = MetricType.TIMESTAMP,
        statistic: MetricStatistic = MetricStatistic.MAX,
    ) -> dict[str, list[Any]]:
        """Gets all the metrics data, where the keys are the column names, and the values are a list
        containing the values in each row. For example, the table:
            timestamp energy
              0         0.1
              1         0.2
        would be represented as:
        { "timestamp" : [0, 1], "energy" : [0.1, 0.2] }
        values may be integers, floats, strings or None.

        Args:
            metric_type (MetricType): The type of metrics to get. Default: MetricType.TIMESTAMP.

            statistic (MetricStatistic): The statistic to determine which metric value to use
                when there is a conflict. Default: MetricStatistic.MAX.

        Returns:
            dict[str, list[Any]]: The metrics data.
        """
        fetcher = CwlInsightsMetricsFetcher(self._aws_session)
        metadata = self.metadata(True)
        job_name = metadata["jobName"]
        job_start = None
        job_end = None
        if "startedAt" in metadata:
            job_start = int(metadata["startedAt"].timestamp())
        if self.state() in AwsQuantumJob.TERMINAL_STATES and "endedAt" in metadata:
            job_end = int(math.ceil(metadata["endedAt"].timestamp()))
        return fetcher.get_metrics_for_job(job_name, metric_type, statistic, job_start, job_end)

    def cancel(self) -> str:
        """Cancels the job.

        Returns:
            str: Indicates the status of the job.

        Raises:
            ClientError: If there are errors invoking the CancelJob API.
        """
        cancellation_response = self._aws_session.cancel_job(self._arn)
        return cancellation_response["cancellationStatus"]

    def result(
        self,
        poll_timeout_seconds: float = QuantumJob.DEFAULT_RESULTS_POLL_TIMEOUT,
        poll_interval_seconds: float = QuantumJob.DEFAULT_RESULTS_POLL_INTERVAL,
    ) -> dict[str, Any]:
        """Retrieves the hybrid job result persisted using the `save_job_result` function.

        Args:
            poll_timeout_seconds (float): The polling timeout, in seconds, for `result()`.
                Default: 10 days.
            poll_interval_seconds (float): The polling interval, in seconds, for `result()`.
                Default: 5 seconds.

        Returns:
            dict[str, Any]: Dict specifying the job results.

        Raises:
            RuntimeError: if hybrid job is in a FAILED or CANCELLED state.
            TimeoutError: if hybrid job execution exceeds the polling timeout period.
        """
        with tempfile.TemporaryDirectory() as temp_dir:
            job_name = self.metadata(True)["jobName"]

            try:
                self.download_result(temp_dir, poll_timeout_seconds, poll_interval_seconds)
            except ClientError as e:
                if e.response["Error"]["Code"] == "404":
                    return {}
                else:
                    raise e
            return AwsQuantumJob._read_and_deserialize_results(temp_dir, job_name)

    @staticmethod
    def _read_and_deserialize_results(temp_dir: str, job_name: str) -> dict[str, Any]:
        return load_job_result(Path(temp_dir, job_name, AwsQuantumJob.RESULTS_FILENAME))

    def download_result(
        self,
        extract_to: str | None = None,
        poll_timeout_seconds: float = QuantumJob.DEFAULT_RESULTS_POLL_TIMEOUT,
        poll_interval_seconds: float = QuantumJob.DEFAULT_RESULTS_POLL_INTERVAL,
    ) -> None:
        """Downloads the results from the hybrid job output S3 bucket and extracts the tar.gz
        bundle to the location specified by `extract_to`. If no location is specified,
        the results are extracted to the current directory.

        Args:
            extract_to (str | None): The directory to which the results are extracted. The results
                are extracted to a folder titled with the hybrid job name within this directory.
                Default= `Current working directory`.
            poll_timeout_seconds (float): The polling timeout, in seconds, for `download_result()`.
                Default: 10 days.
            poll_interval_seconds (float): The polling interval, in seconds, for
                `download_result()`.Default: 5 seconds.

        Raises:
            RuntimeError: if hybrid job is in a FAILED or CANCELLED state.
            TimeoutError: if hybrid job execution exceeds the polling timeout period.
        """
        extract_to = extract_to or Path.cwd()

        timeout_time = time.time() + poll_timeout_seconds
        job_response = self.metadata(True)

        while time.time() < timeout_time:
            job_response = self.metadata(True)
            job_state = self.state()

            if job_state in AwsQuantumJob.TERMINAL_STATES:
                output_s3_path = job_response["outputDataConfig"]["s3Path"]
                output_s3_uri = f"{output_s3_path}/output/model.tar.gz"
                AwsQuantumJob._attempt_results_download(self, output_s3_uri, output_s3_path)
                AwsQuantumJob._extract_tar_file(f"{extract_to}/{self.name}")
                return
            else:
                time.sleep(poll_interval_seconds)

        raise TimeoutError(
            f"{job_response['jobName']}: Polling for job completion "
            f"timed out after {poll_timeout_seconds} seconds."
        )

    def _attempt_results_download(self, output_bucket_uri: str, output_s3_path: str) -> None:
        try:
            self._aws_session.download_from_s3(
                s3_uri=output_bucket_uri, filename=AwsQuantumJob.RESULTS_TAR_FILENAME
            )
        except ClientError as e:
            if e.response["Error"]["Code"] == "404":
                exception_response = {
                    "Error": {
                        "Code": "404",
                        "Message": f"Error retrieving results, "
                        f"could not find results at '{output_s3_path}'",
                    }
                }
                raise ClientError(exception_response, "HeadObject") from e
            else:
                raise e

    @staticmethod
    def _extract_tar_file(extract_path: str) -> None:
        with tarfile.open(AwsQuantumJob.RESULTS_TAR_FILENAME, "r:gz") as tar:
            tar.extractall(extract_path)

    def __repr__(self) -> str:
        return f"AwsQuantumJob('arn':'{self.arn}')"

    def __eq__(self, other: AwsQuantumJob) -> bool:
        if isinstance(other, AwsQuantumJob):
            return self.arn == other.arn
        return False

    def __hash__(self) -> int:
        return hash(self.arn)

    @staticmethod
    def _initialize_session(session_value: AwsSession, device: str, logger: Logger) -> AwsSession:
        aws_session = session_value or AwsSession()
        if device.startswith("local:"):
            return aws_session
        device_region = AwsDevice.get_device_region(device)
        return (
            AwsQuantumJob._initialize_regional_device_session(aws_session, device, logger)
            if device_region
            else AwsQuantumJob._initialize_non_regional_device_session(aws_session, device, logger)
        )

    @staticmethod
    def _initialize_regional_device_session(
        aws_session: AwsSession, device: AwsDevice, logger: Logger
    ) -> AwsSession:
        device_region = AwsDevice.get_device_region(device)
        current_region = aws_session.region
        if current_region != device_region:
            aws_session = aws_session.copy_session(region=device_region)
            logger.info(f"Changed session region from '{current_region}' to '{device_region}'")
        try:
            aws_session.get_device(device)
            return aws_session
        except ClientError as e:
            raise (
                ValueError(f"'{device}' not found.")
                if e.response["Error"]["Code"] == "ResourceNotFoundException"
                else e
            )

    @staticmethod
    def _initialize_non_regional_device_session(
        aws_session: AwsSession, device: AwsDevice, logger: Logger
    ) -> AwsSession:
        original_region = aws_session.region
        try:
            aws_session.get_device(device)
            return aws_session
        except ClientError as e:
            if e.response["Error"]["Code"] == "ResourceNotFoundException":
                if "qpu" not in device:
                    raise ValueError(f"Simulator '{device}' not found in '{original_region}'")
            else:
                raise e

        for region in frozenset(AwsDevice.REGIONS) - {original_region}:
            device_session = aws_session.copy_session(region=region)
            try:
                device_session.get_device(device)
                logger.info(
                    f"Changed session region from '{original_region}' to '{device_session.region}'"
                )
                return device_session
            except ClientError as e:
                if e.response["Error"]["Code"] != "ResourceNotFoundException":
                    raise e
        raise ValueError(f"QPU '{device}' not found.")<|MERGE_RESOLUTION|>--- conflicted
+++ resolved
@@ -223,27 +223,19 @@
 
         return job
 
-<<<<<<< HEAD
-    def __init__(self, arn: str, aws_session: AwsSession | None = None):
+    def __init__(self, arn: str, aws_session: AwsSession | None = None, quiet: bool = False):
         """Initializes an `AwsQuantumJob`.
 
-=======
-    def __init__(self, arn: str, aws_session: AwsSession | None = None, quiet: bool = False):
-        """
->>>>>>> 0dcf117f
         Args:
             arn (str): The ARN of the hybrid job.
             aws_session (AwsSession | None): The `AwsSession` for connecting to AWS services.
                 Default is `None`, in which case an `AwsSession` object will be created with the
                 region of the hybrid job.
-<<<<<<< HEAD
+            quiet (bool): Sets the verbosity of the logger to low and does not report queue
+                position. Default is `False`.
 
         Raises:
             ValueError: Supplied region and session region do not match.
-=======
-            quiet (bool): Sets the verbosity of the logger to low and does not report queue
-                position. Default is `False`.
->>>>>>> 0dcf117f
         """
         self._arn: str = arn
         self._quiet = quiet
