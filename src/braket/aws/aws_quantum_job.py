--- conflicted
+++ resolved
@@ -20,11 +20,7 @@
 from enum import Enum
 from logging import Logger, getLogger
 from pathlib import Path
-<<<<<<< HEAD
-from typing import Any
-=======
 from typing import Any, ClassVar
->>>>>>> 879133cb
 
 import boto3
 from botocore.exceptions import ClientError
@@ -228,14 +224,9 @@
 
         return job
 
-<<<<<<< HEAD
-    def __init__(self, arn: str, aws_session: AwsSession | None = None):
-        """
-=======
     def __init__(self, arn: str, aws_session: AwsSession | None = None, quiet: bool = False):
         """Initializes an `AwsQuantumJob`.
 
->>>>>>> 879133cb
         Args:
             arn (str): The ARN of the hybrid job.
             aws_session (AwsSession | None): The `AwsSession` for connecting to AWS services.
@@ -325,12 +316,7 @@
         return self.metadata(use_cached_value).get("status")
 
     def queue_position(self) -> HybridJobQueueInfo:
-<<<<<<< HEAD
-        """
-        The queue position details for the hybrid job.
-=======
         """The queue position details for the hybrid job.
->>>>>>> 879133cb
 
         Returns:
             HybridJobQueueInfo: Instance of HybridJobQueueInfo class representing
@@ -475,11 +461,7 @@
                 when there is a conflict. Default: MetricStatistic.MAX.
 
         Returns:
-<<<<<<< HEAD
-            dict[str, list[Any]] : The metrics data.
-=======
             dict[str, list[Any]]: The metrics data.
->>>>>>> 879133cb
         """
         fetcher = CwlInsightsMetricsFetcher(self._aws_session)
         metadata = self.metadata(True)
@@ -510,11 +492,7 @@
         poll_timeout_seconds: float = QuantumJob.DEFAULT_RESULTS_POLL_TIMEOUT,
         poll_interval_seconds: float = QuantumJob.DEFAULT_RESULTS_POLL_INTERVAL,
     ) -> dict[str, Any]:
-<<<<<<< HEAD
-        """Retrieves the hybrid job result persisted using save_job_result() function.
-=======
         """Retrieves the hybrid job result persisted using the `save_job_result` function.
->>>>>>> 879133cb
 
         Args:
             poll_timeout_seconds (float): The polling timeout, in seconds, for `result()`.
