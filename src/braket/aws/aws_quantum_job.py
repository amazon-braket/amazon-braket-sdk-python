# Copyright Amazon.com, Inc. or its affiliates. All Rights Reserved.
#
# Licensed under the Apache License, Version 2.0 (the "License"). You
# may not use this file except in compliance with the License. A copy of
# the License is located at
#
#     http://aws.amazon.com/apache2.0/
#
# or in the "license" file accompanying this file. This file is
# distributed on an "AS IS" BASIS, WITHOUT WARRANTIES OR CONDITIONS OF
# ANY KIND, either express or implied. See the License for the specific
# language governing permissions and limitations under the License.

from __future__ import annotations

import math
import tarfile
import tempfile
import time
from enum import Enum
from logging import Logger, getLogger
from pathlib import Path
from typing import Any

import boto3
from botocore.exceptions import ClientError
from braket.aws import AwsDevice
from braket.aws.aws_session import AwsSession
from braket.aws.queue_information import HybridJobQueueInfo
from braket.jobs import logs
from braket.jobs.config import (
    CheckpointConfig,
    InstanceConfig,
    OutputDataConfig,
    S3DataSourceConfig,
    StoppingCondition,
)
from braket.jobs.data_persistence import load_job_result
from braket.jobs.metrics_data.cwl_insights_metrics_fetcher import CwlInsightsMetricsFetcher

# TODO: Have added metric file in metrics folder, but have to decide on the name for keep
# for the files, since all those metrics are retrieved from the CW.
from braket.jobs.metrics_data.definitions import MetricStatistic, MetricType
from braket.jobs.quantum_job import QuantumJob
from braket.jobs.quantum_job_creation import prepare_quantum_job


class AwsQuantumJob(QuantumJob):
    """Amazon Braket implementation of a quantum job."""

    TERMINAL_STATES = {"CANCELLED", "COMPLETED", "FAILED"}
    RESULTS_FILENAME = "results.json"
    RESULTS_TAR_FILENAME = "model.tar.gz"
    LOG_GROUP = "/aws/braket/jobs"

    class LogState(Enum):
        TAILING = "tailing"
        JOB_COMPLETE = "job_complete"
        COMPLETE = "complete"

    @classmethod
    def create(
        cls,
        device: str,
        source_module: str,
        entry_point: str | None = None,
        image_uri: str | None = None,
        job_name: str | None = None,
        code_location: str | None = None,
        role_arn: str | None = None,
        wait_until_complete: bool = False,
        hyperparameters: dict[str, Any] | None = None,
        input_data: str | dict | S3DataSourceConfig | None = None,
        instance_config: InstanceConfig | None = None,
        distribution: str | None = None,
        stopping_condition: StoppingCondition | None = None,
        output_data_config: OutputDataConfig | None = None,
        copy_checkpoints_from_job: str | None = None,
        checkpoint_config: CheckpointConfig | None = None,
        aws_session: AwsSession | None = None,
        tags: dict[str, str] | None = None,
        logger: Logger = getLogger(__name__),
    ) -> AwsQuantumJob:
        """Creates a hybrid job by invoking the Braket CreateJob API.

        Args:
            device (str): Device ARN of the QPU device that receives priority quantum
                task queueing once the hybrid job begins running. Each QPU has a separate hybrid
                jobs queue so that only one hybrid job is running at a time. The device string is
                accessible in the hybrid job instance as the environment variable
                "AMZN_BRAKET_DEVICE_ARN". When using embedded simulators, you may provide the device
                argument as a string of the form: "local:<provider>/<simulator_name>".

            source_module (str): Path (absolute, relative or an S3 URI) to a python module to be
                tarred and uploaded. If `source_module` is an S3 URI, it must point to a
                tar.gz file. Otherwise, source_module may be a file or directory.

            entry_point (str | None): A str that specifies the entry point of the hybrid job,
                relative to the source module. The entry point must be in the format
                `importable.module` or `importable.module:callable`. For example,
                `source_module.submodule:start_here` indicates the `start_here` function
                contained in `source_module.submodule`. If source_module is an S3 URI,
                entry point must be given. Default: source_module's name

            image_uri (str | None): A str that specifies the ECR image to use for executing the
                hybrid job. `image_uris.retrieve_image()` function may be used for retrieving the
                ECR image URIs for the containers supported by Braket.
                Default = `<Braket base image_uri>`.

            job_name (str | None): A str that specifies the name with which the hybrid job is
                created. Allowed pattern for hybrid job name: `^[a-zA-Z0-9](-*[a-zA-Z0-9]){0,50}$`
                Default: f'{image_uri_type}-{timestamp}'.

            code_location (str | None): The S3 prefix URI where custom code will be uploaded.
                Default: f's3://{default_bucket_name}/jobs/{job_name}/script'.

            role_arn (str | None): A str providing the IAM role ARN used to execute the
                script. Default: IAM role returned by AwsSession's `get_default_jobs_role()`.

            wait_until_complete (bool): `True` if we should wait until the hybrid job completes.
                This would tail the hybrid job logs as it waits. Otherwise `False`.
                Default: `False`.

            hyperparameters (dict[str, Any] | None): Hyperparameters accessible to the hybrid job.
                The hyperparameters are made accessible as a dict[str, str] to the hybrid job.
                For convenience, this accepts other types for keys and values, but `str()`
                is called to convert them before being passed on. Default: None.

            input_data (str | dict | S3DataSourceConfig | None): Information about the training
                data. Dictionary maps channel names to local paths or S3 URIs. Contents found
                at any local paths will be uploaded to S3 at
                f's3://{default_bucket_name}/jobs/{job_name}/data/{channel_name}. If a local
                path, S3 URI, or S3DataSourceConfig is provided, it will be given a default
                channel name "input".
                Default: {}.

            instance_config (InstanceConfig | None): Configuration of the instance(s) for running
                the classical code for the hybrid job. Default:
                `InstanceConfig(instanceType='ml.m5.large', instanceCount=1, volumeSizeInGB=30)`.

            distribution (str | None): A str that specifies how the hybrid job should be
                distributed. If set to "data_parallel", the hyperparameters for the hybrid job will
                be set to use data parallelism features for PyTorch or TensorFlow. Default: None.

            stopping_condition (StoppingCondition | None): The maximum length of time, in seconds,
                and the maximum number of quantum tasks that a hybrid job can run before being
                forcefully stopped.
                Default: StoppingCondition(maxRuntimeInSeconds=5 * 24 * 60 * 60).

            output_data_config (OutputDataConfig | None): Specifies the location for the output of
                the hybrid job.
                Default: OutputDataConfig(s3Path=f's3://{default_bucket_name}/jobs/{job_name}/data',
                kmsKeyId=None).

            copy_checkpoints_from_job (str | None): A str that specifies the hybrid job ARN whose
                checkpoint you want to use in the current hybrid job. Specifying this value will
                copy over the checkpoint data from `use_checkpoints_from_job`'s checkpoint_config
                s3Uri to the current hybrid job's checkpoint_config s3Uri, making it available at
                checkpoint_config.localPath during the hybrid job execution. Default: None

            checkpoint_config (CheckpointConfig | None): Configuration that specifies the location
                where checkpoint data is stored.
                Default: CheckpointConfig(localPath='/opt/jobs/checkpoints',
                s3Uri=f's3://{default_bucket_name}/jobs/{job_name}/checkpoints').

            aws_session (AwsSession | None): AwsSession for connecting to AWS Services.
                Default: AwsSession()

            tags (dict[str, str] | None): Dict specifying the key-value pairs for tagging this
                hybrid job.
                Default: {}.

            logger (Logger): Logger object with which to write logs, such as quantum task statuses
                while waiting for quantum task to be in a terminal state. Default is
                `getLogger(__name__)`

        Returns:
            AwsQuantumJob: Hybrid job tracking the execution on Amazon Braket.

        Raises:
            ValueError: Raises ValueError if the parameters are not valid.
        """
        aws_session = AwsQuantumJob._initialize_session(aws_session, device, logger)

        create_job_kwargs = prepare_quantum_job(
            device=device,
            source_module=source_module,
            entry_point=entry_point,
            image_uri=image_uri,
            job_name=job_name,
            code_location=code_location,
            role_arn=role_arn,
            hyperparameters=hyperparameters,
            input_data=input_data,
            instance_config=instance_config,
            distribution=distribution,
            stopping_condition=stopping_condition,
            output_data_config=output_data_config,
            copy_checkpoints_from_job=copy_checkpoints_from_job,
            checkpoint_config=checkpoint_config,
            aws_session=aws_session,
            tags=tags,
        )

        job_arn = aws_session.create_job(**create_job_kwargs)
        job = AwsQuantumJob(job_arn, aws_session)

        if wait_until_complete:
            print(f"Initializing Braket Job: {job_arn}")
            job.logs(wait=True)

        return job

<<<<<<< HEAD
    def __init__(self, arn: str, aws_session: AwsSession = None):
        """Inits an `AwsQuantumJob`.

=======
    def __init__(self, arn: str, aws_session: AwsSession | None = None):
        """
>>>>>>> 4446f4bd
        Args:
            arn (str): The ARN of the hybrid job.
            aws_session (AwsSession | None): The `AwsSession` for connecting to AWS services.
                Default is `None`, in which case an `AwsSession` object will be created with the
                region of the hybrid job.

        Raises:
            ValueError: Supplied region and session region do not match.
        """
        self._arn: str = arn
        if aws_session:
            if not self._is_valid_aws_session_region_for_job_arn(aws_session, arn):
                raise ValueError(
                    "The aws session region does not match the region for the supplied arn."
                )
            self._aws_session = aws_session
        else:
            self._aws_session = AwsQuantumJob._default_session_for_job_arn(arn)
        self._metadata = {}

    @staticmethod
    def _is_valid_aws_session_region_for_job_arn(aws_session: AwsSession, job_arn: str) -> bool:
        """bool: `True` when the aws_session region matches the job_arn region; otherwise `False`."""
        job_region = job_arn.split(":")[3]
        return job_region == aws_session.region

    @staticmethod
    def _default_session_for_job_arn(job_arn: str) -> AwsSession:
        """Get an AwsSession for the Hybrid Job ARN. The AWS session should be in the region of the
           hybrid job.

        Args:
            job_arn (str): The ARN for the quantum hybrid job.

        Returns:
            AwsSession: `AwsSession` object with default `boto_session` in hybrid job's region.
        """
        job_region = job_arn.split(":")[3]
        boto_session = boto3.Session(region_name=job_region)
        return AwsSession(boto_session=boto_session)

    @property
    def arn(self) -> str:
        """str: The ARN (Amazon Resource Name) of the quantum hybrid job."""
        return self._arn

    @property
    def name(self) -> str:
        """str: The name of the quantum job."""
        return self._arn.partition("job/")[-1]

    def state(self, use_cached_value: bool = False) -> str:
        """The state of the quantum hybrid job.

        Args:
            use_cached_value (bool): If `True`, uses the value most recently retrieved
                value from the Amazon Braket `GetJob` operation. If `False`, calls the
                `GetJob` operation to retrieve metadata, which also updates the cached
                value. Default = `False`.

        Returns:
            str: The value of `status` in `metadata()`. This is the value of the `status` key
            in the Amazon Braket `GetJob` operation.

        See Also:
            `metadata()`
        """
        return self.metadata(use_cached_value).get("status")

    def queue_position(self) -> HybridJobQueueInfo:
        """The queue position details for the hybrid job.

        Returns:
            HybridJobQueueInfo: Instance of HybridJobQueueInfo class representing
            the queue position information for the hybrid job. The queue_position is
            only returned when the hybrid job is not in RUNNING/CANCELLING/TERMINAL states,
            else queue_position is returned as None. If the queue position of the hybrid
            job is greater than 15, we return '>15' as the queue_position return value.

        Examples:
            job status = QUEUED and position is 2 in the queue.
            >>> job.queue_position()
            HybridJobQueueInfo(queue_position='2', message=None)

            job status = QUEUED and position is 18 in the queue.
            >>> job.queue_position()
            HybridJobQueueInfo(queue_position='>15', message=None)

            job status = COMPLETED
            >>> job.queue_position()
            HybridJobQueueInfo(queue_position=None,
            message='Job is in COMPLETED status. AmazonBraket does
                        not show queue position for this status.')
        """
        response = self.metadata()["queueInfo"]
        queue_position = None if response.get("position") == "None" else response.get("position")
        message = response.get("message")

        return HybridJobQueueInfo(queue_position=queue_position, message=message)

    def logs(self, wait: bool = False, poll_interval_seconds: int = 5) -> None:
        """Display logs for a given hybrid job, optionally tailing them until hybrid job is
           complete.

        If the output is a tty or a Jupyter cell, it will be color-coded
        based on which instance the log entry is from.

        Args:
            wait (bool): `True` to keep looking for new log entries until the hybrid job completes;
                otherwise `False`. Default: `False`.

            poll_interval_seconds (int): The interval of time, in seconds, between polling for
                new log entries and hybrid job completion (default: 5).

        Raises:
            exceptions.UnexpectedStatusException: If waiting and the training hybrid job fails.
        """
        # The loop below implements a state machine that alternates between checking the hybrid job
        # status and reading whatever is available in the logs at this point. Note, that if we were
        # called with wait == False, we never check the hybrid job status.
        #
        # If wait == TRUE and hybrid job is not completed, the initial state is TAILING
        # If wait == FALSE, the initial state is COMPLETE (doesn't matter if the hybrid job really
        # is complete).
        #
        # The state table:
        #
        # STATE               ACTIONS                        CONDITION             NEW STATE
        # ----------------    ----------------               -----------------     ----------------
        # TAILING             Read logs, Pause, Get status   Job complete          JOB_COMPLETE
        #                                                    Else                  TAILING
        # JOB_COMPLETE        Read logs, Pause               Any                   COMPLETE
        # COMPLETE            Read logs, Exit                                      N/A
        #
        # Notes:
        # - The JOB_COMPLETE state forces us to do an extra pause and read any items that got to
        #   Cloudwatch after the job was marked complete.

        job_already_completed = self.state() in AwsQuantumJob.TERMINAL_STATES
        log_state = (
            AwsQuantumJob.LogState.TAILING
            if wait and not job_already_completed
            else AwsQuantumJob.LogState.COMPLETE
        )

        log_group = AwsQuantumJob.LOG_GROUP
        stream_prefix = f"{self.name}/"
        stream_names = []  # The list of log streams
        positions = {}  # The current position in each stream, map of stream name -> position
        instance_count = self.metadata(use_cached_value=True)["instanceConfig"]["instanceCount"]
        has_streams = False
        color_wrap = logs.ColorWrap()

        while True:
            time.sleep(poll_interval_seconds)

            has_streams = logs.flush_log_streams(
                self._aws_session,
                log_group,
                stream_prefix,
                stream_names,
                positions,
                instance_count,
                has_streams,
                color_wrap,
            )

            if log_state == AwsQuantumJob.LogState.COMPLETE:
                break

            if log_state == AwsQuantumJob.LogState.JOB_COMPLETE:
                log_state = AwsQuantumJob.LogState.COMPLETE
            elif self.state() in AwsQuantumJob.TERMINAL_STATES:
                log_state = AwsQuantumJob.LogState.JOB_COMPLETE

    def metadata(self, use_cached_value: bool = False) -> dict[str, Any]:
        """Gets the hybrid job metadata defined in Amazon Braket.

        Args:
            use_cached_value (bool): If `True`, uses the value most recently retrieved
                from the Amazon Braket `GetJob` operation, if it exists; if does not exist,
                `GetJob` is called to retrieve the metadata. If `False`, always calls
                `GetJob`, which also updates the cached value. Default: `False`.

        Returns:
            dict[str, Any]: Dict that specifies the hybrid job metadata defined in Amazon Braket.
        """
        if not use_cached_value or not self._metadata:
            self._metadata = self._aws_session.get_job(self._arn)
        return self._metadata

    def metrics(
        self,
        metric_type: MetricType = MetricType.TIMESTAMP,
        statistic: MetricStatistic = MetricStatistic.MAX,
    ) -> dict[str, list[Any]]:
        """Gets all the metrics data, where the keys are the column names, and the values are a list
        containing the values in each row. For example, the table:
            timestamp energy
              0         0.1
              1         0.2
        would be represented as:
        { "timestamp" : [0, 1], "energy" : [0.1, 0.2] }
        values may be integers, floats, strings or None.

        Args:
            metric_type (MetricType): The type of metrics to get. Default: MetricType.TIMESTAMP.

            statistic (MetricStatistic): The statistic to determine which metric value to use
                when there is a conflict. Default: MetricStatistic.MAX.

        Returns:
            dict[str, list[Any]] : The metrics data.
        """
        fetcher = CwlInsightsMetricsFetcher(self._aws_session)
        metadata = self.metadata(True)
        job_name = metadata["jobName"]
        job_start = None
        job_end = None
        if "startedAt" in metadata:
            job_start = int(metadata["startedAt"].timestamp())
        if self.state() in AwsQuantumJob.TERMINAL_STATES and "endedAt" in metadata:
            job_end = int(math.ceil(metadata["endedAt"].timestamp()))
        return fetcher.get_metrics_for_job(job_name, metric_type, statistic, job_start, job_end)

    def cancel(self) -> str:
        """Cancels the job.

        Returns:
            str: Indicates the status of the job.

        Raises:
            ClientError: If there are errors invoking the CancelJob API.
        """
        cancellation_response = self._aws_session.cancel_job(self._arn)
        return cancellation_response["cancellationStatus"]

    def result(
        self,
        poll_timeout_seconds: float = QuantumJob.DEFAULT_RESULTS_POLL_TIMEOUT,
        poll_interval_seconds: float = QuantumJob.DEFAULT_RESULTS_POLL_INTERVAL,
    ) -> dict[str, Any]:
        """Retrieves the hybrid job result persisted using save_job_result() function.

        Args:
            poll_timeout_seconds (float): The polling timeout, in seconds, for `result()`.
                Default: 10 days.
            poll_interval_seconds (float): The polling interval, in seconds, for `result()`.
                Default: 5 seconds.

        Returns:
            dict[str, Any]: Dict specifying the job results.

        Raises:
            RuntimeError: if hybrid job is in a FAILED or CANCELLED state.
            TimeoutError: if hybrid job execution exceeds the polling timeout period.
        """
        with tempfile.TemporaryDirectory() as temp_dir:
            job_name = self.metadata(True)["jobName"]

            try:
                self.download_result(temp_dir, poll_timeout_seconds, poll_interval_seconds)
            except ClientError as e:
                if e.response["Error"]["Code"] == "404":
                    return {}
                else:
                    raise e
            return AwsQuantumJob._read_and_deserialize_results(temp_dir, job_name)

    @staticmethod
    def _read_and_deserialize_results(temp_dir: str, job_name: str) -> dict[str, Any]:
        return load_job_result(Path(temp_dir, job_name, AwsQuantumJob.RESULTS_FILENAME))

    def download_result(
        self,
        extract_to: str | None = None,
        poll_timeout_seconds: float = QuantumJob.DEFAULT_RESULTS_POLL_TIMEOUT,
        poll_interval_seconds: float = QuantumJob.DEFAULT_RESULTS_POLL_INTERVAL,
    ) -> None:
        """Downloads the results from the hybrid job output S3 bucket and extracts the tar.gz
        bundle to the location specified by `extract_to`. If no location is specified,
        the results are extracted to the current directory.

        Args:
            extract_to (str | None): The directory to which the results are extracted. The results
                are extracted to a folder titled with the hybrid job name within this directory.
                Default= `Current working directory`.
            poll_timeout_seconds (float): The polling timeout, in seconds, for `download_result()`.
                Default: 10 days.
            poll_interval_seconds (float): The polling interval, in seconds, for
                `download_result()`.Default: 5 seconds.

        Raises:
            RuntimeError: if hybrid job is in a FAILED or CANCELLED state.
            TimeoutError: if hybrid job execution exceeds the polling timeout period.
        """
        extract_to = extract_to or Path.cwd()

        timeout_time = time.time() + poll_timeout_seconds
        job_response = self.metadata(True)

        while time.time() < timeout_time:
            job_response = self.metadata(True)
            job_state = self.state()

            if job_state in AwsQuantumJob.TERMINAL_STATES:
                output_s3_path = job_response["outputDataConfig"]["s3Path"]
                output_s3_uri = f"{output_s3_path}/output/model.tar.gz"
                AwsQuantumJob._attempt_results_download(self, output_s3_uri, output_s3_path)
                AwsQuantumJob._extract_tar_file(f"{extract_to}/{self.name}")
                return
            else:
                time.sleep(poll_interval_seconds)

        raise TimeoutError(
            f"{job_response['jobName']}: Polling for job completion "
            f"timed out after {poll_timeout_seconds} seconds."
        )

    def _attempt_results_download(self, output_bucket_uri: str, output_s3_path: str) -> None:
        try:
            self._aws_session.download_from_s3(
                s3_uri=output_bucket_uri, filename=AwsQuantumJob.RESULTS_TAR_FILENAME
            )
        except ClientError as e:
            if e.response["Error"]["Code"] == "404":
                exception_response = {
                    "Error": {
                        "Code": "404",
                        "Message": f"Error retrieving results, "
                        f"could not find results at '{output_s3_path}'",
                    }
                }
                raise ClientError(exception_response, "HeadObject") from e
            else:
                raise e

    @staticmethod
    def _extract_tar_file(extract_path: str) -> None:
        with tarfile.open(AwsQuantumJob.RESULTS_TAR_FILENAME, "r:gz") as tar:
            tar.extractall(extract_path)

    def __repr__(self) -> str:
        return f"AwsQuantumJob('arn':'{self.arn}')"

    def __eq__(self, other) -> bool:
        if isinstance(other, AwsQuantumJob):
            return self.arn == other.arn
        return False

    def __hash__(self) -> int:
        return hash(self.arn)

    @staticmethod
    def _initialize_session(session_value: AwsSession, device: str, logger: Logger) -> AwsSession:
        aws_session = session_value or AwsSession()
        if device.startswith("local:"):
            return aws_session
        device_region = AwsDevice.get_device_region(device)
        return (
            AwsQuantumJob._initialize_regional_device_session(aws_session, device, logger)
            if device_region
            else AwsQuantumJob._initialize_non_regional_device_session(aws_session, device, logger)
        )

    @staticmethod
    def _initialize_regional_device_session(
        aws_session: AwsSession, device: AwsDevice, logger: Logger
    ) -> AwsSession:
        device_region = AwsDevice.get_device_region(device)
        current_region = aws_session.region
        if current_region != device_region:
            aws_session = aws_session.copy_session(region=device_region)
            logger.info(f"Changed session region from '{current_region}' to '{device_region}'")
        try:
            aws_session.get_device(device)
            return aws_session
        except ClientError as e:
            raise (
                ValueError(f"'{device}' not found.")
                if e.response["Error"]["Code"] == "ResourceNotFoundException"
                else e
            )

    @staticmethod
    def _initialize_non_regional_device_session(
        aws_session: AwsSession, device: AwsDevice, logger: Logger
    ) -> AwsSession:
        original_region = aws_session.region
        try:
            aws_session.get_device(device)
            return aws_session
        except ClientError as e:
            if e.response["Error"]["Code"] == "ResourceNotFoundException":
                if "qpu" not in device:
                    raise ValueError(f"Simulator '{device}' not found in '{original_region}'")
            else:
                raise e

        for region in frozenset(AwsDevice.REGIONS) - {original_region}:
            device_session = aws_session.copy_session(region=region)
            try:
                device_session.get_device(device)
                logger.info(
                    f"Changed session region from '{original_region}' to '{device_session.region}'"
                )
                return device_session
            except ClientError as e:
                if e.response["Error"]["Code"] != "ResourceNotFoundException":
                    raise e
        raise ValueError(f"QPU '{device}' not found.")<|MERGE_RESOLUTION|>--- conflicted
+++ resolved
@@ -210,15 +210,10 @@
             job.logs(wait=True)
 
         return job
-
-<<<<<<< HEAD
-    def __init__(self, arn: str, aws_session: AwsSession = None):
+      
+    def __init__(self, arn: str, aws_session: AwsSession | None = None):
         """Inits an `AwsQuantumJob`.
 
-=======
-    def __init__(self, arn: str, aws_session: AwsSession | None = None):
-        """
->>>>>>> 4446f4bd
         Args:
             arn (str): The ARN of the hybrid job.
             aws_session (AwsSession | None): The `AwsSession` for connecting to AWS services.
