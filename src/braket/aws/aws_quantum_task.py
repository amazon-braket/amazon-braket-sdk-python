--- conflicted
+++ resolved
@@ -276,17 +276,8 @@
         self._quiet = quiet
 
         self._metadata: dict[str, Any] = {}
-<<<<<<< HEAD
-        self._result: (
-            GateModelQuantumTaskResult
-            | AnnealingQuantumTaskResult
-            | PhotonicModelQuantumTaskResult
-            | None
-        ) = None
-=======
         self._task_specification = task_specification
         self._result: TaskResult = None
->>>>>>> 5a7b2b19
 
     @staticmethod
     def _aws_session_for_task_arn(task_arn: str) -> AwsSession:
@@ -557,11 +548,7 @@
     aws_session: AwsSession,
     create_task_kwargs: dict[str, Any],
     device_arn: str,
-<<<<<<< HEAD
     device_parameters: dict[str, str] | BraketSchemaBase,
-=======
-    device_parameters: Union[dict, BraketSchemaBase],
->>>>>>> 5a7b2b19
     disable_qubit_rewiring: bool,
     inputs: dict[str, float],
     gate_definitions: dict[tuple[Gate, QubitSet], PulseSequence],
@@ -578,11 +565,7 @@
     create_task_kwargs: dict[str, Any],
     _device_arn: str,
     # Not currently used for OpenQasmProgram
-<<<<<<< HEAD
     _device_parameters: dict[str, str] | BraketSchemaBase,
-=======
-    _device_parameters: Union[dict, BraketSchemaBase],
->>>>>>> 5a7b2b19
     _disable_qubit_rewiring: bool,
     inputs: dict[str, float],
     _gate_definitions: dict[tuple[Gate, QubitSet], PulseSequence],
@@ -711,15 +694,9 @@
 def _(
     blackbird_program: BlackbirdProgram,
     aws_session: AwsSession,
-<<<<<<< HEAD
     create_task_kwargs: dict[str, any],
     device_arn: str,
     _device_parameters: dict | BraketSchemaBase,
-=======
-    create_task_kwargs: dict[str, Any],
-    _device_arn: str,
-    _device_parameters: Union[dict, BraketSchemaBase],
->>>>>>> 5a7b2b19
     _disable_qubit_rewiring: bool,
     _inputs: dict[str, float],
     _gate_definitions: dict[tuple[Gate, QubitSet], PulseSequence],
@@ -789,22 +766,13 @@
     aws_session: AwsSession,
     create_task_kwargs: dict[str, Any],
     device_arn: str,
-<<<<<<< HEAD
     device_parameters: dict
     | DwaveDeviceParameters
     | DwaveAdvantageDeviceParameters
     | Dwave2000QDeviceParameters,
-    _: bool,
-    inputs: dict[str, float],
-    gate_definitions: dict[tuple[Gate, QubitSet], PulseSequence] | None,
-=======
-    device_parameters: Union[
-        dict, DwaveDeviceParameters, DwaveAdvantageDeviceParameters, Dwave2000QDeviceParameters
-    ],
     _disable_qubit_rewiring: bool,
     _inputs: dict[str, float],
-    _gate_definitions: Optional[dict[tuple[Gate, QubitSet], PulseSequence]],
->>>>>>> 5a7b2b19
+    _gate_definitions: dict[tuple[Gate, QubitSet], PulseSequence] | None,
     *args,
     **kwargs,
 ) -> AwsQuantumTask:
@@ -823,19 +791,11 @@
     analog_hamiltonian_simulation: AnalogHamiltonianSimulation,
     aws_session: AwsSession,
     create_task_kwargs: dict[str, Any],
-<<<<<<< HEAD
-    device_arn: str,
-    device_parameters: dict,
-    _: AnalogHamiltonianSimulationTaskResult,
-    inputs: dict[str, float],
-    gate_definitions: dict[tuple[Gate, QubitSet], PulseSequence] | None,
-=======
     _device_arn: str,
-    _device_parameters: Union[dict, BraketSchemaBase],
-    _disable_qubit_rewiring: bool,
+    _device_parameters: dict,
+    _disable_qubit_rewiring: AnalogHamiltonianSimulationTaskResult,
     _inputs: dict[str, float],
-    _gate_definitions: Optional[dict[tuple[Gate, QubitSet], PulseSequence]],
->>>>>>> 5a7b2b19
+    _gate_definitions: dict[tuple[Gate, QubitSet], PulseSequence] | None,
     *args,
     **kwargs,
 ) -> AwsQuantumTask:
