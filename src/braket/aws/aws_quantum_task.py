--- conflicted
+++ resolved
@@ -105,11 +105,8 @@
         tags: dict[str, str] | None = None,
         inputs: dict[str, float] | None = None,
         gate_definitions: Optional[dict[tuple[Gate, QubitSet], PulseSequence]] | None = None,
-<<<<<<< HEAD
         quiet: bool = False,
-=======
         reservation_arn: str | None = None,
->>>>>>> 372cd53b
         *args,
         **kwargs,
     ) -> AwsQuantumTask:
@@ -156,16 +153,14 @@
                 a `PulseSequence`.
                 Default: None.
 
-<<<<<<< HEAD
             quiet (bool): Sets the verbosity of the logger to low and does not report queue
                 position. Default is `False`.
-=======
+
             reservation_arn (str | None): The reservation ARN provided by Braket Direct
                 to reserve exclusive usage for the device to run the quantum task on.
                 Note: If you are creating tasks in a job that itself was created reservation ARN,
                 those tasks do not need to be created with the reservation ARN.
                 Default: None.
->>>>>>> 372cd53b
 
         Returns:
             AwsQuantumTask: AwsQuantumTask tracking the quantum task execution on the device.
