# Copyright 2019-2019 Amazon.com, Inc. or its affiliates. All Rights Reserved.
#
# Licensed under the Apache License, Version 2.0 (the "License"). You
# may not use this file except in compliance with the License. A copy of
# the License is located at
#
#     http://aws.amazon.com/apache2.0/
#
# or in the "license" file accompanying this file. This file is
# distributed on an "AS IS" BASIS, WITHOUT WARRANTIES OR CONDITIONS OF
# ANY KIND, either express or implied. See the License for the specific
# language governing permissions and limitations under the License.

from __future__ import annotations

import asyncio
import time
from functools import singledispatch
from typing import Any, Callable, Dict, Optional, Union

from braket.annealing.problem import Problem
from braket.aws.aws_session import AwsSession
from braket.circuits.circuit import Circuit
from braket.tasks import AnnealingQuantumTaskResult, GateModelQuantumTaskResult, QuantumTask


# TODO: add AnnealingQuantumTaskResult
class AwsQuantumTask(QuantumTask):
    """Amazon Braket implementation of a quantum task. A task can be a circuit or an annealing
    problem. Currently, only circuits are supported in the Private Beta."""

    # TODO: Add API documentation that defines these states. Make it clear this is the contract.
    TERMINAL_STATES = {"COMPLETED", "FAILED", "CANCELLED"}
    RESULTS_READY_STATES = {"COMPLETED"}

    GATE_IR_TYPE = "jaqcd"
    ANNEALING_IR_TYPE = "annealing"
    DEFAULT_SHOTS = 1_000

    DEFAULT_RESULTS_POLL_TIMEOUT = 120
    DEFAULT_RESULTS_POLL_INTERVAL = 0.25

    @staticmethod
    def create(
        aws_session: AwsSession,
        device_arn: str,
        task_specification: Union[Circuit, Problem],
        s3_destination_folder: AwsSession.S3DestinationFolder,
        shots: Optional[int] = None,
        backend_parameters: Dict[str, Any] = None,
        *args,
        **kwargs,
    ) -> AwsQuantumTask:
        """AwsQuantumTask factory method that serializes a quantum task specification
        (either a quantum circuit or annealing problem), submits it to Amazon Braket,
        and returns back an AwsQuantumTask tracking the execution.

        Args:
<<<<<<< HEAD
            aws_session (AwsSession): AwsSession to call AWS with.
            device_arn (str): AWS quantum device arn.
            task_specification (Union[Circuit, Problem]): Specification of task
                (circuit or annealing problem) to run on device.
            s3_destination_folder (AwsSession.S3DestinationFolder): NamedTuple with bucket (index 0)
                and key (index 1) that is the results destination folder in S3.
            shots (Optional[int]): The number of times to run the circuit or annealing problem
                on the device. If the device is a classical simulator then this implies sampling
                the state N times, where N = `shots`. If not set, will default to 1_000.
            backend_parameters (Dict[str, Any]): Additional parameters to pass to the device.
                For example, for D-Wave:
                >>> backend_parameters = {"dWaveParameters": {"postprocess": "OPTIMIZATION"}}
=======
            aws_session (AwsSession): AwsSession to connect to AWS with.

            device_arn (str): The ARN of the quantum device.

            task_specification (Union[Circuit, Problem]): The specification of the task
            to run on device.

            s3_destination_folder (AwsSession.S3DestinationFolder): NamedTuple, with bucket
            for index 0 and key for index 1, that specifies the Amazon S3 bucket and folder
            to store task results in.

            shots (int): The number of times to run the task on the device. If the device is a
            simulator, this implies the state is sampled N times, where N = `shots`. Default
            shots = 1_000.

            backend_parameters (Dict[str, Any]): Additional parameters to send to the device.
            For example, for D-Wave:
            >>> backend_parameters = {"dWaveParameters": {"postprocess": "OPTIMIZATION"}}
>>>>>>> 6ee84213

        Returns:
            AwsQuantumTask: AwsQuantumTask tracking the task execution on the device.
        Note:
            The following arguments are typically defined via clients of Device.
                - `task_specification`
                - `s3_destination_folder`
                - `shots`
        """
        if len(s3_destination_folder) != 2:
            raise ValueError(
                "s3_destination_folder must be of size 2 with a 'bucket' and 'key' respectively."
            )

        create_task_kwargs = _create_common_params(
            device_arn,
            s3_destination_folder,
            shots if shots is not None else AwsQuantumTask.DEFAULT_SHOTS,
        )
        return _create_internal(
            task_specification,
            aws_session,
            create_task_kwargs,
            backend_parameters or {},
            *args,
            **kwargs,
        )

    def __init__(
        self,
        arn: str,
        aws_session: AwsSession,
        results_formatter: Callable[[str], Any],
        poll_timeout_seconds: int = DEFAULT_RESULTS_POLL_TIMEOUT,
        poll_interval_seconds: int = DEFAULT_RESULTS_POLL_INTERVAL,
    ):
        """
        Args:
            arn (str): The ARN of the task.
            aws_session (AwsSession): The `AwsSession` for connecting to AWS services.
            results_formatter (Callable[[str], Any]): A function that deserializes a string
                into a results structure (such as `GateModelQuantumTaskResult`)
            poll_timeout_seconds (int): The polling timeout for result(), default is 120 seconds.
            poll_interval_seconds (int): The polling interval for result(), default is 0.25
            seconds.
        """

        self._arn: str = arn
        self._aws_session: AwsSession = aws_session
        self._results_formatter = results_formatter
        self._poll_timeout_seconds = poll_timeout_seconds
        self._poll_interval_seconds = poll_interval_seconds

        self._metadata: Dict[str, Any] = {}
        self._result: Union[GateModelQuantumTaskResult, AnnealingQuantumTaskResult] = None
        self._future = asyncio.get_event_loop().run_until_complete(self._create_future())

    @property
    def id(self) -> str:
        """str: The ARN of the quantum task."""
        return self._arn

    def cancel(self) -> None:
        """Cancel the quantum task. This cancels the future and the task in Amazon Braket."""
        self._future.cancel()
        self._aws_session.cancel_quantum_task(self._arn)

    def metadata(self, use_cached_value: bool = False) -> Dict[str, Any]:
        """
        Get task metadata defined in Amazon Braket.
        Args:
            use_cached_value (bool, optional): If `True`, uses the value most recently retrieved
            from the Amazon Braket `GetQuantumTask` operation. If `False`, calls the
            `GetQuantumTask` operation  to retrieve metadata, which also updates the cached
            value. Default = False.
        Returns:
            Dict[str, Any]: The response from the Amazon Braket `GetQuantumTask` operation.
            If `use_cached_value` is `True`, Amazon Braket is not called and the most recently
            retrieved value is used.
        """
        if not use_cached_value:
            self._metadata = self._aws_session.get_quantum_task(self._arn)
        return self._metadata

    def state(self, use_cached_value: bool = False) -> str:
        """
        The state of the quantum task.
        Args:
            use_cached_value (bool, optional): If `True`, uses the value most recently retrieved
                from the Amazon Braket `GetQuantumTask` operation. If `False`, calls the
                `GetQuantumTask` operation to retrieve metadata, which also updates the cached
                value. Default = False.
        Returns:
            str: The value of `status` in `metadata()`. This is the value of the `status` key
            in the Amazon Braket `GetQuantumTask` operation. If `use_cached_value` is `True`,
            the value most recently returned from the `GetQuantumTask` operation is used.
        See Also:
            `metadata()`
        """
        return self.metadata(use_cached_value).get("status")

    def result(self) -> Union[GateModelQuantumTaskResult, AnnealingQuantumTaskResult]:
        """
        Get the quantum task result by polling Amazon Braket to see if the task is completed.
        Once the task is completed, the result is retrieved from S3 and returned as a
        `QuantumTaskResult`.

        This method is a blocking thread call and synchronously returns a result. Call
        async_result() if you require an asynchronous invocation.
        Consecutive calls to this method return a cached result from the preceding request.
        """
        try:
            return asyncio.get_event_loop().run_until_complete(self.async_result())
        except asyncio.CancelledError:
            # Future was cancelled, return whatever is in self._result if anything
            return self._result

    def async_result(self) -> asyncio.Task:
        """
        Get the quantum task result asynchronously. Consecutive calls to this method return
        the result cached from the most recent request.
        """
        if (
            self._future.done()
            and self.metadata(use_cached_value=True).get("status")
            not in AwsQuantumTask.TERMINAL_STATES
        ):  # Future timed out
            self._future = asyncio.get_event_loop().run_until_complete(self._create_future())
        return self._future

    async def _create_future(self) -> asyncio.Task:
        """
        Wrap the `_wait_for_completion` coroutine inside a future-like object.
        Invoking this method starts the coroutine and returns back the future-like object
        that contains it. Note that this does not block on the coroutine to finish.

        Returns:
            asyncio.Task: An asyncio Task that contains the _wait_for_completion() coroutine.
        """
        return asyncio.create_task(self._wait_for_completion())

    async def _wait_for_completion(self) -> GateModelQuantumTaskResult:
        """
        Waits for the quantum task to be completed, then returns the result from the S3 bucket.
        Returns:
            GateModelQuantumTaskResult: If the task is in the `AwsQuantumTask.RESULTS_READY_STATES`
            state within the specified time limit, the result from the S3 bucket is loaded and
            returned. `None` is returned if a timeout occurs or task state is in `AwsQuantumTask.
            TERMINAL_STATES` but not `AwsQuantumTask.RESULTS_READY_STATES`.
        Note:
            Timeout and sleep intervals are defined in the constructor fields
            `poll_timeout_seconds` and `poll_interval_seconds` respectively.
        """
        start_time = time.time()

        while (time.time() - start_time) < self._poll_timeout_seconds:
            current_metadata = self.metadata()
            if current_metadata["status"] in AwsQuantumTask.RESULTS_READY_STATES:
                result_string = self._aws_session.retrieve_s3_object_body(
                    current_metadata["resultsS3Bucket"], current_metadata["resultsS3ObjectKey"]
                )
                self._result = self._results_formatter(result_string)
                return self._result
            elif current_metadata["status"] in AwsQuantumTask.TERMINAL_STATES:
                self._result = None
                return None
            else:
                await asyncio.sleep(self._poll_interval_seconds)

        # Timed out
        self._result = None
        return None

    def __repr__(self) -> str:
        return f"AwsQuantumTask('id':{self.id})"

    def __eq__(self, other) -> bool:
        if isinstance(other, AwsQuantumTask):
            return self.id == other.id
        return NotImplemented

    def __hash__(self) -> int:
        return hash(self.id)


@singledispatch
def _create_internal(
    task_specification: Union[Circuit, Problem],
    aws_session: AwsSession,
    create_task_kwargs: Dict[str, Any],
    backend_parameters: Dict[str, Any],
    *args,
    **kwargs,
) -> AwsQuantumTask:
    raise TypeError("Invalid task specification type")


@_create_internal.register
def _(
    circuit: Circuit,
    aws_session: AwsSession,
    create_task_kwargs: Dict[str, Any],
    backend_parameters: Dict[str, Any],
    *args,
    **kwargs,
) -> AwsQuantumTask:
    create_task_kwargs.update(
        {
            "ir": circuit.to_ir().json(),
            "irType": AwsQuantumTask.GATE_IR_TYPE,
            "backendParameters": {"gateModelParameters": {"qubitCount": circuit.qubit_count}},
        }
    )

    task_arn = aws_session.create_quantum_task(**create_task_kwargs)
    return AwsQuantumTask(
        task_arn, aws_session, GateModelQuantumTaskResult.from_string, *args, **kwargs
    )


@_create_internal.register
def _(
    problem: Problem,
    aws_session: AwsSession,
    create_task_kwargs: Dict[str, Any],
    backend_parameters: Dict[str, Any],
    *args,
    **kwargs,
) -> AwsQuantumTask:
    create_task_kwargs.update(
        {
            "ir": problem.to_ir().json(),
            "irType": AwsQuantumTask.ANNEALING_IR_TYPE,
            "backendParameters": {"annealingModelParameters": backend_parameters},
        }
    )

    task_arn = aws_session.create_quantum_task(**create_task_kwargs)
    return AwsQuantumTask(
        task_arn, aws_session, AnnealingQuantumTaskResult.from_string, *args, **kwargs
    )


def _create_common_params(
    device_arn: str, s3_destination_folder: AwsSession.S3DestinationFolder, shots: int
) -> Dict[str, Any]:
    return {
        "backendArn": device_arn,
        "resultsS3Bucket": s3_destination_folder[0],
        "resultsS3Prefix": s3_destination_folder[1],
        "shots": shots,
    }<|MERGE_RESOLUTION|>--- conflicted
+++ resolved
@@ -56,20 +56,6 @@
         and returns back an AwsQuantumTask tracking the execution.
 
         Args:
-<<<<<<< HEAD
-            aws_session (AwsSession): AwsSession to call AWS with.
-            device_arn (str): AWS quantum device arn.
-            task_specification (Union[Circuit, Problem]): Specification of task
-                (circuit or annealing problem) to run on device.
-            s3_destination_folder (AwsSession.S3DestinationFolder): NamedTuple with bucket (index 0)
-                and key (index 1) that is the results destination folder in S3.
-            shots (Optional[int]): The number of times to run the circuit or annealing problem
-                on the device. If the device is a classical simulator then this implies sampling
-                the state N times, where N = `shots`. If not set, will default to 1_000.
-            backend_parameters (Dict[str, Any]): Additional parameters to pass to the device.
-                For example, for D-Wave:
-                >>> backend_parameters = {"dWaveParameters": {"postprocess": "OPTIMIZATION"}}
-=======
             aws_session (AwsSession): AwsSession to connect to AWS with.
 
             device_arn (str): The ARN of the quantum device.
@@ -88,7 +74,6 @@
             backend_parameters (Dict[str, Any]): Additional parameters to send to the device.
             For example, for D-Wave:
             >>> backend_parameters = {"dWaveParameters": {"postprocess": "OPTIMIZATION"}}
->>>>>>> 6ee84213
 
         Returns:
             AwsQuantumTask: AwsQuantumTask tracking the task execution on the device.
