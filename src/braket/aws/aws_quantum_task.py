# Copyright Amazon.com Inc. or its affiliates. All Rights Reserved.
#
# Licensed under the Apache License, Version 2.0 (the "License"). You
# may not use this file except in compliance with the License. A copy of
# the License is located at
#
#     http://aws.amazon.com/apache2.0/
#
# or in the "license" file accompanying this file. This file is
# distributed on an "AS IS" BASIS, WITHOUT WARRANTIES OR CONDITIONS OF
# ANY KIND, either express or implied. See the License for the specific
# language governing permissions and limitations under the License.

from __future__ import annotations

import asyncio
import time
from functools import singledispatch
from logging import Logger, getLogger
from typing import Any, Dict, Union

import boto3

from braket.ahs.analog_hamiltonian_simulation import AnalogHamiltonianSimulation
from braket.annealing.problem import Problem
from braket.aws.aws_session import AwsSession
from braket.circuits.circuit import Circuit
from braket.circuits.circuit_helpers import validate_circuit_and_shots
from braket.device_schema import GateModelParameters
from braket.device_schema.dwave import (
    Dwave2000QDeviceParameters,
    DwaveAdvantageDeviceParameters,
    DwaveDeviceParameters,
)
from braket.device_schema.dwave.dwave_2000Q_device_level_parameters_v1 import (
    Dwave2000QDeviceLevelParameters,
)
from braket.device_schema.dwave.dwave_advantage_device_level_parameters_v1 import (
    DwaveAdvantageDeviceLevelParameters,
)
from braket.device_schema.ionq import IonqDeviceParameters
from braket.device_schema.oqc import OqcDeviceParameters
from braket.device_schema.rigetti import RigettiDeviceParameters
from braket.device_schema.simulators import GateModelSimulatorDeviceParameters
from braket.ir.blackbird import Program as BlackbirdProgram
from braket.ir.openqasm import Program as OpenQasmProgram
from braket.schema_common import BraketSchemaBase
from braket.task_result import AnnealingTaskResult, GateModelTaskResult, PhotonicModelTaskResult
from braket.tasks import (
    AnnealingQuantumTaskResult,
    GateModelQuantumTaskResult,
    PhotonicModelQuantumTaskResult,
    QuantumTask,
)


class AwsQuantumTask(QuantumTask):
    """Amazon Braket implementation of a quantum task. A task can be a circuit or an annealing
    problem."""

    # TODO: Add API documentation that defines these states. Make it clear this is the contract.
    NO_RESULT_TERMINAL_STATES = {"FAILED", "CANCELLED"}
    RESULTS_READY_STATES = {"COMPLETED"}
    TERMINAL_STATES = RESULTS_READY_STATES.union(NO_RESULT_TERMINAL_STATES)

    DEFAULT_RESULTS_POLL_TIMEOUT = 432000
    DEFAULT_RESULTS_POLL_INTERVAL = 1
    RESULTS_FILENAME = "results.json"

    @staticmethod
    def create(
        aws_session: AwsSession,
        device_arn: str,
<<<<<<< HEAD
        task_specification: Union[Circuit, Problem, OpenQasmProgram, AnalogHamiltonianSimulation],
=======
        task_specification: Union[Circuit, Problem, OpenQasmProgram, BlackbirdProgram],
>>>>>>> 18908a90
        s3_destination_folder: AwsSession.S3DestinationFolder,
        shots: int,
        device_parameters: Dict[str, Any] = None,
        disable_qubit_rewiring: bool = False,
        tags: Dict[str, str] = None,
        *args,
        **kwargs,
    ) -> AwsQuantumTask:
        """AwsQuantumTask factory method that serializes a quantum task specification
        (either a quantum circuit or annealing problem), submits it to Amazon Braket,
        and returns back an AwsQuantumTask tracking the execution.

        Args:
            aws_session (AwsSession): AwsSession to connect to AWS with.

            device_arn (str): The ARN of the quantum device.

<<<<<<< HEAD
            task_specification (Union[Circuit, Problem, OpenQasmProgram, AnalogHamiltonianSimulation]): # noqa
=======
            task_specification (Union[Circuit, Problem, OpenQasmProgram, BlackbirdProgram]):
>>>>>>> 18908a90
                The specification of the task to run on device.

            s3_destination_folder (AwsSession.S3DestinationFolder): NamedTuple, with bucket
                for index 0 and key for index 1, that specifies the Amazon S3 bucket and folder
                to store task results in.

            shots (int): The number of times to run the task on the device. If the device is a
                simulator, this implies the state is sampled N times, where N = `shots`.
                `shots=0` is only available on simulators and means that the simulator
                will compute the exact results based on the task specification.

            device_parameters (Dict[str, Any]): Additional parameters to send to the device.
                For example, for D-Wave:
                `{"providerLevelParameters": {"postprocessingType": "OPTIMIZATION"}}`

            disable_qubit_rewiring (bool): Whether to run the circuit with the exact qubits chosen,
                without any rewiring downstream, if this is supported by the device.
                Only applies to digital, gate-based circuits (as opposed to annealing problems).
                If ``True``, no qubit rewiring is allowed; if ``False``, qubit rewiring is allowed.
                Default: False

            tags (Dict[str, str]): Tags, which are Key-Value pairs to add to this quantum task.
                An example would be:
                `{"state": "washington"}`

        Returns:
            AwsQuantumTask: AwsQuantumTask tracking the task execution on the device.

        Note:
            The following arguments are typically defined via clients of Device.
                - `task_specification`
                - `s3_destination_folder`
                - `shots`

        See Also:
            `braket.aws.aws_quantum_simulator.AwsQuantumSimulator.run()`
            `braket.aws.aws_qpu.AwsQpu.run()`
        """
        if len(s3_destination_folder) != 2:
            raise ValueError(
                "s3_destination_folder must be of size 2 with a 'bucket' and 'key' respectively."
            )

        create_task_kwargs = _create_common_params(
            device_arn,
            s3_destination_folder,
            shots if shots is not None else AwsQuantumTask.DEFAULT_SHOTS,
        )
        if tags is not None:
            create_task_kwargs.update({"tags": tags})
        if isinstance(task_specification, Circuit) and task_specification.parameters:
            raise ValueError(
                f"Cannot execute circuit with unbound parameters: "
                f"{task_specification.parameters}"
            )
        return _create_internal(
            task_specification,
            aws_session,
            create_task_kwargs,
            device_arn,
            device_parameters or {},
            disable_qubit_rewiring,
            *args,
            **kwargs,
        )

    def __init__(
        self,
        arn: str,
        aws_session: AwsSession = None,
        poll_timeout_seconds: float = DEFAULT_RESULTS_POLL_TIMEOUT,
        poll_interval_seconds: float = DEFAULT_RESULTS_POLL_INTERVAL,
        logger: Logger = getLogger(__name__),
    ):
        """
        Args:
            arn (str): The ARN of the task.
            aws_session (AwsSession, optional): The `AwsSession` for connecting to AWS services.
                Default is `None`, in which case an `AwsSession` object will be created with the
                region of the task.
            poll_timeout_seconds (float): The polling timeout for `result()`. Default: 5 days.
            poll_interval_seconds (float): The polling interval for `result()`. Default: 1 second.
            logger (Logger): Logger object with which to write logs, such as task statuses
                while waiting for task to be in a terminal state. Default is `getLogger(__name__)`

        Examples:
            >>> task = AwsQuantumTask(arn='task_arn')
            >>> task.state()
            'COMPLETED'
            >>> result = task.result()
            AnnealingQuantumTaskResult(...)

            >>> task = AwsQuantumTask(arn='task_arn', poll_timeout_seconds=300)
            >>> result = task.result()
            GateModelQuantumTaskResult(...)
        """

        self._arn: str = arn
        self._aws_session: AwsSession = aws_session or AwsQuantumTask._aws_session_for_task_arn(
            task_arn=arn
        )
        self._poll_timeout_seconds = poll_timeout_seconds
        self._poll_interval_seconds = poll_interval_seconds

        self._logger = logger

        self._metadata: Dict[str, Any] = {}
        self._result: Union[
            GateModelQuantumTaskResult, AnnealingQuantumTaskResult, PhotonicModelQuantumTaskResult
        ] = None

    @staticmethod
    def _aws_session_for_task_arn(task_arn: str) -> AwsSession:
        """
        Get an AwsSession for the Task ARN. The AWS session should be in the region of the task.

        Returns:
            AwsSession: `AwsSession` object with default `boto_session` in task's region.
        """
        task_region = task_arn.split(":")[3]
        boto_session = boto3.Session(region_name=task_region)
        return AwsSession(boto_session=boto_session)

    @property
    def id(self) -> str:
        """str: The ARN of the quantum task."""
        return self._arn

    def _cancel_future(self) -> None:
        """Cancel the future if it exists. Else, create a cancelled future."""
        if hasattr(self, "_future"):
            self._future.cancel()
        else:
            self._future = asyncio.Future()
            self._future.cancel()

    def cancel(self) -> None:
        """Cancel the quantum task. This cancels the future and the task in Amazon Braket."""
        self._cancel_future()
        self._aws_session.cancel_quantum_task(self._arn)

    def metadata(self, use_cached_value: bool = False) -> Dict[str, Any]:
        """
        Get task metadata defined in Amazon Braket.

        Args:
            use_cached_value (bool, optional): If `True`, uses the value most recently retrieved
                from the Amazon Braket `GetQuantumTask` operation, if it exists; if not,
                `GetQuantumTask` will be called to retrieve the metadata. If `False`, always calls
                `GetQuantumTask`, which also updates the cached value. Default: `False`.
        Returns:
            Dict[str, Any]: The response from the Amazon Braket `GetQuantumTask` operation.
            If `use_cached_value` is `True`, Amazon Braket is not called and the most recently
            retrieved value is used, unless `GetQuantumTask` was never called, in which case
            it wil still be called to populate the metadata for the first time.
        """
        if not use_cached_value or not self._metadata:
            self._metadata = self._aws_session.get_quantum_task(self._arn)
        return self._metadata

    def state(self, use_cached_value: bool = False) -> str:
        """
        The state of the quantum task.

        Args:
            use_cached_value (bool, optional): If `True`, uses the value most recently retrieved
                from the Amazon Braket `GetQuantumTask` operation. If `False`, calls the
                `GetQuantumTask` operation to retrieve metadata, which also updates the cached
                value. Default = `False`.
        Returns:
            str: The value of `status` in `metadata()`. This is the value of the `status` key
            in the Amazon Braket `GetQuantumTask` operation. If `use_cached_value` is `True`,
            the value most recently returned from the `GetQuantumTask` operation is used.
        See Also:
            `metadata()`
        """
        return self._status(use_cached_value)

    def _status(self, use_cached_value=False):
        metadata = self.metadata(use_cached_value)
        status = metadata.get("status")
        if not use_cached_value and status in self.NO_RESULT_TERMINAL_STATES:
            self._logger.warning(f"Task is in terminal state {status} and no result is available.")
            if status == "FAILED":
                failure_reason = metadata.get("failureReason", "unknown")
                self._logger.warning(f"Task failure reason is: {failure_reason}.")
        return status

    def _update_status_if_nonterminal(self):
        # If metadata has not been populated, the first call to _status will fetch it,
        # so the second _status call will no longer need to
        metadata_absent = not self._metadata
        cached = self._status(True)
        return cached if cached in self.TERMINAL_STATES else self._status(metadata_absent)

    def result(
        self,
    ) -> Union[
        GateModelQuantumTaskResult, AnnealingQuantumTaskResult, PhotonicModelQuantumTaskResult
    ]:
        """
        Get the quantum task result by polling Amazon Braket to see if the task is completed.
        Once the task is completed, the result is retrieved from S3 and returned as a
        `GateModelQuantumTaskResult` or `AnnealingQuantumTaskResult`

        This method is a blocking thread call and synchronously returns a result.
        Call `async_result()` if you require an asynchronous invocation.
        Consecutive calls to this method return a cached result from the preceding request.

        Returns:
            Union[GateModelQuantumTaskResult, AnnealingQuantumTaskResult]: The result of the task,
            if the task completed successfully; returns `None` if the task did not complete
            successfully or the future timed out.
        """
        if self._result or (
            self._metadata and self._status(True) in self.NO_RESULT_TERMINAL_STATES
        ):
            return self._result
        if self._metadata and self._status(True) in self.RESULTS_READY_STATES:
            return self._download_result()
        try:
            async_result = self.async_result()
            return async_result.get_loop().run_until_complete(async_result)
        except asyncio.CancelledError:
            # Future was cancelled, return whatever is in self._result if anything
            self._logger.warning("Task future was cancelled")
            return self._result

    def _get_future(self):
        try:
            asyncio.get_event_loop()
        except Exception as e:
            self._logger.debug(e)
            self._logger.info("No event loop found; creating new event loop")
            asyncio.set_event_loop(asyncio.new_event_loop())
        if not hasattr(self, "_future") or (
            self._future.done()
            and not self._future.cancelled()
            and self._result is None
            # timed out and no result
            and self._update_status_if_nonterminal() not in self.NO_RESULT_TERMINAL_STATES
        ):
            self._future = asyncio.get_event_loop().run_until_complete(self._create_future())
        return self._future

    def async_result(self) -> asyncio.Task:
        """
        Get the quantum task result asynchronously. Consecutive calls to this method return
        the result cached from the most recent request.
        """
        return self._get_future()

    async def _create_future(self) -> asyncio.Task:
        """
        Wrap the `_wait_for_completion` coroutine inside a future-like object.
        Invoking this method starts the coroutine and returns back the future-like object
        that contains it. Note that this does not block on the coroutine to finish.

        Returns:
            asyncio.Task: An asyncio Task that contains the `_wait_for_completion()` coroutine.
        """
        return asyncio.create_task(self._wait_for_completion())

    async def _wait_for_completion(
        self,
    ) -> Union[
        GateModelQuantumTaskResult, AnnealingQuantumTaskResult, PhotonicModelQuantumTaskResult
    ]:
        """
        Waits for the quantum task to be completed, then returns the result from the S3 bucket.

        Returns:
            Union[GateModelQuantumTaskResult, AnnealingQuantumTaskResult]: If the task is in the
                `AwsQuantumTask.RESULTS_READY_STATES` state within the specified time limit,
                the result from the S3 bucket is loaded and returned.
                `None` is returned if a timeout occurs or task state is in
                `AwsQuantumTask.NO_RESULT_TERMINAL_STATES`.
        Note:
            Timeout and sleep intervals are defined in the constructor fields
                `poll_timeout_seconds` and `poll_interval_seconds` respectively.
        """
        self._logger.debug(f"Task {self._arn}: start polling for completion")
        start_time = time.time()

        while (time.time() - start_time) < self._poll_timeout_seconds:
            # Used cached metadata if cached status is terminal
            task_status = self._update_status_if_nonterminal()
            self._logger.debug(f"Task {self._arn}: task status {task_status}")
            if task_status in AwsQuantumTask.RESULTS_READY_STATES:
                return self._download_result()
            elif task_status in AwsQuantumTask.NO_RESULT_TERMINAL_STATES:
                self._result = None
                return None
            else:
                await asyncio.sleep(self._poll_interval_seconds)

        # Timed out
        self._logger.warning(
            f"Task {self._arn}: polling for task completion timed out after "
            + f"{time.time()-start_time} seconds. Please increase the timeout; "
            + "this can be done by creating a new AwsQuantumTask with this task's ARN "
            + "and a higher value for the `poll_timeout_seconds` parameter."
        )
        self._result = None
        return None

    def _download_result(self):
        current_metadata = self.metadata(True)
        result_string = self._aws_session.retrieve_s3_object_body(
            current_metadata["outputS3Bucket"],
            current_metadata["outputS3Directory"] + f"/{AwsQuantumTask.RESULTS_FILENAME}",
        )
        self._result = _format_result(BraketSchemaBase.parse_raw_schema(result_string))
        return self._result

    def __repr__(self) -> str:
        return f"AwsQuantumTask('id/taskArn':'{self.id}')"

    def __eq__(self, other) -> bool:
        if isinstance(other, AwsQuantumTask):
            return self.id == other.id
        return False

    def __hash__(self) -> int:
        return hash(self.id)


@singledispatch
def _create_internal(
    task_specification: Union[Circuit, Problem, BlackbirdProgram],
    aws_session: AwsSession,
    create_task_kwargs: Dict[str, Any],
    device_arn: str,
    device_parameters: Union[dict, BraketSchemaBase],
    disable_qubit_rewiring,
    *args,
    **kwargs,
) -> AwsQuantumTask:
    raise TypeError("Invalid task specification type")


@_create_internal.register
def _(
    open_qasm_program: OpenQasmProgram,
    aws_session: AwsSession,
    create_task_kwargs: Dict[str, Any],
    device_arn: str,
    _device_parameters: Union[dict, BraketSchemaBase],  # Not currently used for OpenQasmProgram
    _disable_qubit_rewiring,
    *args,
    **kwargs,
) -> AwsQuantumTask:
    create_task_kwargs.update({"action": open_qasm_program.json()})
    task_arn = aws_session.create_quantum_task(**create_task_kwargs)
    return AwsQuantumTask(task_arn, aws_session, *args, **kwargs)


@_create_internal.register
def _(
    blackbird_program: BlackbirdProgram,
    aws_session: AwsSession,
    create_task_kwargs: Dict[str, any],
    device_arn: str,
    _device_parameters: Union[dict, BraketSchemaBase],
    _disable_qubit_rewiring,
    *args,
    **kwargs,
) -> AwsQuantumTask:
    create_task_kwargs.update({"action": blackbird_program.json()})
    task_arn = aws_session.create_quantum_task(**create_task_kwargs)
    return AwsQuantumTask(task_arn, aws_session, *args, **kwargs)


@_create_internal.register
def _(
    circuit: Circuit,
    aws_session: AwsSession,
    create_task_kwargs: Dict[str, Any],
    device_arn: str,
    device_parameters: Union[dict, BraketSchemaBase],  # Not currently used for circuits
    disable_qubit_rewiring,
    *args,
    **kwargs,
) -> AwsQuantumTask:
    validate_circuit_and_shots(circuit, create_task_kwargs["shots"])
    # TODO: Update this to use `deviceCapabilities` from Amazon Braket's GetDevice operation
    # in order to decide what parameters to build.
    paradigm_parameters = GateModelParameters(
        qubitCount=circuit.qubit_count, disableQubitRewiring=disable_qubit_rewiring
    )
    if "ionq" in device_arn:
        device_parameters = IonqDeviceParameters(paradigmParameters=paradigm_parameters)
    elif "rigetti" in device_arn:
        device_parameters = RigettiDeviceParameters(paradigmParameters=paradigm_parameters)
    elif "oqc" in device_arn:
        device_parameters = OqcDeviceParameters(paradigmParameters=paradigm_parameters)
    else:  # default to use simulator
        device_parameters = GateModelSimulatorDeviceParameters(
            paradigmParameters=paradigm_parameters
        )

    create_task_kwargs.update(
        {"action": circuit.to_ir().json(), "deviceParameters": device_parameters.json()}
    )
    task_arn = aws_session.create_quantum_task(**create_task_kwargs)
    return AwsQuantumTask(task_arn, aws_session, *args, **kwargs)


@_create_internal.register
def _(
    problem: Problem,
    aws_session: AwsSession,
    create_task_kwargs: Dict[str, Any],
    device_arn: str,
    device_parameters: Union[
        dict,
        DwaveDeviceParameters,
        DwaveAdvantageDeviceParameters,
        Dwave2000QDeviceParameters,
    ],
    _,
    *args,
    **kwargs,
) -> AwsQuantumTask:
    device_params = _create_annealing_device_params(device_parameters, device_arn)
    create_task_kwargs.update(
        {
            "action": problem.to_ir().json(),
            "deviceParameters": device_params.json(exclude_none=True),
        }
    )

    task_arn = aws_session.create_quantum_task(**create_task_kwargs)
    return AwsQuantumTask(task_arn, aws_session, *args, **kwargs)


@_create_internal.register
def _(
    analog_hamiltonian_simulation: AnalogHamiltonianSimulation,
    aws_session: AwsSession,
    create_task_kwargs: Dict[str, Any],
    device_arn: str,
    device_parameters: dict,
    _,
    *args,
    **kwargs,
) -> AwsQuantumTask:
    create_task_kwargs.update({"action": analog_hamiltonian_simulation.to_ir().json()})
    task_arn = aws_session.create_quantum_task(**create_task_kwargs)
    return AwsQuantumTask(task_arn, aws_session, *args, **kwargs)


def _create_annealing_device_params(device_params, device_arn):
    if type(device_params) is not dict:
        device_params = device_params.dict()

    # check for device level or provider level parameters
    device_level_parameters = device_params.get("deviceLevelParameters", None) or device_params.get(
        "providerLevelParameters", {}
    )

    # deleting since it may be the old version
    if "braketSchemaHeader" in device_level_parameters:
        del device_level_parameters["braketSchemaHeader"]

    if "Advantage" in device_arn:
        device_level_parameters = DwaveAdvantageDeviceLevelParameters.parse_obj(
            device_level_parameters
        )
        return DwaveAdvantageDeviceParameters(deviceLevelParameters=device_level_parameters)
    elif "2000Q" in device_arn:
        device_level_parameters = Dwave2000QDeviceLevelParameters.parse_obj(device_level_parameters)
        return Dwave2000QDeviceParameters(deviceLevelParameters=device_level_parameters)
    else:
        raise Exception(
            f"Amazon Braket could not find a device with ARN: {device_arn}. "
            "To continue, make sure that the value of the device_arn parameter "
            "corresponds to a valid QPU."
        )


def _create_common_params(
    device_arn: str, s3_destination_folder: AwsSession.S3DestinationFolder, shots: int
) -> Dict[str, Any]:
    return {
        "deviceArn": device_arn,
        "outputS3Bucket": s3_destination_folder[0],
        "outputS3KeyPrefix": s3_destination_folder[1],
        "shots": shots,
    }


@singledispatch
def _format_result(result):
    raise TypeError("Invalid result specification type")


@_format_result.register
def _(result: GateModelTaskResult) -> GateModelQuantumTaskResult:
    GateModelQuantumTaskResult.cast_result_types(result)
    return GateModelQuantumTaskResult.from_object(result)


@_format_result.register
def _(result: AnnealingTaskResult) -> AnnealingQuantumTaskResult:
    return AnnealingQuantumTaskResult.from_object(result)


@_format_result.register
def _(result: PhotonicModelTaskResult) -> PhotonicModelQuantumTaskResult:
    return PhotonicModelQuantumTaskResult.from_object(result)<|MERGE_RESOLUTION|>--- conflicted
+++ resolved
@@ -71,11 +71,7 @@
     def create(
         aws_session: AwsSession,
         device_arn: str,
-<<<<<<< HEAD
-        task_specification: Union[Circuit, Problem, OpenQasmProgram, AnalogHamiltonianSimulation],
-=======
-        task_specification: Union[Circuit, Problem, OpenQasmProgram, BlackbirdProgram],
->>>>>>> 18908a90
+        task_specification: Union[Circuit, Problem, OpenQasmProgram, BlackbirdProgram, AnalogHamiltonianSimulation],
         s3_destination_folder: AwsSession.S3DestinationFolder,
         shots: int,
         device_parameters: Dict[str, Any] = None,
@@ -93,11 +89,7 @@
 
             device_arn (str): The ARN of the quantum device.
 
-<<<<<<< HEAD
-            task_specification (Union[Circuit, Problem, OpenQasmProgram, AnalogHamiltonianSimulation]): # noqa
-=======
-            task_specification (Union[Circuit, Problem, OpenQasmProgram, BlackbirdProgram]):
->>>>>>> 18908a90
+            task_specification (Union[Circuit, Problem, OpenQasmProgram, BlackbirdProgram, AnalogHamiltonianSimulation]): # noqa
                 The specification of the task to run on device.
 
             s3_destination_folder (AwsSession.S3DestinationFolder): NamedTuple, with bucket
