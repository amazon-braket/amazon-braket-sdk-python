--- conflicted
+++ resolved
@@ -51,11 +51,8 @@
     PhotonicModelQuantumTaskResult,
     QuantumTask,
 )
-<<<<<<< HEAD
-=======
 from braket.tracking.tracking_context import broadcast_event
 from braket.tracking.tracking_events import _TaskCompletionEvent
->>>>>>> 3745b730
 
 
 class AwsQuantumTask(QuantumTask):
