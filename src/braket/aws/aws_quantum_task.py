--- conflicted
+++ resolved
@@ -603,11 +603,7 @@
     openqasm_program = circuit.to_ir(
         ir_type=IRType.OPENQASM,
         serialization_properties=serialization_properties,
-<<<<<<< HEAD
-        gate_definitions=gate_definitions.copy() if gate_definitions is not None else None,
-=======
-        gate_calibrations=gate_calibrations,
->>>>>>> 6113645f
+        gate_definitions=gate_definitions,
     )
 
     if inputs:
