# Copyright Amazon.com Inc. or its affiliates. All Rights Reserved.
#
# Licensed under the Apache License, Version 2.0 (the "License"). You
# may not use this file except in compliance with the License. A copy of
# the License is located at
#
#     http://aws.amazon.com/apache2.0/
#
# or in the "license" file accompanying this file. This file is
# distributed on an "AS IS" BASIS, WITHOUT WARRANTIES OR CONDITIONS OF
# ANY KIND, either express or implied. See the License for the specific
# language governing permissions and limitations under the License.

from __future__ import annotations

import os
from datetime import datetime
from enum import Enum
from typing import List, Optional, Union

from botocore.errorfactory import ClientError
<<<<<<< HEAD
from networkx import Graph, complete_graph, from_edgelist
=======
from networkx import DiGraph, complete_graph, from_edgelist
>>>>>>> 98bc3b2d

from braket.annealing.problem import Problem
from braket.aws.aws_quantum_task import AwsQuantumTask
from braket.aws.aws_quantum_task_batch import AwsQuantumTaskBatch
from braket.aws.aws_session import AwsSession
from braket.circuits import Circuit
from braket.device_schema import DeviceCapabilities, ExecutionDay, GateModelQpuParadigmProperties
from braket.device_schema.dwave import DwaveProviderProperties
from braket.devices.device import Device
from braket.schema_common import BraketSchemaBase


class AwsDeviceType(str, Enum):
    """Possible AWS device types"""

    SIMULATOR = "SIMULATOR"
    QPU = "QPU"


class AwsDevice(Device):
    """
    Amazon Braket implementation of a device.
    Use this class to retrieve the latest metadata about the device and to run a quantum task on the
    device.
    """

    REGIONS = ("us-east-1", "us-west-1", "us-west-2", "eu-west-2")

    DEFAULT_SHOTS_QPU = 1000
    DEFAULT_SHOTS_SIMULATOR = 0
    DEFAULT_MAX_PARALLEL = 10

    _GET_DEVICES_ORDER_BY_KEYS = frozenset({"arn", "name", "type", "provider_name", "status"})

    def __init__(self, arn: str, aws_session: Optional[AwsSession] = None):
        """
        Args:
            arn (str): The ARN of the device
            aws_session (AwsSession, optional): An AWS session object. Default is `None`.

        Note:
            Some devices (QPUs) are physically located in specific AWS Regions. In some cases,
            the current `aws_session` connects to a Region other than the Region in which the QPU is
            physically located. When this occurs, a cloned `aws_session` is created for the Region
            the QPU is located in.

            See `braket.aws.aws_device.AwsDevice.DEVICE_REGIONS` for the AWS Regions provider
            devices are located in.
        """
        super().__init__(name=None, status=None)
        self._arn = arn
        self._properties = None
        self._provider_name = None
        self._topology_graph = None
        self._type = None
        self._aws_session = self._get_session_and_initialize(aws_session or AwsSession())

    def run(
        self,
        task_specification: Union[Circuit, Problem],
        s3_destination_folder: Optional[AwsSession.S3DestinationFolder] = None,
        shots: Optional[int] = None,
        poll_timeout_seconds: float = AwsQuantumTask.DEFAULT_RESULTS_POLL_TIMEOUT,
        poll_interval_seconds: float = AwsQuantumTask.DEFAULT_RESULTS_POLL_INTERVAL,
        *aws_quantum_task_args,
        **aws_quantum_task_kwargs,
    ) -> AwsQuantumTask:
        """
        Run a quantum task specification on this device. A task can be a circuit or an
        annealing problem.

        Args:
            task_specification (Union[Circuit, Problem]): Specification of task
                (circuit or annealing problem) to run on device.
            s3_destination_folder (AwsSession.S3DestinationFolder, optional): The S3 location to
                save the task's results to. Default is `<default_bucket>/tasks` if evoked
                outside of a Braket Job, `<Job Bucket>/jobs/<job name>/tasks` if evoked inside of
                a Braket Job.
            shots (int, optional): The number of times to run the circuit or annealing problem.
                Default is 1000 for QPUs and 0 for simulators.
            poll_timeout_seconds (float): The polling timeout for `AwsQuantumTask.result()`,
                in seconds. Default: 5 days.
            poll_interval_seconds (float): The polling interval for `AwsQuantumTask.result()`,
                in seconds. Default: 1 second.
            *aws_quantum_task_args: Variable length positional arguments for
                `braket.aws.aws_quantum_task.AwsQuantumTask.create()`.
            **aws_quantum_task_kwargs: Variable length keyword arguments for
                `braket.aws.aws_quantum_task.AwsQuantumTask.create()`.

        Returns:
            AwsQuantumTask: An AwsQuantumTask that tracks the execution on the device.

        Examples:
            >>> circuit = Circuit().h(0).cnot(0, 1)
            >>> device = AwsDevice("arn1")
            >>> device.run(circuit, ("bucket-foo", "key-bar"))

            >>> circuit = Circuit().h(0).cnot(0, 1)
            >>> device = AwsDevice("arn2")
            >>> device.run(task_specification=circuit,
            >>>     s3_destination_folder=("bucket-foo", "key-bar"))

            >>> circuit = Circuit().h(0).cnot(0, 1)
            >>> device = AwsDevice("arn3")
            >>> device.run(task_specification=circuit,
            >>>     s3_destination_folder=("bucket-foo", "key-bar"), disable_qubit_rewiring=True)

            >>> problem = Problem(
            >>>     ProblemType.ISING,
            >>>     linear={1: 3.14},
            >>>     quadratic={(1, 2): 10.08},
            >>> )
            >>> device = AwsDevice("arn4")
            >>> device.run(problem, ("bucket-foo", "key-bar"),
            >>>     device_parameters={
            >>>         "providerLevelParameters": {"postprocessingType": "SAMPLING"}}
            >>> )

        See Also:
            `braket.aws.aws_quantum_task.AwsQuantumTask.create()`
        """
        return AwsQuantumTask.create(
            self._aws_session,
            self._arn,
            task_specification,
            s3_destination_folder
            or (
                AwsSession.parse_s3_uri(os.environ.get("AMZN_BRAKET_TASK_RESULTS_S3_URI"))
                if "AMZN_BRAKET_TASK_RESULTS_S3_URI" in os.environ
                else None
            )
            or (self._aws_session.default_bucket(), "tasks"),
            shots if shots is not None else self._default_shots,
            poll_timeout_seconds=poll_timeout_seconds,
            poll_interval_seconds=poll_interval_seconds,
            *aws_quantum_task_args,
            **aws_quantum_task_kwargs,
        )

    def run_batch(
        self,
        task_specifications: List[Union[Circuit, Problem]],
        s3_destination_folder: Optional[AwsSession.S3DestinationFolder] = None,
        shots: Optional[int] = None,
        max_parallel: Optional[int] = None,
        max_connections: int = AwsQuantumTaskBatch.MAX_CONNECTIONS_DEFAULT,
        poll_timeout_seconds: float = AwsQuantumTask.DEFAULT_RESULTS_POLL_TIMEOUT,
        poll_interval_seconds: float = AwsQuantumTask.DEFAULT_RESULTS_POLL_INTERVAL,
        *aws_quantum_task_args,
        **aws_quantum_task_kwargs,
    ) -> AwsQuantumTaskBatch:
        """Executes a batch of tasks in parallel

        Args:
            task_specifications (List[Union[Circuit, Problem]]): List of  circuits
                or annealing problems to run on device.
            s3_destination_folder (AwsSession.S3DestinationFolder, optional): The S3 location to
                save the tasks' results to. Default is `<default_bucket>/tasks` if evoked
                outside of a Braket Job, `<Job Bucket>/jobs/<job name>/tasks` if evoked inside of
                a Braket Job.
            shots (int, optional): The number of times to run the circuit or annealing problem.
                Default is 1000 for QPUs and 0 for simulators.
            max_parallel (int, optional): The maximum number of tasks to run on AWS in parallel.
                Batch creation will fail if this value is greater than the maximum allowed
                concurrent tasks on the device. Default: 10
            max_connections (int): The maximum number of connections in the Boto3 connection pool.
                Also the maximum number of thread pool workers for the batch. Default: 100
            poll_timeout_seconds (float): The polling timeout for `AwsQuantumTask.result()`,
                in seconds. Default: 5 days.
            poll_interval_seconds (float): The polling interval for results in seconds.
                Default: 1 second.
            *aws_quantum_task_args: Variable length positional arguments for
                `braket.aws.aws_quantum_task.AwsQuantumTask.create()`.
            **aws_quantum_task_kwargs: Variable length keyword arguments for
                `braket.aws.aws_quantum_task.AwsQuantumTask.create()`.

        Returns:
            AwsQuantumTaskBatch: A batch containing all of the tasks run

        See Also:
            `braket.aws.aws_quantum_task_batch.AwsQuantumTaskBatch`
        """
        return AwsQuantumTaskBatch(
            AwsSession.copy_session(self._aws_session, max_connections=max_connections),
            self._arn,
            task_specifications,
            s3_destination_folder
            or (
                AwsSession.parse_s3_uri(os.environ.get("AMZN_BRAKET_TASK_RESULTS_S3_URI"))
                if "AMZN_BRAKET_TASK_RESULTS_S3_URI" in os.environ
                else None
            )
            or (self._aws_session.default_bucket(), "tasks"),
            shots if shots is not None else self._default_shots,
            max_parallel=max_parallel if max_parallel is not None else self._default_max_parallel,
            max_workers=max_connections,
            poll_timeout_seconds=poll_timeout_seconds,
            poll_interval_seconds=poll_interval_seconds,
            *aws_quantum_task_args,
            **aws_quantum_task_kwargs,
        )

    def refresh_metadata(self) -> None:
        """
        Refresh the `AwsDevice` object with the most recent Device metadata.
        """
        self._populate_properties(self._aws_session)

    def _get_session_and_initialize(self, session):
        device_region = self._arn.split(":")[3]
        return (
            self._get_regional_device_session(session)
            if device_region
            else self._get_non_regional_device_session(session)
        )

    def _get_regional_device_session(self, session):
        device_region = self._arn.split(":")[3]
        region_session = (
            session
            if session.region == device_region
            else AwsSession.copy_session(session, device_region)
        )
        try:
            self._populate_properties(region_session)
            return region_session
        except ClientError as e:
            raise ValueError(f"'{self._arn}' not found") if e.response["Error"][
                "Code"
            ] == "ResourceNotFoundException" else e

    def _get_non_regional_device_session(self, session):
        current_region = session.region
        try:
            self._populate_properties(session)
            return session
        except ClientError as e:
            if e.response["Error"]["Code"] == "ResourceNotFoundException":
                if "qpu" not in self._arn:
                    raise ValueError(f"Simulator '{self._arn}' not found in '{current_region}'")
            else:
                raise e
        # Search remaining regions for QPU
        for region in frozenset(AwsDevice.REGIONS) - {current_region}:
            region_session = AwsSession.copy_session(session, region)
            try:
                self._populate_properties(region_session)
                return region_session
            except ClientError as e:
                if e.response["Error"]["Code"] != "ResourceNotFoundException":
                    raise e
        raise ValueError(f"QPU '{self._arn}' not found")

    def _populate_properties(self, session):
        metadata = session.get_device(self._arn)
        self._name = metadata.get("deviceName")
        self._status = metadata.get("deviceStatus")
        self._type = AwsDeviceType(metadata.get("deviceType"))
        self._provider_name = metadata.get("providerName")
        qpu_properties = metadata.get("deviceCapabilities")
        self._properties = BraketSchemaBase.parse_raw_schema(qpu_properties)
        self._topology_graph = self._construct_topology_graph()

    @property
    def type(self) -> str:
        """str: Return the device type"""
        return self._type

    @property
    def provider_name(self) -> str:
        """str: Return the provider name"""
        return self._provider_name

    @property
    def arn(self) -> str:
        """str: Return the ARN of the device"""
        return self._arn

    @property
    def is_available(self) -> bool:
        """bool: Return if the device is currently available"""
        if self.status != "ONLINE":
            return False

        is_available_result = False

        current_datetime_utc = datetime.utcnow()
        for execution_window in self.properties.service.executionWindows:
            weekday = current_datetime_utc.weekday()
            current_time_utc = current_datetime_utc.time().replace(microsecond=0)

            if (
                execution_window.windowEndHour < execution_window.windowStartHour
                and current_time_utc < execution_window.windowEndHour
            ):
                weekday = (weekday - 1) % 7

            matched_day = execution_window.executionDay == ExecutionDay.EVERYDAY
            matched_day = matched_day or (
                execution_window.executionDay == ExecutionDay.WEEKDAYS and weekday < 5
            )
            matched_day = matched_day or (
                execution_window.executionDay == ExecutionDay.WEEKENDS and weekday > 4
            )
            ordered_days = (
                ExecutionDay.MONDAY,
                ExecutionDay.TUESDAY,
                ExecutionDay.WEDNESDAY,
                ExecutionDay.THURSDAY,
                ExecutionDay.FRIDAY,
                ExecutionDay.SATURDAY,
                ExecutionDay.SUNDAY,
            )
            matched_day = matched_day or (
                execution_window.executionDay in ordered_days
                and ordered_days.index(execution_window.executionDay) == weekday
            )

            matched_time = (
                execution_window.windowStartHour < execution_window.windowEndHour
                and execution_window.windowStartHour
                <= current_time_utc
                <= execution_window.windowEndHour
            ) or (
                execution_window.windowEndHour < execution_window.windowStartHour
                and (
                    current_time_utc >= execution_window.windowStartHour
                    or current_time_utc <= execution_window.windowEndHour
                )
            )

            is_available_result = is_available_result or (matched_day and matched_time)

        return is_available_result

    @property
    # TODO: Add a link to the boto3 docs
    def properties(self) -> DeviceCapabilities:
        """DeviceCapabilities: Return the device properties

        Please see `braket.device_schema` in amazon-braket-schemas-python_

        .. _amazon-braket-schemas-python: https://github.com/aws/amazon-braket-schemas-python"""
        return self._properties

    @property
    def topology_graph(self) -> DiGraph:
        """DiGraph: topology of device as a networkx `DiGraph` object.
        Returns `None` if the topology is not available for the device.

        Examples:
            >>> import networkx as nx
            >>> device = AwsDevice("arn1")
            >>> nx.draw_kamada_kawai(device.topology_graph, with_labels=True, font_weight="bold")

            >>> topology_subgraph = device.topology_graph.subgraph(range(8))
            >>> nx.draw_kamada_kawai(topology_subgraph, with_labels=True, font_weight="bold")

            >>> print(device.topology_graph.edges)
        """
        return self._topology_graph

    def _construct_topology_graph(self) -> DiGraph:
        """
        Construct topology graph. If no such metadata is available, return `None`.

        Returns:
            DiGraph: topology of QPU as a networkx `DiGraph` object.
        """
        if hasattr(self.properties, "paradigm") and isinstance(
            self.properties.paradigm, GateModelQpuParadigmProperties
        ):
            if self.properties.paradigm.connectivity.fullyConnected:
                return complete_graph(
                    int(self.properties.paradigm.qubitCount), create_using=DiGraph()
                )
            adjacency_lists = self.properties.paradigm.connectivity.connectivityGraph
            edges = []
            for item in adjacency_lists.items():
                i = item[0]
                edges.extend([(int(i), int(j)) for j in item[1]])
            return from_edgelist(edges, create_using=DiGraph())
        elif hasattr(self.properties, "provider") and isinstance(
            self.properties.provider, DwaveProviderProperties
        ):
            edges = self.properties.provider.couplers
            return from_edgelist(edges, create_using=DiGraph())
        else:
            return None

    @property
    def _default_shots(self):
        return (
            AwsDevice.DEFAULT_SHOTS_QPU if "qpu" in self.arn else AwsDevice.DEFAULT_SHOTS_SIMULATOR
        )

    @property
    def _default_max_parallel(self):
        return AwsDevice.DEFAULT_MAX_PARALLEL

    def __repr__(self):
        return "Device('name': {}, 'arn': {})".format(self.name, self.arn)

    def __eq__(self, other):
        if isinstance(other, AwsDevice):
            return self.arn == other.arn
        return NotImplemented

    @staticmethod
    def get_devices(
        arns: Optional[List[str]] = None,
        names: Optional[List[str]] = None,
        types: Optional[List[AwsDeviceType]] = None,
        statuses: Optional[List[str]] = None,
        provider_names: Optional[List[str]] = None,
        order_by: str = "name",
        aws_session: Optional[AwsSession] = None,
    ) -> List[AwsDevice]:
        """
        Get devices based on filters and desired ordering. The result is the AND of
        all the filters `arns`, `names`, `types`, `statuses`, `provider_names`.

        Examples:
            >>> AwsDevice.get_devices(provider_names=['Rigetti'], statuses=['ONLINE'])
            >>> AwsDevice.get_devices(order_by='provider_name')
            >>> AwsDevice.get_devices(types=['SIMULATOR'])

        Args:
            arns (List[str], optional): device ARN list, default is `None`
            names (List[str], optional): device name list, default is `None`
            types (List[AwsDeviceType], optional): device type list, default is `None`
                QPUs will be searched for all regions and simulators will only be
                searched for the region of the current session.
            statuses (List[str], optional): device status list, default is `None`
            provider_names (List[str], optional): provider name list, default is `None`
            order_by (str, optional): field to order result by, default is `name`.
                Accepted values are ['arn', 'name', 'type', 'provider_name', 'status']
            aws_session (AwsSession, optional) aws_session: An AWS session object.
                Default is `None`.

        Returns:
            List[AwsDevice]: list of AWS devices
        """

        if order_by not in AwsDevice._GET_DEVICES_ORDER_BY_KEYS:
            raise ValueError(
                f"order_by '{order_by}' must be in {AwsDevice._GET_DEVICES_ORDER_BY_KEYS}"
            )
        types = (
            frozenset(types) if types else frozenset({device_type for device_type in AwsDeviceType})
        )
        aws_session = aws_session if aws_session else AwsSession()
        device_map = {}
        session_region = aws_session.boto_session.region_name
        search_regions = (
            (session_region,) if types == {AwsDeviceType.SIMULATOR} else AwsDevice.REGIONS
        )
        for region in search_regions:
            session_for_region = (
                aws_session
                if region == session_region
                else AwsSession.copy_session(aws_session, region)
            )
            # Simulators are only instantiated in the same region as the AWS session
            types_for_region = sorted(
                types if region == session_region else types - {AwsDeviceType.SIMULATOR}
            )
            region_device_arns = [
                result["deviceArn"]
                for result in session_for_region.search_devices(
                    arns=arns,
                    names=names,
                    types=types_for_region,
                    statuses=statuses,
                    provider_names=provider_names,
                )
            ]
            device_map.update(
                {
                    arn: AwsDevice(arn, session_for_region)
                    for arn in region_device_arns
                    if arn not in device_map
                }
            )
        devices = list(device_map.values())
        devices.sort(key=lambda x: getattr(x, order_by))
        return devices<|MERGE_RESOLUTION|>--- conflicted
+++ resolved
@@ -19,11 +19,7 @@
 from typing import List, Optional, Union
 
 from botocore.errorfactory import ClientError
-<<<<<<< HEAD
-from networkx import Graph, complete_graph, from_edgelist
-=======
 from networkx import DiGraph, complete_graph, from_edgelist
->>>>>>> 98bc3b2d
 
 from braket.annealing.problem import Problem
 from braket.aws.aws_quantum_task import AwsQuantumTask
