--- conflicted
+++ resolved
@@ -20,11 +20,7 @@
 import warnings
 from datetime import datetime
 from enum import Enum
-<<<<<<< HEAD
-from typing import Optional, Union
-=======
 from typing import Any, ClassVar, Optional, Union
->>>>>>> 879133cb
 
 from botocore.errorfactory import ClientError
 from networkx import DiGraph, complete_graph, from_edgelist
@@ -137,14 +133,9 @@
         poll_interval_seconds: Optional[float] = None,
         inputs: Optional[dict[str, float]] = None,
         gate_definitions: Optional[dict[tuple[Gate, QubitSet], PulseSequence]] = None,
-<<<<<<< HEAD
-        *aws_quantum_task_args,
-        **aws_quantum_task_kwargs,
-=======
         reservation_arn: str | None = None,
         *aws_quantum_task_args: Any,
         **aws_quantum_task_kwargs: Any,
->>>>>>> 879133cb
     ) -> AwsQuantumTask:
         """Run a quantum task specification on this device. A quantum task can be a circuit or an
         annealing problem.
@@ -264,10 +255,7 @@
         poll_interval_seconds: float = AwsQuantumTask.DEFAULT_RESULTS_POLL_INTERVAL,
         inputs: Optional[Union[dict[str, float], list[dict[str, float]]]] = None,
         gate_definitions: Optional[dict[tuple[Gate, QubitSet], PulseSequence]] = None,
-<<<<<<< HEAD
-=======
         reservation_arn: Optional[str] = None,
->>>>>>> 879133cb
         *aws_quantum_task_args,
         **aws_quantum_task_kwargs,
     ) -> AwsQuantumTaskBatch:
@@ -578,24 +566,16 @@
     @property
     def frames(self) -> dict[str, Frame]:
         """Returns a dict mapping frame ids to the frame objects for predefined frames
-<<<<<<< HEAD
-        for this device."""
-=======
         for this device.
         """
->>>>>>> 879133cb
         self._update_pulse_properties()
         return self._frames or {}
 
     @property
     def ports(self) -> dict[str, Port]:
         """Returns a dict mapping port ids to the port objects for predefined ports
-<<<<<<< HEAD
-        for this device."""
-=======
         for this device.
         """
->>>>>>> 879133cb
         self._update_pulse_properties()
         return self._ports or {}
 
@@ -609,12 +589,7 @@
         order_by: str = "name",
         aws_session: Optional[AwsSession] = None,
     ) -> list[AwsDevice]:
-<<<<<<< HEAD
-        """
-        Get devices based on filters and desired ordering. The result is the AND of
-=======
         """Get devices based on filters and desired ordering. The result is the AND of
->>>>>>> 879133cb
         all the filters `arns`, `names`, `types`, `statuses`, `provider_names`.
 
         Examples:
@@ -687,12 +662,8 @@
                 warnings.warn(
                     f"{error_code}: Unable to search region '{region}' for devices."
                     " Please check your settings or try again later."
-<<<<<<< HEAD
-                    f" Continuing without devices in '{region}'."
-=======
                     f" Continuing without devices in '{region}'.",
                     stacklevel=1,
->>>>>>> 879133cb
                 )
 
         devices = list(device_map.values())
@@ -746,12 +717,7 @@
             )
 
     def queue_depth(self) -> QueueDepthInfo:
-<<<<<<< HEAD
-        """
-        Task queue depth refers to the total number of quantum tasks currently waiting
-=======
         """Task queue depth refers to the total number of quantum tasks currently waiting
->>>>>>> 879133cb
         to run on a particular device.
 
         Returns:
@@ -779,28 +745,6 @@
             >>> print(device.queue_depth())
             QueueDepthInfo(quantum_tasks={<QueueType.NORMAL: 'Normal'>: '>4000',
             <QueueType.PRIORITY: 'Priority'>: '2000'}, jobs='100')
-<<<<<<< HEAD
-        """
-        metadata = self.aws_session.get_device(arn=self.arn)
-        queue_metadata = metadata.get("deviceQueueInfo")
-        queue_info = {}
-
-        for response in queue_metadata:
-            queue_name = response.get("queue")
-            queue_priority = response.get("queuePriority")
-            queue_size = response.get("queueSize")
-
-            if queue_name == "QUANTUM_TASKS_QUEUE":
-                priority_enum = QueueType(queue_priority)
-                queue_info.setdefault("quantum_tasks", {})[priority_enum] = queue_size
-            else:
-                queue_info["jobs"] = queue_size
-
-        return QueueDepthInfo(**queue_info)
-
-    def refresh_gate_calibrations(self) -> Optional[GateCalibrations]:
-=======
->>>>>>> 879133cb
         """
         metadata = self.aws_session.get_device(arn=self.arn)
         queue_metadata = metadata.get("deviceQueueInfo")
@@ -852,11 +796,7 @@
             return None
 
     def _parse_waveforms(self, waveforms_json: dict) -> dict:
-<<<<<<< HEAD
-        waveforms = dict()
-=======
         waveforms = {}
->>>>>>> 879133cb
         for waveform in waveforms_json:
             parsed_waveform = _parse_waveform_from_calibration_schema(waveforms_json[waveform])
             waveforms[parsed_waveform.id] = parsed_waveform
@@ -870,12 +810,7 @@
     def _parse_calibration_json(
         self, calibration_data: dict
     ) -> dict[tuple[Gate, QubitSet], PulseSequence]:
-<<<<<<< HEAD
-        """
-        Takes the json string from the device calibration URL and returns a structured dictionary of
-=======
         """Takes the json string from the device calibration URL and returns a structured dictionary of
->>>>>>> 879133cb
         corresponding `dict[tuple[Gate, QubitSet], PulseSequence]` to represent the calibration data.
 
         Args:
