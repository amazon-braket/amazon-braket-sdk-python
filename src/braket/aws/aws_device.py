# Copyright Amazon.com Inc. or its affiliates. All Rights Reserved.
#
# Licensed under the Apache License, Version 2.0 (the "License"). You
# may not use this file except in compliance with the License. A copy of
# the License is located at
#
#     http://aws.amazon.com/apache2.0/
#
# or in the "license" file accompanying this file. This file is
# distributed on an "AS IS" BASIS, WITHOUT WARRANTIES OR CONDITIONS OF
# ANY KIND, either express or implied. See the License for the specific
# language governing permissions and limitations under the License.

from __future__ import annotations

import json
import os
from datetime import datetime
from enum import Enum
from typing import Dict, List, Optional, Union

from botocore.errorfactory import ClientError
from networkx import DiGraph, complete_graph, from_edgelist

from braket.ahs.analog_hamiltonian_simulation import AnalogHamiltonianSimulation
from braket.annealing.problem import Problem
from braket.aws.aws_quantum_task import AwsQuantumTask
from braket.aws.aws_quantum_task_batch import AwsQuantumTaskBatch
from braket.aws.aws_session import AwsSession
from braket.circuits import Circuit
from braket.device_schema import DeviceCapabilities, ExecutionDay, GateModelQpuParadigmProperties
from braket.device_schema.dwave import DwaveProviderProperties
from braket.device_schema.pulse.pulse_device_action_properties_v1 import (  # noqa TODO: Remove device_action module once this is added to init in the schemas repo
    PulseDeviceActionProperties,
)
from braket.devices.device import Device
from braket.ir.blackbird import Program as BlackbirdProgram
from braket.ir.openqasm import Program as OpenQasmProgram
from braket.pulse import Frame, Port, PulseSequence
from braket.schema_common import BraketSchemaBase


class AwsDeviceType(str, Enum):
    """Possible AWS device types"""

    SIMULATOR = "SIMULATOR"
    QPU = "QPU"


class AwsDevice(Device):
    """
    Amazon Braket implementation of a device.
    Use this class to retrieve the latest metadata about the device and to run a quantum task on the
    device.
    """

    REGIONS = ("us-east-1", "us-west-1", "us-west-2", "eu-west-2")

    DEFAULT_SHOTS_QPU = 1000
    DEFAULT_SHOTS_SIMULATOR = 0
    DEFAULT_MAX_PARALLEL = 10

    _GET_DEVICES_ORDER_BY_KEYS = frozenset({"arn", "name", "type", "provider_name", "status"})

    def __init__(self, arn: str, aws_session: Optional[AwsSession] = None):
        """
        Args:
            arn (str): The ARN of the device
            aws_session (Optional[AwsSession]): An AWS session object. Default is `None`.

        Note:
            Some devices (QPUs) are physically located in specific AWS Regions. In some cases,
            the current `aws_session` connects to a Region other than the Region in which the QPU is
            physically located. When this occurs, a cloned `aws_session` is created for the Region
            the QPU is located in.

            See `braket.aws.aws_device.AwsDevice.REGIONS` for the AWS regions provider
            devices are located in across the AWS Braket service.
            This is not a device specific tuple.
        """
        super().__init__(name=None, status=None)
        self._arn = arn
        self._properties = None
        self._provider_name = None
        self._topology_graph = None
        self._type = None
        self._aws_session = self._get_session_and_initialize(aws_session or AwsSession())
        self._ports = None
        self._frames = None

    def run(
        self,
        task_specification: Union[
<<<<<<< HEAD
            Circuit, Problem, OpenQasmProgram, BlackbirdProgram, AnalogHamiltonianSimulation
=======
            Circuit, Problem, OpenQasmProgram, BlackbirdProgram, PulseSequence
>>>>>>> 7cdd146a
        ],
        s3_destination_folder: Optional[AwsSession.S3DestinationFolder] = None,
        shots: Optional[int] = None,
        poll_timeout_seconds: float = AwsQuantumTask.DEFAULT_RESULTS_POLL_TIMEOUT,
        poll_interval_seconds: float = AwsQuantumTask.DEFAULT_RESULTS_POLL_INTERVAL,
        *aws_quantum_task_args,
        **aws_quantum_task_kwargs,
    ) -> AwsQuantumTask:
        """
        Run a quantum task specification on this device. A task can be a circuit or an
        annealing problem.

        Args:
<<<<<<< HEAD
            task_specification (Union[Circuit, Problem, OpenQasmProgram, BlackbirdProgram, AnalogHamiltonianSimulation]): # noqa
=======
            task_specification (Union[Circuit, Problem, OpenQasmProgram, BlackbirdProgram, PulseSequence]): # noqa
>>>>>>> 7cdd146a
                Specification of task (circuit or annealing problem or program) to run on device.
            s3_destination_folder (Optional[S3DestinationFolder]): The S3 location to
                save the task's results to. Default is `<default_bucket>/tasks` if evoked
                outside of a Braket Job, `<Job Bucket>/jobs/<job name>/tasks` if evoked inside of
                a Braket Job.
            shots (Optional[int]): The number of times to run the circuit or annealing problem.
                Default is 1000 for QPUs and 0 for simulators.
            poll_timeout_seconds (float): The polling timeout for `AwsQuantumTask.result()`,
                in seconds. Default: 5 days.
            poll_interval_seconds (float): The polling interval for `AwsQuantumTask.result()`,
                in seconds. Default: 1 second.

        Returns:
            AwsQuantumTask: An AwsQuantumTask that tracks the execution on the device.

        Examples:
            >>> circuit = Circuit().h(0).cnot(0, 1)
            >>> device = AwsDevice("arn1")
            >>> device.run(circuit, ("bucket-foo", "key-bar"))

            >>> circuit = Circuit().h(0).cnot(0, 1)
            >>> device = AwsDevice("arn2")
            >>> device.run(task_specification=circuit,
            >>>     s3_destination_folder=("bucket-foo", "key-bar"))

            >>> circuit = Circuit().h(0).cnot(0, 1)
            >>> device = AwsDevice("arn3")
            >>> device.run(task_specification=circuit,
            >>>     s3_destination_folder=("bucket-foo", "key-bar"), disable_qubit_rewiring=True)

            >>> problem = Problem(
            >>>     ProblemType.ISING,
            >>>     linear={1: 3.14},
            >>>     quadratic={(1, 2): 10.08},
            >>> )
            >>> device = AwsDevice("arn4")
            >>> device.run(problem, ("bucket-foo", "key-bar"),
            >>>     device_parameters={
            >>>         "providerLevelParameters": {"postprocessingType": "SAMPLING"}}
            >>> )

        See Also:
            `braket.aws.aws_quantum_task.AwsQuantumTask.create()`
        """
        return AwsQuantumTask.create(
            self._aws_session,
            self._arn,
            task_specification,
            s3_destination_folder
            or (
                AwsSession.parse_s3_uri(os.environ.get("AMZN_BRAKET_TASK_RESULTS_S3_URI"))
                if "AMZN_BRAKET_TASK_RESULTS_S3_URI" in os.environ
                else None
            )
            or (self._aws_session.default_bucket(), "tasks"),
            shots if shots is not None else self._default_shots,
            poll_timeout_seconds=poll_timeout_seconds,
            poll_interval_seconds=poll_interval_seconds,
            *aws_quantum_task_args,
            **aws_quantum_task_kwargs,
        )

    def run_batch(
        self,
        task_specifications: List[
<<<<<<< HEAD
            Union[Circuit, Problem, OpenQasmProgram, BlackbirdProgram, AnalogHamiltonianSimulation]
=======
            Union[Circuit, Problem, OpenQasmProgram, BlackbirdProgram, PulseSequence]
>>>>>>> 7cdd146a
        ],
        s3_destination_folder: Optional[AwsSession.S3DestinationFolder] = None,
        shots: Optional[int] = None,
        max_parallel: Optional[int] = None,
        max_connections: int = AwsQuantumTaskBatch.MAX_CONNECTIONS_DEFAULT,
        poll_timeout_seconds: float = AwsQuantumTask.DEFAULT_RESULTS_POLL_TIMEOUT,
        poll_interval_seconds: float = AwsQuantumTask.DEFAULT_RESULTS_POLL_INTERVAL,
        *aws_quantum_task_args,
        **aws_quantum_task_kwargs,
    ) -> AwsQuantumTaskBatch:
        """Executes a batch of tasks in parallel

        Args:
<<<<<<< HEAD
            task_specifications (List[Union[Circuit, Problem, OpenQasmProgram, BlackbirdProgram, AnalogHamiltonianSimulation]]):  # noqa
=======
            task_specifications (List[Union[Circuit, Problem, OpenQasmProgram, BlackbirdProgram, PulseSequence]]): # noqa
>>>>>>> 7cdd146a
                List of  circuits or annealing problems to run on device.
            s3_destination_folder (Optional[S3DestinationFolder]): The S3 location to
                save the tasks' results to. Default is `<default_bucket>/tasks` if evoked
                outside of a Braket Job, `<Job Bucket>/jobs/<job name>/tasks` if evoked inside of
                a Braket Job.
            shots (Optional[int]): The number of times to run the circuit or annealing problem.
                Default is 1000 for QPUs and 0 for simulators.
            max_parallel (Optional[int]): The maximum number of tasks to run on AWS in parallel.
                Batch creation will fail if this value is greater than the maximum allowed
                concurrent tasks on the device. Default: 10
            max_connections (int): The maximum number of connections in the Boto3 connection pool.
                Also the maximum number of thread pool workers for the batch. Default: 100
            poll_timeout_seconds (float): The polling timeout for `AwsQuantumTask.result()`,
                in seconds. Default: 5 days.
            poll_interval_seconds (float): The polling interval for results in seconds.
                Default: 1 second.

        Returns:
            AwsQuantumTaskBatch: A batch containing all of the tasks run

        See Also:
            `braket.aws.aws_quantum_task_batch.AwsQuantumTaskBatch`
        """
        return AwsQuantumTaskBatch(
            AwsSession.copy_session(self._aws_session, max_connections=max_connections),
            self._arn,
            task_specifications,
            s3_destination_folder
            or (
                AwsSession.parse_s3_uri(os.environ.get("AMZN_BRAKET_TASK_RESULTS_S3_URI"))
                if "AMZN_BRAKET_TASK_RESULTS_S3_URI" in os.environ
                else None
            )
            or (self._aws_session.default_bucket(), "tasks"),
            shots if shots is not None else self._default_shots,
            max_parallel=max_parallel if max_parallel is not None else self._default_max_parallel,
            max_workers=max_connections,
            poll_timeout_seconds=poll_timeout_seconds,
            poll_interval_seconds=poll_interval_seconds,
            *aws_quantum_task_args,
            **aws_quantum_task_kwargs,
        )

    def refresh_metadata(self) -> None:
        """
        Refresh the `AwsDevice` object with the most recent Device metadata.
        """
        self._populate_properties(self._aws_session)

    def _get_session_and_initialize(self, session: AwsSession) -> AwsSession:
        device_region = AwsDevice.get_device_region(self._arn)
        return (
            self._get_regional_device_session(session)
            if device_region
            else self._get_non_regional_device_session(session)
        )

    def _get_regional_device_session(self, session: AwsSession) -> AwsSession:
        device_region = AwsDevice.get_device_region(self._arn)
        region_session = (
            session
            if session.region == device_region
            else AwsSession.copy_session(session, device_region)
        )
        try:
            self._populate_properties(region_session)
            return region_session
        except ClientError as e:
            raise ValueError(f"'{self._arn}' not found") if e.response["Error"][
                "Code"
            ] == "ResourceNotFoundException" else e

    def _get_non_regional_device_session(self, session: AwsSession) -> AwsSession:
        current_region = session.region
        try:
            self._populate_properties(session)
            return session
        except ClientError as e:
            if e.response["Error"]["Code"] == "ResourceNotFoundException":
                if "qpu" not in self._arn:
                    raise ValueError(f"Simulator '{self._arn}' not found in '{current_region}'")
            else:
                raise e
        # Search remaining regions for QPU
        for region in frozenset(AwsDevice.REGIONS) - {current_region}:
            region_session = AwsSession.copy_session(session, region)
            try:
                self._populate_properties(region_session)
                return region_session
            except ClientError as e:
                if e.response["Error"]["Code"] != "ResourceNotFoundException":
                    raise e
        raise ValueError(f"QPU '{self._arn}' not found")

    def _populate_properties(self, session: AwsSession) -> None:
        metadata = session.get_device(self._arn)
        self._name = metadata.get("deviceName")
        self._status = metadata.get("deviceStatus")
        self._type = AwsDeviceType(metadata.get("deviceType"))
        self._provider_name = metadata.get("providerName")
        self._properties = metadata.get("deviceCapabilities")
        self._frames = None
        self._ports = None

    @property
    def type(self) -> str:
        """str: Return the device type"""
        return self._type

    @property
    def provider_name(self) -> str:
        """str: Return the provider name"""
        return self._provider_name

    @property
    def aws_session(self) -> AwsSession:
        return self._aws_session

    @property
    def arn(self) -> str:
        """str: Return the ARN of the device"""
        return self._arn

    @property
    def is_available(self) -> bool:
        """Returns true if the device is currently available.
        Returns:
            bool: Return if the device is currently available.
        """
        if self.status != "ONLINE":
            return False

        is_available_result = False

        current_datetime_utc = datetime.utcnow()
        for execution_window in self.properties.service.executionWindows:
            weekday = current_datetime_utc.weekday()
            current_time_utc = current_datetime_utc.time().replace(microsecond=0)

            if (
                execution_window.windowEndHour < execution_window.windowStartHour
                and current_time_utc < execution_window.windowEndHour
            ):
                weekday = (weekday - 1) % 7

            matched_day = execution_window.executionDay == ExecutionDay.EVERYDAY
            matched_day = matched_day or (
                execution_window.executionDay == ExecutionDay.WEEKDAYS and weekday < 5
            )
            matched_day = matched_day or (
                execution_window.executionDay == ExecutionDay.WEEKENDS and weekday > 4
            )
            ordered_days = (
                ExecutionDay.MONDAY,
                ExecutionDay.TUESDAY,
                ExecutionDay.WEDNESDAY,
                ExecutionDay.THURSDAY,
                ExecutionDay.FRIDAY,
                ExecutionDay.SATURDAY,
                ExecutionDay.SUNDAY,
            )
            matched_day = matched_day or (
                execution_window.executionDay in ordered_days
                and ordered_days.index(execution_window.executionDay) == weekday
            )

            matched_time = (
                execution_window.windowStartHour < execution_window.windowEndHour
                and execution_window.windowStartHour
                <= current_time_utc
                <= execution_window.windowEndHour
            ) or (
                execution_window.windowEndHour < execution_window.windowStartHour
                and (
                    current_time_utc >= execution_window.windowStartHour
                    or current_time_utc <= execution_window.windowEndHour
                )
            )

            is_available_result = is_available_result or (matched_day and matched_time)

        return is_available_result

    @property
    # TODO: Add a link to the boto3 docs
    def properties(self) -> DeviceCapabilities:
        """DeviceCapabilities: Return the device properties

        Please see `braket.device_schema` in amazon-braket-schemas-python_

        .. _amazon-braket-schemas-python: https://github.com/aws/amazon-braket-schemas-python"""
        return BraketSchemaBase.parse_raw_schema(self._properties)

    @property
    def topology_graph(self) -> DiGraph:
        """DiGraph: topology of device as a networkx `DiGraph` object.
        Returns `None` if the topology is not available for the device.

        Examples:
            >>> import networkx as nx
            >>> device = AwsDevice("arn1")
            >>> nx.draw_kamada_kawai(device.topology_graph, with_labels=True, font_weight="bold")

            >>> topology_subgraph = device.topology_graph.subgraph(range(8))
            >>> nx.draw_kamada_kawai(topology_subgraph, with_labels=True, font_weight="bold")

            >>> print(device.topology_graph.edges)
        """
        return self._construct_topology_graph()

    def _construct_topology_graph(self) -> DiGraph:
        """
        Construct topology graph. If no such metadata is available, return `None`.

        Returns:
            DiGraph: topology of QPU as a networkx `DiGraph` object.
        """
        if hasattr(self.properties, "paradigm") and isinstance(
            self.properties.paradigm, GateModelQpuParadigmProperties
        ):
            if self.properties.paradigm.connectivity.fullyConnected:
                return complete_graph(
                    int(self.properties.paradigm.qubitCount), create_using=DiGraph()
                )
            adjacency_lists = self.properties.paradigm.connectivity.connectivityGraph
            edges = []
            for item in adjacency_lists.items():
                i = item[0]
                edges.extend([(int(i), int(j)) for j in item[1]])
            return from_edgelist(edges, create_using=DiGraph())
        elif hasattr(self.properties, "provider") and isinstance(
            self.properties.provider, DwaveProviderProperties
        ):
            edges = self.properties.provider.couplers
            return from_edgelist(edges, create_using=DiGraph())
        else:
            return None

    @property
    def _default_shots(self) -> int:
        return (
            AwsDevice.DEFAULT_SHOTS_QPU if "qpu" in self.arn else AwsDevice.DEFAULT_SHOTS_SIMULATOR
        )

    @property
    def _default_max_parallel(self) -> int:
        return AwsDevice.DEFAULT_MAX_PARALLEL

    def __repr__(self):
        return "Device('name': {}, 'arn': {})".format(self.name, self.arn)

    def __eq__(self, other):
        if isinstance(other, AwsDevice):
            return self.arn == other.arn
        return NotImplemented

    @property
    def frames(self) -> Dict[str, Frame]:
        """Returns a Dict mapping frame ids to the frame objects for predefined frames
        for this device."""
        self._update_pulse_properties()
        return self._frames or dict()

    @property
    def ports(self) -> Dict[str, Port]:
        """Returns a Dict mapping port ids to the port objects for predefined ports
        for this device."""
        self._update_pulse_properties()
        return self._ports or dict()

    @staticmethod
    def get_devices(
        arns: Optional[List[str]] = None,
        names: Optional[List[str]] = None,
        types: Optional[List[AwsDeviceType]] = None,
        statuses: Optional[List[str]] = None,
        provider_names: Optional[List[str]] = None,
        order_by: str = "name",
        aws_session: Optional[AwsSession] = None,
    ) -> List[AwsDevice]:
        """
        Get devices based on filters and desired ordering. The result is the AND of
        all the filters `arns`, `names`, `types`, `statuses`, `provider_names`.

        Examples:
            >>> AwsDevice.get_devices(provider_names=['Rigetti'], statuses=['ONLINE'])
            >>> AwsDevice.get_devices(order_by='provider_name')
            >>> AwsDevice.get_devices(types=['SIMULATOR'])

        Args:
            arns (Optional[List[str]]): device ARN list, default is `None`
            names (Optional[List[str]]): device name list, default is `None`
            types (Optional[List[AwsDeviceType]]): device type list, default is `None`
                QPUs will be searched for all regions and simulators will only be
                searched for the region of the current session.
            statuses (Optional[List[str]]): device status list, default is `None`
            provider_names (Optional[List[str]]): provider name list, default is `None`
            order_by (str): field to order result by, default is `name`.
                Accepted values are ['arn', 'name', 'type', 'provider_name', 'status']
            aws_session (Optional[AwsSession]): An AWS session object.
                Default is `None`.

        Returns:
            List[AwsDevice]: list of AWS devices
        """

        if order_by not in AwsDevice._GET_DEVICES_ORDER_BY_KEYS:
            raise ValueError(
                f"order_by '{order_by}' must be in {AwsDevice._GET_DEVICES_ORDER_BY_KEYS}"
            )
        types = (
            frozenset(types) if types else frozenset({device_type for device_type in AwsDeviceType})
        )
        aws_session = aws_session if aws_session else AwsSession()
        device_map = {}
        session_region = aws_session.boto_session.region_name
        search_regions = (
            (session_region,) if types == {AwsDeviceType.SIMULATOR} else AwsDevice.REGIONS
        )
        for region in search_regions:
            session_for_region = (
                aws_session
                if region == session_region
                else AwsSession.copy_session(aws_session, region)
            )
            # Simulators are only instantiated in the same region as the AWS session
            types_for_region = sorted(
                types if region == session_region else types - {AwsDeviceType.SIMULATOR}
            )
            region_device_arns = [
                result["deviceArn"]
                for result in session_for_region.search_devices(
                    arns=arns,
                    names=names,
                    types=types_for_region,
                    statuses=statuses,
                    provider_names=provider_names,
                )
            ]
            device_map.update(
                {
                    arn: AwsDevice(arn, session_for_region)
                    for arn in region_device_arns
                    if arn not in device_map
                }
            )
        devices = list(device_map.values())
        devices.sort(key=lambda x: getattr(x, order_by))
        return devices

    def _update_pulse_properties(self) -> None:
        if hasattr(self.properties, "pulse") and isinstance(
            self.properties.pulse, PulseDeviceActionProperties
        ):
            if self._ports is None:
                self._ports = dict()
                port_data = self.properties.pulse.ports
                for port_id, port in port_data.items():
                    self._ports[port_id] = Port(
                        port_id=port_id, dt=port.dt, properties=json.loads(port.json())
                    )
            if self._frames is None:
                self._frames = dict()
                frame_data = self.properties.pulse.frames
                if frame_data:
                    for frame_id, frame in frame_data.items():
                        self._frames[frame_id] = Frame(
                            frame_id=frame_id,
                            port=self._ports[frame.portId],
                            frequency=frame.frequency,
                            phase=frame.phase,
                            is_predefined=True,
                            properties=json.loads(frame.json()),
                        )

    @staticmethod
    def get_device_region(device_arn: str) -> str:
        """Gets the region from a device arn.
        Args:
            device_arn (str): The device ARN.

        Returns:
            str: the region of the ARN.
        """
        try:
            return device_arn.split(":")[3]
        except IndexError:
            raise ValueError(
                f"Device ARN is not a valid format: {device_arn}. For valid Braket ARNs, "
                "see 'https://docs.aws.amazon.com/braket/latest/developerguide/braket-devices.html'"
            )<|MERGE_RESOLUTION|>--- conflicted
+++ resolved
@@ -91,11 +91,12 @@
     def run(
         self,
         task_specification: Union[
-<<<<<<< HEAD
-            Circuit, Problem, OpenQasmProgram, BlackbirdProgram, AnalogHamiltonianSimulation
-=======
-            Circuit, Problem, OpenQasmProgram, BlackbirdProgram, PulseSequence
->>>>>>> 7cdd146a
+            Circuit,
+            Problem,
+            OpenQasmProgram,
+            BlackbirdProgram,
+            PulseSequence,
+            AnalogHamiltonianSimulation,
         ],
         s3_destination_folder: Optional[AwsSession.S3DestinationFolder] = None,
         shots: Optional[int] = None,
@@ -109,11 +110,7 @@
         annealing problem.
 
         Args:
-<<<<<<< HEAD
-            task_specification (Union[Circuit, Problem, OpenQasmProgram, BlackbirdProgram, AnalogHamiltonianSimulation]): # noqa
-=======
-            task_specification (Union[Circuit, Problem, OpenQasmProgram, BlackbirdProgram, PulseSequence]): # noqa
->>>>>>> 7cdd146a
+            task_specification (Union[Circuit, Problem, OpenQasmProgram, BlackbirdProgram, PulseSequence, AnalogHamiltonianSimulation]): # noqa
                 Specification of task (circuit or annealing problem or program) to run on device.
             s3_destination_folder (Optional[S3DestinationFolder]): The S3 location to
                 save the task's results to. Default is `<default_bucket>/tasks` if evoked
@@ -179,11 +176,14 @@
     def run_batch(
         self,
         task_specifications: List[
-<<<<<<< HEAD
-            Union[Circuit, Problem, OpenQasmProgram, BlackbirdProgram, AnalogHamiltonianSimulation]
-=======
-            Union[Circuit, Problem, OpenQasmProgram, BlackbirdProgram, PulseSequence]
->>>>>>> 7cdd146a
+            Union[
+                Circuit,
+                Problem,
+                OpenQasmProgram,
+                BlackbirdProgram,
+                PulseSequence,
+                AnalogHamiltonianSimulation,
+            ]
         ],
         s3_destination_folder: Optional[AwsSession.S3DestinationFolder] = None,
         shots: Optional[int] = None,
@@ -197,11 +197,7 @@
         """Executes a batch of tasks in parallel
 
         Args:
-<<<<<<< HEAD
-            task_specifications (List[Union[Circuit, Problem, OpenQasmProgram, BlackbirdProgram, AnalogHamiltonianSimulation]]):  # noqa
-=======
-            task_specifications (List[Union[Circuit, Problem, OpenQasmProgram, BlackbirdProgram, PulseSequence]]): # noqa
->>>>>>> 7cdd146a
+            task_specifications (List[Union[Circuit, Problem, OpenQasmProgram, BlackbirdProgram, PulseSequence, AnalogHamiltonianSimulation]]): # noqa
                 List of  circuits or annealing problems to run on device.
             s3_destination_folder (Optional[S3DestinationFolder]): The S3 location to
                 save the tasks' results to. Default is `<default_bucket>/tasks` if evoked
