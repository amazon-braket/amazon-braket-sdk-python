--- conflicted
+++ resolved
@@ -78,20 +78,13 @@
         "Xy": "XY",
     }
 
-<<<<<<< HEAD
-    def __init__(self, arn: str, aws_session: Optional[AwsSession] = None):
-        """Initializes an `AwsDevice`.
-
-=======
     def __init__(
         self,
         arn: str,
         aws_session: Optional[AwsSession] = None,
         noise_model: Optional[NoiseModel] = None,
     ):
-        """
->>>>>>> d53bcb5f
-        Args:
+        """Args:
             arn (str): The ARN of the device
             aws_session (Optional[AwsSession]): An AWS session object. Default is `None`.
             noise_model (Optional[NoiseModel]): The Braket noise model to apply to the circuit
@@ -206,13 +199,9 @@
 
         See Also:
             `braket.aws.aws_quantum_task.AwsQuantumTask.create()`
-<<<<<<< HEAD
         """  # noqa E501
-=======
-        """
         if self._noise_model:
             task_specification = self._apply_noise_model_to_circuit(task_specification)
->>>>>>> d53bcb5f
         return AwsQuantumTask.create(
             self._aws_session,
             self._arn,
@@ -307,16 +296,12 @@
 
         See Also:
             `braket.aws.aws_quantum_task_batch.AwsQuantumTaskBatch`
-<<<<<<< HEAD
         """  # noqa E501
-=======
-        """
         if self._noise_model:
             task_specifications = [
                 self._apply_noise_model_to_circuit(task_specification)
                 for task_specification in task_specifications
             ]
->>>>>>> d53bcb5f
         return AwsQuantumTaskBatch(
             AwsSession.copy_session(self._aws_session, max_connections=max_connections),
             self._arn,
