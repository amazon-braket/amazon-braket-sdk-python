--- conflicted
+++ resolved
@@ -207,7 +207,6 @@
         single_input = isinstance(inputs, dict)
         single_gate_definitions = isinstance(gate_definitions, dict)
 
-<<<<<<< HEAD
         batch_lengths = []
         if single_task:
             task_specifications = repeat(task_specifications)
@@ -227,36 +226,11 @@
                 "Multiple inputs, task specifications and gate definitions must "
                 "be equal in number."
             )
-=======
-        max_inputs_tasks = (
-            max(max_inputs_tasks, len(task_specifications)) if not single_task else max_inputs_tasks
-        )
-        max_inputs_tasks = (
-            max(max_inputs_tasks, len(inputs)) if not single_input else max_inputs_tasks
-        )
-
-        if not single_task and not single_input:
-            if len(task_specifications) != len(inputs):
-                raise ValueError(
-                    "Multiple inputs and task specifications must " "be equal in number."
-                )
-
-        if single_task:
-            task_specifications = repeat(task_specifications, times=max_inputs_tasks)
-
-        if single_input:
-            inputs = repeat(inputs, times=max_inputs_tasks)
->>>>>>> 458249d1
 
         tasks_inputs_definitions = zip(task_specifications, inputs, gate_definitions)
 
-<<<<<<< HEAD
         if single_task and single_input and single_gate_definitions:
             tasks_inputs_definitions = [next(tasks_inputs_definitions)]
-=======
-        if single_task and single_input:
-            tasks_and_inputs = list(tasks_and_inputs)
->>>>>>> 458249d1
 
         tasks_inputs_definitions = list(tasks_inputs_definitions)
 
