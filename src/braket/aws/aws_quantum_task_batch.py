# Copyright Amazon.com Inc. or its affiliates. All Rights Reserved.
#
# Licensed under the Apache License, Version 2.0 (the "License"). You
# may not use this file except in compliance with the License. A copy of
# the License is located at
#
#     http://aws.amazon.com/apache2.0/
#
# or in the "license" file accompanying this file. This file is
# distributed on an "AS IS" BASIS, WITHOUT WARRANTIES OR CONDITIONS OF
# ANY KIND, either express or implied. See the License for the specific
# language governing permissions and limitations under the License.

from __future__ import annotations

import time
from concurrent.futures.thread import ThreadPoolExecutor
from itertools import repeat
<<<<<<< HEAD
from typing import Union
=======
from typing import Any, Union
>>>>>>> 879133cb

from braket.ahs.analog_hamiltonian_simulation import AnalogHamiltonianSimulation
from braket.annealing import Problem
from braket.aws.aws_quantum_task import AwsQuantumTask
from braket.aws.aws_session import AwsSession
from braket.circuits import Circuit
from braket.ir.blackbird import Program as BlackbirdProgram
from braket.ir.openqasm import Program as OpenQasmProgram
from braket.tasks.quantum_task_batch import QuantumTaskBatch


class AwsQuantumTaskBatch(QuantumTaskBatch):
    """Executes a batch of quantum tasks in parallel.

    Using this class can yield vast speedups over executing quantum tasks sequentially,
    and is particularly useful for computations that can be parallelized,
    such as calculating quantum gradients or statistics of terms in a Hamiltonian.

    Note: there is no benefit to using this method with QPUs outside of their execution windows,
    since results will not be available until the window opens.
    """

    MAX_CONNECTIONS_DEFAULT = 100
    MAX_RETRIES = 3

    def __init__(
        self,
        aws_session: AwsSession,
        device_arn: str,
        task_specifications: Union[
            Union[Circuit, Problem, OpenQasmProgram, BlackbirdProgram, AnalogHamiltonianSimulation],
            list[
                Union[
                    Circuit, Problem, OpenQasmProgram, BlackbirdProgram, AnalogHamiltonianSimulation
                ]
            ],
        ],
        s3_destination_folder: AwsSession.S3DestinationFolder,
        shots: int,
        max_parallel: int,
        max_workers: int = MAX_CONNECTIONS_DEFAULT,
        poll_timeout_seconds: float = AwsQuantumTask.DEFAULT_RESULTS_POLL_TIMEOUT,
        poll_interval_seconds: float = AwsQuantumTask.DEFAULT_RESULTS_POLL_INTERVAL,
        inputs: Union[dict[str, float], list[dict[str, float]]] | None = None,
<<<<<<< HEAD
        *aws_quantum_task_args,
        **aws_quantum_task_kwargs,
=======
        reservation_arn: str | None = None,
        *aws_quantum_task_args: Any,
        **aws_quantum_task_kwargs: Any,
>>>>>>> 879133cb
    ):
        """Creates a batch of quantum tasks.

        Args:
            aws_session (AwsSession): AwsSession to connect to AWS with.
            device_arn (str): The ARN of the quantum device.
            task_specifications (Union[Union[Circuit,Problem,OpenQasmProgram,BlackbirdProgram,AnalogHamiltonianSimulation],list[Union[Circuit,Problem,OpenQasmProgram,BlackbirdProgram,AnalogHamiltonianSimulation]]]): # noqa
                Single instance or list of circuits, annealing
                problems, pulse sequences, or photonics program as specification of quantum task
                to run on device.
            s3_destination_folder (AwsSession.S3DestinationFolder): NamedTuple, with bucket
                for index 0 and key for index 1, that specifies the Amazon S3 bucket and folder
                to store quantum task results in.
            shots (int): The number of times to run the quantum task on the device. If the device is
                a simulator, this implies the state is sampled N times, where N = `shots`.
                `shots=0` is only available on simulators and means that the simulator
                will compute the exact results based on the quantum task specification.
            max_parallel (int): The maximum number of quantum tasks to run on AWS in parallel.
                Batch creation will fail if this value is greater than the maximum allowed
                concurrent quantum tasks on the device.
            max_workers (int): The maximum number of thread pool workers. Default: 100
            poll_timeout_seconds (float): The polling timeout for `AwsQuantumTask.result()`,
                in seconds. Default: 5 days.
            poll_interval_seconds (float): The polling interval for results in seconds.
                Default: 1 second.
            inputs (Union[dict[str, float], list[dict[str, float]]] | None): Inputs to be passed
                along with the IR. If the IR supports inputs, the inputs will be updated
                with this value. Default: {}.
            reservation_arn (str | None): The reservation ARN provided by Braket Direct
                to reserve exclusive usage for the device to run the quantum task on.
                Note: If you are creating tasks in a job that itself was created reservation ARN,
                those tasks do not need to be created with the reservation ARN.
                Default: None.
            *aws_quantum_task_args (Any): Arbitrary args for `QuantumTask`.
            **aws_quantum_task_kwargs (Any): Arbitrary kwargs for `QuantumTask`.,
        """  # noqa E501
        self._tasks = AwsQuantumTaskBatch._execute(
            aws_session,
            device_arn,
            task_specifications,
            s3_destination_folder,
            shots,
            max_parallel,
            max_workers,
            poll_timeout_seconds,
            poll_interval_seconds,
            inputs,
            reservation_arn,
            *aws_quantum_task_args,
            **aws_quantum_task_kwargs,
        )
        self._aws_session = aws_session
        self._results = None
        self._unsuccessful = set()

        # Cache execution inputs for retries.
        self._device_arn = device_arn
        self._task_specifications = task_specifications
        self._s3_destination_folder = s3_destination_folder
        self._shots = shots
        self._max_parallel = max_parallel
        self._max_workers = max_workers
        self._poll_timeout_seconds = poll_timeout_seconds
        self._poll_interval_seconds = poll_interval_seconds
        self._inputs = inputs
        self._reservation_arn = reservation_arn
        self._aws_quantum_task_args = aws_quantum_task_args
        self._aws_quantum_task_kwargs = aws_quantum_task_kwargs

    @staticmethod
    def _tasks_and_inputs(
        task_specifications: Union[
            Union[Circuit, Problem, OpenQasmProgram, BlackbirdProgram, AnalogHamiltonianSimulation],
            list[
                Union[
                    Circuit, Problem, OpenQasmProgram, BlackbirdProgram, AnalogHamiltonianSimulation
                ]
            ],
        ],
        inputs: Union[dict[str, float], list[dict[str, float]]] = None,
    ) -> list[
        tuple[
            Union[Circuit, Problem, OpenQasmProgram, BlackbirdProgram, AnalogHamiltonianSimulation],
            dict[str, float],
        ]
    ]:
        inputs = inputs or {}

        max_inputs_tasks = 1
        single_task = isinstance(
            task_specifications,
            (Circuit, Problem, OpenQasmProgram, BlackbirdProgram, AnalogHamiltonianSimulation),
        )
        single_input = isinstance(inputs, dict)

        max_inputs_tasks = (
            max(max_inputs_tasks, len(task_specifications)) if not single_task else max_inputs_tasks
        )
        max_inputs_tasks = (
            max(max_inputs_tasks, len(inputs)) if not single_input else max_inputs_tasks
        )

        if not single_task and not single_input:
            if len(task_specifications) != len(inputs):
                raise ValueError("Multiple inputs and task specifications must be equal in number.")
        if single_task:
            task_specifications = repeat(task_specifications, times=max_inputs_tasks)

        if single_input:
            inputs = repeat(inputs, times=max_inputs_tasks)

        tasks_and_inputs = zip(task_specifications, inputs)

        if single_task and single_input:
            tasks_and_inputs = list(tasks_and_inputs)

        tasks_and_inputs = list(tasks_and_inputs)

        for task_specification, input_map in tasks_and_inputs:
            if isinstance(task_specification, Circuit):
                param_names = {param.name for param in task_specification.parameters}
                unbounded_parameters = param_names - set(input_map.keys())
                if unbounded_parameters:
                    raise ValueError(
                        f"Cannot execute circuit with unbound parameters: "
                        f"{unbounded_parameters}"
                    )

        return tasks_and_inputs

    @staticmethod
    def _execute(
        aws_session: AwsSession,
        device_arn: str,
        task_specifications: Union[
            Union[Circuit, Problem, OpenQasmProgram, BlackbirdProgram, AnalogHamiltonianSimulation],
            list[
                Union[
                    Circuit, Problem, OpenQasmProgram, BlackbirdProgram, AnalogHamiltonianSimulation
                ]
            ],
        ],
        s3_destination_folder: AwsSession.S3DestinationFolder,
        shots: int,
        max_parallel: int,
        max_workers: int = MAX_CONNECTIONS_DEFAULT,
        poll_timeout_seconds: float = AwsQuantumTask.DEFAULT_RESULTS_POLL_TIMEOUT,
        poll_interval_seconds: float = AwsQuantumTask.DEFAULT_RESULTS_POLL_INTERVAL,
        inputs: Union[dict[str, float], list[dict[str, float]]] = None,
<<<<<<< HEAD
=======
        reservation_arn: str | None = None,
>>>>>>> 879133cb
        *args,
        **kwargs,
    ) -> list[AwsQuantumTask]:
        tasks_and_inputs = AwsQuantumTaskBatch._tasks_and_inputs(task_specifications, inputs)
        max_threads = min(max_parallel, max_workers)
        remaining = [0 for _ in tasks_and_inputs]
        try:
            with ThreadPoolExecutor(max_workers=max_threads) as executor:
                task_futures = [
                    executor.submit(
                        AwsQuantumTaskBatch._create_task,
                        remaining,
                        aws_session,
                        device_arn,
                        task,
                        s3_destination_folder,
                        shots,
                        poll_timeout_seconds=poll_timeout_seconds,
                        poll_interval_seconds=poll_interval_seconds,
                        inputs=input_map,
                        reservation_arn=reservation_arn,
                        *args,
                        **kwargs,
                    )
                    for task, input_map in tasks_and_inputs
                ]
        except KeyboardInterrupt:
            # If an exception is thrown before the thread pool has finished,
            # clean up the quantum tasks which have not yet been created before reraising it.
            if "task_futures" in locals():
                for future in task_futures:
                    future.cancel()

            # Signal to the workers that there is no mork work to do
            remaining.clear()

            raise
        tasks = [future.result() for future in task_futures]
        return tasks

    @staticmethod
    def _create_task(
        remaining: list[int],
        aws_session: AwsSession,
        device_arn: str,
        task_specification: Union[
            Circuit, Problem, OpenQasmProgram, BlackbirdProgram, AnalogHamiltonianSimulation
        ],
        s3_destination_folder: AwsSession.S3DestinationFolder,
        shots: int,
        poll_interval_seconds: float = AwsQuantumTask.DEFAULT_RESULTS_POLL_INTERVAL,
        inputs: dict[str, float] = None,
<<<<<<< HEAD
=======
        reservation_arn: str | None = None,
>>>>>>> 879133cb
        *args,
        **kwargs,
    ) -> AwsQuantumTask:
        task = AwsQuantumTask.create(
            aws_session,
            device_arn,
            task_specification,
            s3_destination_folder,
            shots,
            poll_interval_seconds=poll_interval_seconds,
            inputs=inputs,
            reservation_arn=reservation_arn,
            *args,
            **kwargs,
        )

        remaining.pop()

        # If the quantum task hits a terminal state before all quantum tasks have been created,
        # it can be returned immediately
        while remaining:
            if task.state() in AwsQuantumTask.TERMINAL_STATES:
                break
            time.sleep(poll_interval_seconds)
        return task

    def results(
        self,
        fail_unsuccessful: bool = False,
        max_retries: int = MAX_RETRIES,
        use_cached_value: bool = True,
    ) -> list[AwsQuantumTask]:
        """Retrieves the result of every quantum task in the batch.

        Polling for results happens in parallel; this method returns when all quantum tasks
        have reached a terminal state. The result of this method is cached.

        Args:
            fail_unsuccessful (bool): If set to `True`, this method will fail
                if any quantum task in the batch fails to return a result even after
                `max_retries` retries.
            max_retries (int): Maximum number of times to retry any failed quantum tasks,
                i.e. any quantum tasks in the `FAILED` or `CANCELLED` state or that didn't
                complete within the timeout. Default: 3.
            use_cached_value (bool): If `False`, will refetch the results from S3,
                even when results have already been cached. Default: `True`.

        Returns:
            list[AwsQuantumTask]: The results of all of the quantum tasks in the batch.
            `FAILED`, `CANCELLED`, or timed out quantum tasks will have a result of None
        """
        if not self._results or not use_cached_value:
            self._results = AwsQuantumTaskBatch._retrieve_results(self._tasks, self._max_workers)
            self._unsuccessful = {
                task.id for task, result in zip(self._tasks, self._results) if not result
            }

        retries = 0
        while self._unsuccessful and retries < max_retries:
            self.retry_unsuccessful_tasks()
            retries = retries + 1

        if fail_unsuccessful and self._unsuccessful:
            raise RuntimeError(
                f"{len(self._unsuccessful)} tasks failed to complete after {max_retries} retries"
            )
        return self._results

    @staticmethod
    def _retrieve_results(tasks: list[AwsQuantumTask], max_workers: int) -> list[AwsQuantumTask]:
        with ThreadPoolExecutor(max_workers=max_workers) as executor:
            result_futures = [executor.submit(task.result) for task in tasks]
        return [future.result() for future in result_futures]

    def retry_unsuccessful_tasks(self) -> bool:
        """Retries any quantum tasks in the batch without valid results.

        This method should only be called after `results()` has been called at least once.
        The method will generate new quantum tasks for any failed quantum tasks, so `self.task` and
        `self.results()` may return different values after a call to this method.

        Returns:
            bool: Whether or not all retried quantum tasks completed successfully.
        """
        if not self._results:
            raise RuntimeError("results() should be called before attempting to retry")
        unsuccessful_indices = [index for index, result in enumerate(self._results) if not result]
        # Return early if there's nothing to retry
        if not unsuccessful_indices:
            return True
        retried_tasks = AwsQuantumTaskBatch._execute(
            self._aws_session,
            self._device_arn,
            [self._task_specifications[i] for i in unsuccessful_indices],
            self._s3_destination_folder,
            self._shots,
            self._max_parallel,
            self._max_workers,
            self._poll_timeout_seconds,
            self._poll_interval_seconds,
            self._reservation_arn,
            *self._aws_quantum_task_args,
            **self._aws_quantum_task_kwargs,
        )
        for index, task in zip(unsuccessful_indices, retried_tasks):
            self._tasks[index] = task

        retried_results = AwsQuantumTaskBatch._retrieve_results(retried_tasks, self._max_workers)
        for index, result in zip(unsuccessful_indices, retried_results):
            self._results[index] = result
        self._unsuccessful = {
            task.id for task, result in zip(retried_tasks, retried_results) if not result
        }
        return not self._unsuccessful

    @property
    def tasks(self) -> list[AwsQuantumTask]:
        """list[AwsQuantumTask]: The quantum tasks in this batch, as a list of AwsQuantumTask
<<<<<<< HEAD
        objects"""
=======
        objects
        """
>>>>>>> 879133cb
        return list(self._tasks)

    @property
    def size(self) -> int:
        """int: The number of quantum tasks in the batch"""
        return len(self._tasks)

    @property
    def unfinished(self) -> set[str]:
        """Gets all the IDs of all the quantum tasks in teh batch that have yet to complete.

        Returns:
            set[str]: The IDs of all the quantum tasks in the batch that have yet to complete.
        """
        with ThreadPoolExecutor(max_workers=self._max_workers) as executor:
            status_futures = {task.id: executor.submit(task.state) for task in self._tasks}
        unfinished = set()
        for task_id in status_futures:
            status = status_futures[task_id].result()
            if status not in AwsQuantumTask.TERMINAL_STATES:
                unfinished.add(task_id)
            if status in AwsQuantumTask.NO_RESULT_TERMINAL_STATES:
                self._unsuccessful.add(task_id)
        return unfinished

    @property
    def unsuccessful(self) -> set[str]:
        """set[str]: The IDs of all the FAILED, CANCELLED, or timed out quantum tasks in the
<<<<<<< HEAD
        batch."""
=======
        batch.
        """
>>>>>>> 879133cb
        return set(self._unsuccessful)<|MERGE_RESOLUTION|>--- conflicted
+++ resolved
@@ -16,11 +16,7 @@
 import time
 from concurrent.futures.thread import ThreadPoolExecutor
 from itertools import repeat
-<<<<<<< HEAD
-from typing import Union
-=======
 from typing import Any, Union
->>>>>>> 879133cb
 
 from braket.ahs.analog_hamiltonian_simulation import AnalogHamiltonianSimulation
 from braket.annealing import Problem
@@ -65,14 +61,9 @@
         poll_timeout_seconds: float = AwsQuantumTask.DEFAULT_RESULTS_POLL_TIMEOUT,
         poll_interval_seconds: float = AwsQuantumTask.DEFAULT_RESULTS_POLL_INTERVAL,
         inputs: Union[dict[str, float], list[dict[str, float]]] | None = None,
-<<<<<<< HEAD
-        *aws_quantum_task_args,
-        **aws_quantum_task_kwargs,
-=======
         reservation_arn: str | None = None,
         *aws_quantum_task_args: Any,
         **aws_quantum_task_kwargs: Any,
->>>>>>> 879133cb
     ):
         """Creates a batch of quantum tasks.
 
@@ -222,10 +213,7 @@
         poll_timeout_seconds: float = AwsQuantumTask.DEFAULT_RESULTS_POLL_TIMEOUT,
         poll_interval_seconds: float = AwsQuantumTask.DEFAULT_RESULTS_POLL_INTERVAL,
         inputs: Union[dict[str, float], list[dict[str, float]]] = None,
-<<<<<<< HEAD
-=======
         reservation_arn: str | None = None,
->>>>>>> 879133cb
         *args,
         **kwargs,
     ) -> list[AwsQuantumTask]:
@@ -278,10 +266,7 @@
         shots: int,
         poll_interval_seconds: float = AwsQuantumTask.DEFAULT_RESULTS_POLL_INTERVAL,
         inputs: dict[str, float] = None,
-<<<<<<< HEAD
-=======
         reservation_arn: str | None = None,
->>>>>>> 879133cb
         *args,
         **kwargs,
     ) -> AwsQuantumTask:
@@ -400,12 +385,8 @@
     @property
     def tasks(self) -> list[AwsQuantumTask]:
         """list[AwsQuantumTask]: The quantum tasks in this batch, as a list of AwsQuantumTask
-<<<<<<< HEAD
-        objects"""
-=======
         objects
         """
->>>>>>> 879133cb
         return list(self._tasks)
 
     @property
@@ -434,10 +415,6 @@
     @property
     def unsuccessful(self) -> set[str]:
         """set[str]: The IDs of all the FAILED, CANCELLED, or timed out quantum tasks in the
-<<<<<<< HEAD
-        batch."""
-=======
         batch.
         """
->>>>>>> 879133cb
         return set(self._unsuccessful)