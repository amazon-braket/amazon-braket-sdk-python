--- conflicted
+++ resolved
@@ -16,7 +16,7 @@
 import time
 from concurrent.futures.thread import ThreadPoolExecutor
 from itertools import repeat
-from typing import Dict, List, Set, Union
+from typing import Dict, List, Set, Tuple, Union
 
 from braket.ahs.analog_hamiltonian_simulation import AnalogHamiltonianSimulation
 from braket.annealing import Problem
@@ -126,6 +126,61 @@
         self._aws_quantum_task_kwargs = aws_quantum_task_kwargs
 
     @staticmethod
+    def _tasks_and_inputs(
+        task_specifications: Union[
+            Union[Circuit, Problem, OpenQasmProgram, BlackbirdProgram, AnalogHamiltonianSimulation],
+            List[
+                Union[
+                    Circuit, Problem, OpenQasmProgram, BlackbirdProgram, AnalogHamiltonianSimulation
+                ]
+            ],
+        ],
+        inputs: Union[Dict[str, float], List[Dict[str, float]]] = None,
+    ) -> List[
+        Tuple[
+            Union[Circuit, Problem, OpenQasmProgram, BlackbirdProgram, AnalogHamiltonianSimulation],
+            Dict[str, float],
+        ]
+    ]:
+        inputs = inputs or {}
+
+        single_task = isinstance(
+            task_specifications,
+            (Circuit, Problem, OpenQasmProgram, BlackbirdProgram, AnalogHamiltonianSimulation),
+        )
+        single_input = isinstance(inputs, dict)
+
+        if not single_task and not single_input:
+            if len(task_specifications) != len(inputs):
+                raise ValueError(
+                    "Multiple inputs and task specifications must " "be equal in number."
+                )
+        if single_task:
+            task_specifications = repeat(task_specifications)
+
+        if single_input:
+            inputs = repeat(inputs)
+
+        tasks_and_inputs = zip(task_specifications, inputs)
+
+        if single_task and single_input:
+            tasks_and_inputs = [next(tasks_and_inputs)]
+
+        tasks_and_inputs = list(tasks_and_inputs)
+
+        for task_specification, input_map in tasks_and_inputs:
+            if isinstance(task_specification, Circuit):
+                param_names = {param.name for param in task_specification.parameters}
+                unbounded_parameters = param_names - set(input_map.keys())
+                if unbounded_parameters:
+                    raise ValueError(
+                        f"Cannot execute circuit with unbound parameters: "
+                        f"{unbounded_parameters}"
+                    )
+
+        return tasks_and_inputs
+
+    @staticmethod
     def _execute(
         aws_session: AwsSession,
         device_arn: str,
@@ -147,45 +202,9 @@
         *args,
         **kwargs,
     ) -> List[AwsQuantumTask]:
-        inputs = inputs or {}
-
-        single_task = isinstance(
-            task_specifications,
-            (Circuit, Problem, OpenQasmProgram, BlackbirdProgram, AnalogHamiltonianSimulation),
-        )
-        single_input = isinstance(inputs, dict)
-
-        if not single_task and not single_input:
-            if len(task_specifications) != len(inputs):
-                raise ValueError(
-                    "Multiple inputs and task specifications must " "be equal in number."
-                )
-        if single_task:
-            task_specifications = repeat(task_specifications)
-
-        if single_input:
-            inputs = repeat(inputs)
-
-        tasks_and_inputs = zip(task_specifications, inputs)
-
-        if single_task and single_input:
-            tasks_and_inputs = [next(tasks_and_inputs)]
-
-        tasks_and_inputs = list(tasks_and_inputs)
-
-        for task_specification, input_map in tasks_and_inputs:
-            if isinstance(task_specification, Circuit):
-                param_names = {param.name for param in task_specification.parameters}
-                unbounded_parameters = param_names - set(input_map.keys())
-                if unbounded_parameters:
-                    raise ValueError(
-                        f"Cannot execute circuit with unbound parameters: "
-                        f"{unbounded_parameters}"
-                    )
-
+        tasks_and_inputs = AwsQuantumTaskBatch._tasks_and_inputs(task_specifications, inputs)
         max_threads = min(max_parallel, max_workers)
-<<<<<<< HEAD
-        remaining = [0 for _ in task_specifications]
+        remaining = [0 for _ in tasks_and_inputs]
         try:
             with ThreadPoolExecutor(max_workers=max_threads) as executor:
                 task_futures = [
@@ -199,10 +218,11 @@
                         shots,
                         poll_timeout_seconds=poll_timeout_seconds,
                         poll_interval_seconds=poll_interval_seconds,
+                        inputs=input_map,
                         *args,
                         **kwargs,
                     )
-                    for task in task_specifications
+                    for task, input_map in tasks_and_inputs
                 ]
         except KeyboardInterrupt:
             # If an exception is thrown before the thread pool has finished,
@@ -215,27 +235,6 @@
             remaining.clear()
 
             raise
-=======
-        remaining = [0 for _ in tasks_and_inputs]
-        with ThreadPoolExecutor(max_workers=max_threads) as executor:
-            task_futures = [
-                executor.submit(
-                    AwsQuantumTaskBatch._create_task,
-                    remaining,
-                    aws_session,
-                    device_arn,
-                    task,
-                    s3_destination_folder,
-                    shots,
-                    poll_timeout_seconds=poll_timeout_seconds,
-                    poll_interval_seconds=poll_interval_seconds,
-                    inputs=input_map,
-                    *args,
-                    **kwargs,
-                )
-                for task, input_map in tasks_and_inputs
-            ]
->>>>>>> 8573557e
         tasks = [future.result() for future in task_futures]
         return tasks
 
