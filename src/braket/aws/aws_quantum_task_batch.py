# Copyright Amazon.com Inc. or its affiliates. All Rights Reserved.
#
# Licensed under the Apache License, Version 2.0 (the "License"). You
# may not use this file except in compliance with the License. A copy of
# the License is located at
#
#     http://aws.amazon.com/apache2.0/
#
# or in the "license" file accompanying this file. This file is
# distributed on an "AS IS" BASIS, WITHOUT WARRANTIES OR CONDITIONS OF
# ANY KIND, either express or implied. See the License for the specific
# language governing permissions and limitations under the License.

from __future__ import annotations

import time
from concurrent.futures.thread import ThreadPoolExecutor
from itertools import repeat
from typing import Any, Union

from braket.ahs.analog_hamiltonian_simulation import AnalogHamiltonianSimulation
from braket.annealing import Problem
from braket.aws.aws_quantum_task import AwsQuantumTask
from braket.aws.aws_session import AwsSession
from braket.circuits import Circuit
from braket.ir.blackbird import Program as BlackbirdProgram
from braket.ir.openqasm import Program as OpenQasmProgram
from braket.tasks.quantum_task_batch import QuantumTaskBatch


class AwsQuantumTaskBatch(QuantumTaskBatch):
    """Executes a batch of quantum tasks in parallel.

    Using this class can yield vast speedups over executing quantum tasks sequentially,
    and is particularly useful for computations that can be parallelized,
    such as calculating quantum gradients or statistics of terms in a Hamiltonian.

    Note: there is no benefit to using this method with QPUs outside of their execution windows,
    since results will not be available until the window opens.
    """

    MAX_CONNECTIONS_DEFAULT = 100
    MAX_RETRIES = 3

    def __init__(
        self,
        aws_session: AwsSession,
        device_arn: str,
        task_specifications: Union[
            Union[Circuit, Problem, OpenQasmProgram, BlackbirdProgram, AnalogHamiltonianSimulation],
            list[
                Union[
                    Circuit, Problem, OpenQasmProgram, BlackbirdProgram, AnalogHamiltonianSimulation
                ]
            ],
        ],
        s3_destination_folder: AwsSession.S3DestinationFolder,
        shots: int,
        max_parallel: int,
        max_workers: int = MAX_CONNECTIONS_DEFAULT,
        poll_timeout_seconds: float = AwsQuantumTask.DEFAULT_RESULTS_POLL_TIMEOUT,
        poll_interval_seconds: float = AwsQuantumTask.DEFAULT_RESULTS_POLL_INTERVAL,
        inputs: Union[dict[str, float], list[dict[str, float]]] | None = None,
        reservation_arn: str | None = None,
        *aws_quantum_task_args: Any,
        **aws_quantum_task_kwargs: Any,
    ):
        """Creates a batch of quantum tasks.

        Args:
            aws_session (AwsSession): AwsSession to connect to AWS with.
            device_arn (str): The ARN of the quantum device.
            task_specifications (Union[Union[Circuit,Problem,OpenQasmProgram,BlackbirdProgram,AnalogHamiltonianSimulation],list[Union[Circuit,Problem,OpenQasmProgram,BlackbirdProgram,AnalogHamiltonianSimulation]]]): # noqa
                Single instance or list of circuits, annealing
                problems, pulse sequences, or photonics program as specification of quantum task
                to run on device.
            s3_destination_folder (AwsSession.S3DestinationFolder): NamedTuple, with bucket
                for index 0 and key for index 1, that specifies the Amazon S3 bucket and folder
                to store quantum task results in.
            shots (int): The number of times to run the quantum task on the device. If the device is
                a simulator, this implies the state is sampled N times, where N = `shots`.
                `shots=0` is only available on simulators and means that the simulator
                will compute the exact results based on the quantum task specification.
            max_parallel (int): The maximum number of quantum tasks to run on AWS in parallel.
                Batch creation will fail if this value is greater than the maximum allowed
                concurrent quantum tasks on the device.
            max_workers (int): The maximum number of thread pool workers. Default: 100
            poll_timeout_seconds (float): The polling timeout for `AwsQuantumTask.result()`,
                in seconds. Default: 5 days.
            poll_interval_seconds (float): The polling interval for results in seconds.
                Default: 1 second.
            inputs (Union[dict[str, float], list[dict[str, float]]] | None): Inputs to be passed
                along with the IR. If the IR supports inputs, the inputs will be updated
                with this value. Default: {}.
            reservation_arn (str | None): The reservation ARN provided by Braket Direct
                to reserve exclusive usage for the device to run the quantum task on.
                Note: If you are creating tasks in a job that itself was created reservation ARN,
                those tasks do not need to be created with the reservation ARN.
                Default: None.
            *aws_quantum_task_args (Any): Arbitrary args for `QuantumTask`.
            **aws_quantum_task_kwargs (Any): Arbitrary kwargs for `QuantumTask`.,
        """  # noqa E501
        self._tasks = AwsQuantumTaskBatch._execute(
            aws_session,
            device_arn,
            task_specifications,
            s3_destination_folder,
            shots,
            max_parallel,
            max_workers,
            poll_timeout_seconds,
            poll_interval_seconds,
            inputs,
            reservation_arn,
            *aws_quantum_task_args,
            **aws_quantum_task_kwargs,
        )
        self._aws_session = aws_session
        self._results = None
        self._unsuccessful = set()

        # Cache execution inputs for retries.
        self._device_arn = device_arn
        self._task_specifications = task_specifications
        self._s3_destination_folder = s3_destination_folder
        self._shots = shots
        self._max_parallel = max_parallel
        self._max_workers = max_workers
        self._poll_timeout_seconds = poll_timeout_seconds
        self._poll_interval_seconds = poll_interval_seconds
        self._inputs = inputs
        self._reservation_arn = reservation_arn
        self._aws_quantum_task_args = aws_quantum_task_args
        self._aws_quantum_task_kwargs = aws_quantum_task_kwargs

    @staticmethod
    def _tasks_and_inputs(
        task_specifications: Union[
            Union[Circuit, Problem, OpenQasmProgram, BlackbirdProgram, AnalogHamiltonianSimulation],
            list[
                Union[
                    Circuit, Problem, OpenQasmProgram, BlackbirdProgram, AnalogHamiltonianSimulation
                ]
            ],
        ],
        inputs: Union[dict[str, float], list[dict[str, float]]] = None,
    ) -> list[
        tuple[
            Union[Circuit, Problem, OpenQasmProgram, BlackbirdProgram, AnalogHamiltonianSimulation],
            dict[str, float],
        ]
    ]:
        inputs = inputs or {}

        max_inputs_tasks = 1
        single_task = isinstance(
            task_specifications,
            (Circuit, Problem, OpenQasmProgram, BlackbirdProgram, AnalogHamiltonianSimulation),
        )
        single_input = isinstance(inputs, dict)

        max_inputs_tasks = (
            max(max_inputs_tasks, len(task_specifications)) if not single_task else max_inputs_tasks
        )
        max_inputs_tasks = (
            max(max_inputs_tasks, len(inputs)) if not single_input else max_inputs_tasks
        )

        if not single_task and not single_input:
            if len(task_specifications) != len(inputs):
<<<<<<< HEAD
                raise ValueError("Multiple inputs and task specifications must be equal in number.")
=======
                raise ValueError(
                    "Multiple inputs and task specifications must " "be equal in number."
                )

>>>>>>> 058108c5
        if single_task:
            task_specifications = repeat(task_specifications, times=max_inputs_tasks)

        if single_input:
            inputs = repeat(inputs, times=max_inputs_tasks)

        tasks_and_inputs = zip(task_specifications, inputs)

        if single_task and single_input:
            tasks_and_inputs = list(tasks_and_inputs)

        tasks_and_inputs = list(tasks_and_inputs)

        for task_specification, input_map in tasks_and_inputs:
            if isinstance(task_specification, Circuit):
                param_names = {param.name for param in task_specification.parameters}
                unbounded_parameters = param_names - set(input_map.keys())
                if unbounded_parameters:
                    raise ValueError(
                        f"Cannot execute circuit with unbound parameters: "
                        f"{unbounded_parameters}"
                    )

        return tasks_and_inputs

    @staticmethod
    def _execute(
        aws_session: AwsSession,
        device_arn: str,
        task_specifications: Union[
            Union[Circuit, Problem, OpenQasmProgram, BlackbirdProgram, AnalogHamiltonianSimulation],
            list[
                Union[
                    Circuit, Problem, OpenQasmProgram, BlackbirdProgram, AnalogHamiltonianSimulation
                ]
            ],
        ],
        s3_destination_folder: AwsSession.S3DestinationFolder,
        shots: int,
        max_parallel: int,
        max_workers: int = MAX_CONNECTIONS_DEFAULT,
        poll_timeout_seconds: float = AwsQuantumTask.DEFAULT_RESULTS_POLL_TIMEOUT,
        poll_interval_seconds: float = AwsQuantumTask.DEFAULT_RESULTS_POLL_INTERVAL,
        inputs: Union[dict[str, float], list[dict[str, float]]] = None,
        reservation_arn: str | None = None,
        *args,
        **kwargs,
    ) -> list[AwsQuantumTask]:
        tasks_and_inputs = AwsQuantumTaskBatch._tasks_and_inputs(task_specifications, inputs)
        max_threads = min(max_parallel, max_workers)
        remaining = [0 for _ in tasks_and_inputs]
        try:
            with ThreadPoolExecutor(max_workers=max_threads) as executor:
                task_futures = [
                    executor.submit(
                        AwsQuantumTaskBatch._create_task,
                        remaining,
                        aws_session,
                        device_arn,
                        task,
                        s3_destination_folder,
                        shots,
                        poll_timeout_seconds=poll_timeout_seconds,
                        poll_interval_seconds=poll_interval_seconds,
                        inputs=input_map,
                        reservation_arn=reservation_arn,
                        *args,
                        **kwargs,
                    )
                    for task, input_map in tasks_and_inputs
                ]
        except KeyboardInterrupt:
            # If an exception is thrown before the thread pool has finished,
            # clean up the quantum tasks which have not yet been created before reraising it.
            if "task_futures" in locals():
                for future in task_futures:
                    future.cancel()

            # Signal to the workers that there is no mork work to do
            remaining.clear()

            raise
        tasks = [future.result() for future in task_futures]
        return tasks

    @staticmethod
    def _create_task(
        remaining: list[int],
        aws_session: AwsSession,
        device_arn: str,
        task_specification: Union[
            Circuit, Problem, OpenQasmProgram, BlackbirdProgram, AnalogHamiltonianSimulation
        ],
        s3_destination_folder: AwsSession.S3DestinationFolder,
        shots: int,
        poll_interval_seconds: float = AwsQuantumTask.DEFAULT_RESULTS_POLL_INTERVAL,
        inputs: dict[str, float] = None,
        reservation_arn: str | None = None,
        *args,
        **kwargs,
    ) -> AwsQuantumTask:
        task = AwsQuantumTask.create(
            aws_session,
            device_arn,
            task_specification,
            s3_destination_folder,
            shots,
            poll_interval_seconds=poll_interval_seconds,
            inputs=inputs,
            reservation_arn=reservation_arn,
            *args,
            **kwargs,
        )

        remaining.pop()

        # If the quantum task hits a terminal state before all quantum tasks have been created,
        # it can be returned immediately
        while remaining:
            if task.state() in AwsQuantumTask.TERMINAL_STATES:
                break
            time.sleep(poll_interval_seconds)
        return task

    def results(
        self,
        fail_unsuccessful: bool = False,
        max_retries: int = MAX_RETRIES,
        use_cached_value: bool = True,
    ) -> list[AwsQuantumTask]:
        """Retrieves the result of every quantum task in the batch.

        Polling for results happens in parallel; this method returns when all quantum tasks
        have reached a terminal state. The result of this method is cached.

        Args:
            fail_unsuccessful (bool): If set to `True`, this method will fail
                if any quantum task in the batch fails to return a result even after
                `max_retries` retries.
            max_retries (int): Maximum number of times to retry any failed quantum tasks,
                i.e. any quantum tasks in the `FAILED` or `CANCELLED` state or that didn't
                complete within the timeout. Default: 3.
            use_cached_value (bool): If `False`, will refetch the results from S3,
                even when results have already been cached. Default: `True`.

        Returns:
            list[AwsQuantumTask]: The results of all of the quantum tasks in the batch.
            `FAILED`, `CANCELLED`, or timed out quantum tasks will have a result of None
        """
        if not self._results or not use_cached_value:
            self._results = AwsQuantumTaskBatch._retrieve_results(self._tasks, self._max_workers)
            self._unsuccessful = {
                task.id for task, result in zip(self._tasks, self._results) if not result
            }

        retries = 0
        while self._unsuccessful and retries < max_retries:
            self.retry_unsuccessful_tasks()
            retries = retries + 1

        if fail_unsuccessful and self._unsuccessful:
            raise RuntimeError(
                f"{len(self._unsuccessful)} tasks failed to complete after {max_retries} retries"
            )
        return self._results

    @staticmethod
    def _retrieve_results(tasks: list[AwsQuantumTask], max_workers: int) -> list[AwsQuantumTask]:
        with ThreadPoolExecutor(max_workers=max_workers) as executor:
            result_futures = [executor.submit(task.result) for task in tasks]
        return [future.result() for future in result_futures]

    def retry_unsuccessful_tasks(self) -> bool:
        """Retries any quantum tasks in the batch without valid results.

        This method should only be called after `results()` has been called at least once.
        The method will generate new quantum tasks for any failed quantum tasks, so `self.task` and
        `self.results()` may return different values after a call to this method.

        Returns:
            bool: Whether or not all retried quantum tasks completed successfully.
        """
        if not self._results:
            raise RuntimeError("results() should be called before attempting to retry")
        unsuccessful_indices = [index for index, result in enumerate(self._results) if not result]
        # Return early if there's nothing to retry
        if not unsuccessful_indices:
            return True
        retried_tasks = AwsQuantumTaskBatch._execute(
            self._aws_session,
            self._device_arn,
            [self._task_specifications[i] for i in unsuccessful_indices],
            self._s3_destination_folder,
            self._shots,
            self._max_parallel,
            self._max_workers,
            self._poll_timeout_seconds,
            self._poll_interval_seconds,
            self._reservation_arn,
            *self._aws_quantum_task_args,
            **self._aws_quantum_task_kwargs,
        )
        for index, task in zip(unsuccessful_indices, retried_tasks):
            self._tasks[index] = task

        retried_results = AwsQuantumTaskBatch._retrieve_results(retried_tasks, self._max_workers)
        for index, result in zip(unsuccessful_indices, retried_results):
            self._results[index] = result
        self._unsuccessful = {
            task.id for task, result in zip(retried_tasks, retried_results) if not result
        }
        return not self._unsuccessful

    @property
    def tasks(self) -> list[AwsQuantumTask]:
        """list[AwsQuantumTask]: The quantum tasks in this batch, as a list of AwsQuantumTask
        objects
        """
        return list(self._tasks)

    @property
    def size(self) -> int:
        """int: The number of quantum tasks in the batch"""
        return len(self._tasks)

    @property
    def unfinished(self) -> set[str]:
        """Gets all the IDs of all the quantum tasks in teh batch that have yet to complete.

        Returns:
            set[str]: The IDs of all the quantum tasks in the batch that have yet to complete.
        """
        with ThreadPoolExecutor(max_workers=self._max_workers) as executor:
            status_futures = {task.id: executor.submit(task.state) for task in self._tasks}
        unfinished = set()
        for task_id in status_futures:
            status = status_futures[task_id].result()
            if status not in AwsQuantumTask.TERMINAL_STATES:
                unfinished.add(task_id)
            if status in AwsQuantumTask.NO_RESULT_TERMINAL_STATES:
                self._unsuccessful.add(task_id)
        return unfinished

    @property
    def unsuccessful(self) -> set[str]:
        """set[str]: The IDs of all the FAILED, CANCELLED, or timed out quantum tasks in the
        batch.
        """
        return set(self._unsuccessful)<|MERGE_RESOLUTION|>--- conflicted
+++ resolved
@@ -168,14 +168,7 @@
 
         if not single_task and not single_input:
             if len(task_specifications) != len(inputs):
-<<<<<<< HEAD
                 raise ValueError("Multiple inputs and task specifications must be equal in number.")
-=======
-                raise ValueError(
-                    "Multiple inputs and task specifications must " "be equal in number."
-                )
-
->>>>>>> 058108c5
         if single_task:
             task_specifications = repeat(task_specifications, times=max_inputs_tasks)
 
