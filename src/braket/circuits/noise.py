# Copyright Amazon.com Inc. or its affiliates. All Rights Reserved.
#
# Licensed under the Apache License, Version 2.0 (the "License"). You
# may not use this file except in compliance with the License. A copy of
# the License is located at
#
#     http://aws.amazon.com/apache2.0/
#
# or in the "license" file accompanying this file. This file is
# distributed on an "AS IS" BASIS, WITHOUT WARRANTIES OR CONDITIONS OF
# ANY KIND, either express or implied. See the License for the specific
# language governing permissions and limitations under the License.
from __future__ import annotations

<<<<<<< HEAD
from __future__ import annotations

from typing import Any, Dict, List, Optional, Sequence, Union

from braket.circuits.free_parameter_expression import FreeParameterExpression
=======
from typing import Any, Dict, List, Optional, Sequence, Union

from braket.circuits.free_parameter import FreeParameter
>>>>>>> a413d815
from braket.circuits.parameterizable import Parameterizable
from braket.circuits.quantum_operator import QuantumOperator
from braket.circuits.qubit_set import QubitSet


class Noise(QuantumOperator):
    """
    Class `Noise` represents a noise channel that operates on one or multiple qubits. Noise
    are considered as building blocks of quantum circuits that simulate noise. It can be
    used as an operator in an `Instruction` object. It appears in the diagram when user prints
    a circuit with `Noise`. This class is considered the noise channel definition containing
    the metadata that defines what the noise channel is and what it does.
    """

    def __init__(self, qubit_count: Optional[int], ascii_symbols: Sequence[str]):
        """
        Args:
            qubit_count (int, optional): Number of qubits this noise channel interacts with.
            ascii_symbols (Sequence[str]): ASCII string symbols for this noise channel. These
                are used when printing a diagram of circuits. Length must be the same as
                `qubit_count`, and index ordering is expected to correlate with target ordering
                on the instruction.

        Raises:
            ValueError: `qubit_count` is less than 1, `ascii_symbols` are None, or
                length of `ascii_symbols` is not equal to `qubit_count`
        """
        super().__init__(qubit_count=qubit_count, ascii_symbols=ascii_symbols)

    @property
    def name(self) -> str:
        """
        Returns the name of the quantum operator

        Returns:
            The name of the quantum operator as a string
        """
        return self.__class__.__name__

    def to_ir(self, target: QubitSet) -> Any:
        """Returns IR object of quantum operator and target

        Args:
            target (QubitSet): target qubit(s)
        Returns:
            IR object of the quantum operator and target
        """
        raise NotImplementedError("to_ir has not been implemented yet.")

    def to_matrix(self, *args, **kwargs) -> Any:
        """Returns a list of matrices defining the Kraus matrices of the noise channel.

        Returns:
            Iterable[np.ndarray]: list of matrices defining the Kraus matrices of the noise channel.
        """
        raise NotImplementedError("to_matrix has not been implemented yet.")

    def __eq__(self, other):
        if isinstance(other, Noise):
            return self.name == other.name
        return False

    def __repr__(self):
        return f"{self.name}('qubit_count': {self.qubit_count})"

    @classmethod
    def from_dict(cls, noise: dict) -> Noise:
        if "__class__" in noise:
            noise_name = noise["__class__"]
            noise_cls = getattr(cls, noise_name)
            return noise_cls.from_dict(noise)
        raise NotImplementedError

    @classmethod
    def register_noise(cls, noise: Noise):
        """Register a noise implementation by adding it into the Noise class.

        Args:
            noise (Noise): Noise class to register.
        """
        setattr(cls, noise.__name__, noise)


class SingleProbabilisticNoise(Noise, Parameterizable):
    """
    Class `SingleProbabilisticNoise` represents the bit/phase flip noise channel on N qubits
    parameterized by a single probability.
    """

    def __init__(
        self,
<<<<<<< HEAD
        probability: Union[FreeParameterExpression, float],
=======
        probability: Union[FreeParameter, float],
>>>>>>> a413d815
        qubit_count: Optional[int],
        ascii_symbols: Sequence[str],
        max_probability: float = 0.5,
    ):
        """
        Args:
<<<<<<< HEAD
            probability (Union[FreeParameterExpression, float]): The probability that the
                noise occurs.
=======
            probability (Union[FreeParameter, float]): The probability that the noise occurs.
>>>>>>> a413d815
            qubit_count (int, optional): The number of qubits to apply noise.
            ascii_symbols (Sequence[str]): ASCII string symbols for the noise. These are used when
                printing a diagram of a circuit. The length must be the same as `qubit_count`, and
                index ordering is expected to correlate with the target ordering on the instruction.
            max_probability (float): Maximum allowed probability of the noise channel. Default: 0.5

        Raises:
            ValueError: If the `qubit_count` is less than 1, `ascii_symbols` are `None`, or
                `ascii_symbols` length != `qubit_count`, `probability` is not `float` or
<<<<<<< HEAD
                `FreeParameterExpression`, `probability` > 1/2, or `probability` < 0
        """
        super().__init__(qubit_count=qubit_count, ascii_symbols=ascii_symbols)

        if not isinstance(probability, FreeParameterExpression):
=======
                `FreeParameter`, `probability` > 1/2, or `probability` < 0
        """
        super().__init__(qubit_count=qubit_count, ascii_symbols=ascii_symbols)

        if not isinstance(probability, FreeParameter):
>>>>>>> a413d815
            if not isinstance(probability, float):
                raise TypeError("probability must be float type")
            if not (max_probability >= probability >= 0.0):
                raise ValueError(
                    f"probability must be a real number in the interval [0,{max_probability}]"
                )
        self._probability = probability

    @property
    def probability(self) -> float:
        """
        Returns:
            probability (float): The probability that parametrizes the noise channel.
        """
        return self._probability

    def __repr__(self):
        return f"{self.name}('probability': {self.probability}, 'qubit_count': {self.qubit_count})"

    def __str__(self):
        return f"{self.name}({self.probability})"
<<<<<<< HEAD

    @property
    def parameters(self) -> List[Union[FreeParameterExpression, float]]:
        """
        Returns the parameters associated with the object, either unbound free parameters or
        bound values.

        Returns:
            List[Union[FreeParameterExpression, float]]: The free parameters or fixed value
            associated with the object.
        """
        return [self._probability]

    def __eq__(self, other):
        if isinstance(other, type(self)):
            return self.name == other.name and self.probability == other.probability
        return False

    def bind_values(self, **kwargs) -> SingleProbabilisticNoise:
        """
        Takes in parameters and attempts to assign them to values.

        Args:
            **kwargs: The parameters that are being assigned.

        Returns:
            SingleProbabilisticNoise: A new Noise object of the same type with the requested
            parameters bound.

        Raises:
            NotImplementedError: Subclasses should implement this function.
        """
        raise NotImplementedError


=======

    @property
    def parameters(self) -> List[Union[FreeParameter, float]]:
        """
        Returns the free parameters or fixed value associated with the object.

        Returns:
            Union[FreeParameter, float]: Returns the free parameters or fixed value
            associated with the object.
        """
        return [self._probability]

    def __eq__(self, other):
        if isinstance(other, type(self)):
            return self.name == other.name and self.probability == other.probability
        return False

    def to_dict(self) -> dict:
        """
        Converts a this object into a dictionary representation.

        Returns:
            dict: A dictionary object that represents this object. It can be converted back
            into this object using the `from_dict()` method.
        """
        return {
            "__class__": self.__class__.__name__,
            "probability": _parameter_to_dict(self.probability),
            "qubit_count": self.qubit_count,
            "ascii_symbols": self.ascii_symbols,
        }

    def bind_values(self, **kwargs):
        """
        Takes in parameters and attempts to assign them to values.

        Args:
            **kwargs: The parameters that are being assigned.

        Returns:
            Noise: A new Noise object of the same type with the requested
            parameters bound.

        """
        probability = (
            self.probability
            if str(self.probability) not in kwargs
            else kwargs[str(self.probability)]
        )
        return type(self)(
            probability=probability, qubit_count=self.qubit_count, ascii_symbols=self.ascii_symbols
        )


>>>>>>> a413d815
class SingleProbabilisticNoise_34(SingleProbabilisticNoise):
    """
    Class `SingleProbabilisticNoise` represents the Depolarizing and TwoQubitDephasing noise
    channels parameterized by a single probability.
    """

    def __init__(
        self,
<<<<<<< HEAD
        probability: Union[FreeParameterExpression, float],
=======
        probability: Union[FreeParameter, float],
>>>>>>> a413d815
        qubit_count: Optional[int],
        ascii_symbols: Sequence[str],
    ):
        """
        Args:
<<<<<<< HEAD
            probability (Union[FreeParameterExpression, float]): The probability that the
                noise occurs.
=======
            probability (Union[FreeParameter, float]): The probability that the noise occurs.
>>>>>>> a413d815
            qubit_count (int, optional): The number of qubits to apply noise.
            ascii_symbols (Sequence[str]): ASCII string symbols for the noise. These are used when
                printing a diagram of a circuit. The length must be the same as `qubit_count`, and
                index ordering is expected to correlate with the target ordering on the instruction.

        Raises:
            ValueError: If the `qubit_count` is less than 1, `ascii_symbols` are `None`, or
                `ascii_symbols` length != `qubit_count`, `probability` is not `float` or
<<<<<<< HEAD
                `FreeParameterExpression`, `probability` > 3/4, or `probability` < 0
=======
                `FreeParameter`, `probability` > 3/4, or `probability` < 0
>>>>>>> a413d815
        """
        super().__init__(
            probability=probability,
            qubit_count=qubit_count,
            ascii_symbols=ascii_symbols,
            max_probability=0.75,
        )


class SingleProbabilisticNoise_1516(SingleProbabilisticNoise):
    """
    Class `SingleProbabilisticNoise` represents the TwoQubitDepolarizing noise channel
    parameterized by a single probability.
    """

    def __init__(
        self,
<<<<<<< HEAD
        probability: Union[FreeParameterExpression, float],
=======
        probability: Union[FreeParameter, float],
>>>>>>> a413d815
        qubit_count: Optional[int],
        ascii_symbols: Sequence[str],
    ):
        """
        Args:
<<<<<<< HEAD
            probability (Union[FreeParameterExpression, float]): The probability that the
                noise occurs.
=======
            probability (Union[FreeParameter, float]): The probability that the noise occurs.
>>>>>>> a413d815
            qubit_count (int, optional): The number of qubits to apply noise.
            ascii_symbols (Sequence[str]): ASCII string symbols for the noise. These are used when
                printing a diagram of a circuit. The length must be the same as `qubit_count`, and
                index ordering is expected to correlate with the target ordering on the instruction.

        Raises:
            ValueError: If the `qubit_count` is less than 1, `ascii_symbols` are `None`, or
                `ascii_symbols` length != `qubit_count`, `probability` is not `float` or
<<<<<<< HEAD
                `FreeParameterExpression`, `probability` > 15/16, or `probability` < 0
=======
                `FreeParameter`, `probability` > 15/16, or `probability` < 0
>>>>>>> a413d815
        """
        super().__init__(
            probability=probability,
            qubit_count=qubit_count,
            ascii_symbols=ascii_symbols,
            max_probability=0.9375,
        )


class MultiQubitPauliNoise(Noise, Parameterizable):
    """
    Class `MultiQubitPauliNoise` represents a general multi-qubit Pauli channel,
    parameterized by up to 4**N - 1 probabilities.
    """

    _allowed_substrings = {"I", "X", "Y", "Z"}

    def __init__(
        self,
<<<<<<< HEAD
        probabilities: Dict[str, Union[FreeParameterExpression, float]],
=======
        probabilities: Dict[str, Union[FreeParameter, float]],
>>>>>>> a413d815
        qubit_count: Optional[int],
        ascii_symbols: Sequence[str],
    ):
        """[summary]

        Args:
<<<<<<< HEAD
            probabilities (Dict[str, Union[FreeParameterExpression, float]]): A dictionary with
                Pauli strings as keys and the probabilities as values, i.e. {"XX": 0.1. "IZ": 0.2}.
=======
            probabilities (Dict[str, Union[FreeParameter, float]]): A dictionary with Pauli string
                as the keys, and the probabilities as values, i.e. {"XX": 0.1. "IZ": 0.2}.
>>>>>>> a413d815
            qubit_count (Optional[int]): The number of qubits the Pauli noise acts on.
            ascii_symbols (Sequence[str]): ASCII string symbols for the noise. These are used when
                printing a diagram of a circuit. The length must be the same as `qubit_count`, and
                index ordering is expected to correlate with the target ordering on the instruction.

        Raises:
<<<<<<< HEAD
            ValueError: If
                `qubit_count` < 1,
                `ascii_symbols` is `None`,
                `ascii_symbols` length != `qubit_count`,
                `probabilities` are not `float`s or FreeParameterExpressions,
                any of `probabilities` > 1 or `probabilities` < 0,
                the sum of all probabilities is > 1,
                if "II" is specified as a Pauli string,
                if any Pauli string contains invalid strings,
                or if the length of probabilities is greater than 4**qubit_count.
=======
            ValueError: If the `qubit_count` is less than 1, `ascii_symbols` are `None`, or
                `ascii_symbols` length != `qubit_count`. Also if `probabilities` are
                not `float`s or FreeParameters any `probabilities` > 1, or `probabilities` < 0, or
                if the sum of all probabilities is > 1, or if "II" is specified as a Pauli string.
                Also if any Pauli string contains invalid strings.
                Also if the length of probabilities is greater than 4**qubit_count.
>>>>>>> a413d815
            TypeError: If the type of the dictionary keys are not strings.
                If the probabilities are not floats.
        """

        super().__init__(qubit_count=qubit_count, ascii_symbols=ascii_symbols)
        self._probabilities = probabilities

        if not probabilities:
            raise ValueError("Pauli dictionary must not be empty.")

        identity = self.qubit_count * "I"
        if identity in probabilities:
            raise ValueError(
                f"{identity} is not allowed as a key. Please enter only non-identity Pauli strings."
            )

        total_prob = 0
        for pauli_string, prob in probabilities.items():
            MultiQubitPauliNoise._validate_pauli_string(
                pauli_string, self.qubit_count, self._allowed_substrings
            )
            if isinstance(prob, float):
                if prob < 0.0 or prob > 1.0:
                    raise ValueError(
                        (
                            "Individual probabilities must be real numbers in the interval [0, 1]. "
                            f"Probability for {pauli_string} was {prob}."
                        )
                    )
                total_prob += prob
<<<<<<< HEAD
            elif not isinstance(prob, FreeParameterExpression):
                raise TypeError(
                    (
                        "Probabilities must be a float or FreeParameterExpression type. "
=======
            elif not isinstance(prob, FreeParameter):
                raise TypeError(
                    (
                        "Probabilities must be a float or FreeParameter type. "
>>>>>>> a413d815
                        f"The probability for {pauli_string} was of type {type(prob)}."
                    )
                )
        if total_prob > 1.0 or total_prob < 0.0:
            raise ValueError(
                (
                    "Total probability must be a real number in the interval [0, 1]. "
                    f"Total probability was {total_prob}."
                )
            )

    @classmethod
    def _validate_pauli_string(cls, pauli_str, qubit_count, allowed_substrings):
        if not isinstance(pauli_str, str):
            raise TypeError(f"Type of {pauli_str} was not a string.")
        if len(pauli_str) != qubit_count:
            raise ValueError(
                (
                    "Length of each Pauli string must be equal to number of qubits. "
                    f"{pauli_str} had length {len(pauli_str)} instead of length {qubit_count}."
                )
            )
        if not set(pauli_str) <= allowed_substrings:
            raise ValueError(
                (
                    "Strings must be Pauli strings consisting of only [I, X, Y, Z]. "
                    f"Received {pauli_str}."
                )
            )

    def __repr__(self):
<<<<<<< HEAD
        return (
            f"{self.name}('probabilities' : {self._probabilities}, "
            f"'qubit_count': {self.qubit_count})"
        )

    def __str__(self):
        return f"{self.name}({self._probabilities})"

    def __eq__(self, other):
        if isinstance(other, type(self)):
            return self.name == other.name and self._probabilities == other._probabilities
        return False

    @property
    def probabilities(self) -> Dict[str, float]:
        """
        Dict[str, float]: A map of a Pauli string to its corresponding probability.
        """
        return self._probabilities

    @property
    def parameters(self) -> List[Union[FreeParameterExpression, float]]:
        """
        Returns the parameters associated with the object, either unbound free parameters or
        bound values.

        Parameters are in alphabetical order of the Pauli strings in `probabilities`.

        Returns:
            List[Union[FreeParameterExpression, float]]: The free parameters or fixed value
            associated with the object.
        """
        return [
            self._probabilities[pauli_string] for pauli_string in sorted(self._probabilities.keys())
        ]

    def bind_values(self, **kwargs) -> MultiQubitPauliNoise:
=======
        return f"{self.name}('probabilities' : {self._probabilities}, 'qubit_count': {self.qubit_count})"  # noqa

    def __str__(self):
        return f"{self.name}({self._probabilities})"

    def __eq__(self, other):
        if isinstance(other, type(self)):
            return self.name == other.name and self._probabilities == other._probabilities
        return False

    @property
    def parameters(self) -> List[Union[FreeParameter, float]]:
        """
        Returns the free parameters or fixed value associated with the object.

        Returns:
            Union[FreeParameter, float]: Returns the free parameters or fixed value
            associated with the object.
        """
        return list(self._probabilities.values())

    def to_dict(self) -> dict:
        """
        Converts a this object into a dictionary representation.

        Returns:
            dict: A dictionary object that represents this object. It can be converted back
            into this object using the `from_dict()` method.
        """
        probabilities = dict()
        for pauli_string, prob in self._probabilities.items():
            probabilities[pauli_string] = _parameter_to_dict(prob)
        return {
            "__class__": self.__class__.__name__,
            "probabilities": probabilities,
            "qubit_count": self.qubit_count,
            "ascii_symbols": self.ascii_symbols,
        }

    def bind_values(self, **kwargs):
>>>>>>> a413d815
        """
        Takes in parameters and attempts to assign them to values.

        Args:
            **kwargs: The parameters that are being assigned.

        Returns:
<<<<<<< HEAD
            MultiQubitPauliNoise: A new Noise object of the same type with the requested
            parameters bound.

        Raises:
            NotImplementedError: Subclasses should implement this function.
        """
        raise NotImplementedError
=======
            Gate.Rx: A new Gate of the same type with the requested
            parameters bound.

        """
        probabilities = {}
        for pauli_string, prob in self._probabilities.items():
            bound_prob = prob if str(prob) not in kwargs else kwargs[str(prob)]
            probabilities[pauli_string] = bound_prob

        return type(self)(
            probabilities=probabilities,
            qubit_count=self.qubit_count,
            ascii_symbols=self.ascii_symbols,
        )
>>>>>>> a413d815


class PauliNoise(Noise, Parameterizable):
    """
    Class `PauliNoise` represents the a single-qubit Pauli noise channel
    acting on one qubit. It is parameterized by three probabilities.
    """

    def __init__(
        self,
<<<<<<< HEAD
        probX: Union[FreeParameterExpression, float],
        probY: Union[FreeParameterExpression, float],
        probZ: Union[FreeParameterExpression, float],
=======
        probX: Union[FreeParameter, float],
        probY: Union[FreeParameter, float],
        probZ: Union[FreeParameter, float],
>>>>>>> a413d815
        qubit_count: Optional[int],
        ascii_symbols: Sequence[str],
    ):
        """
        Args:
<<<<<<< HEAD
            probX Union[FreeParameterExpression, float]: The X coefficient of the Kraus operators
                in the channel.
            probY Union[FreeParameterExpression, float]: The Y coefficient of the Kraus operators
                in the channel.
            probZ Union[FreeParameterExpression, float]: The Z coefficient of the Kraus operators
=======
            probX Union[FreeParameter, float]: The X coefficient of the Kraus operators
                in the channel.
            probY Union[FreeParameter, float]: The Y coefficient of the Kraus operators
                in the channel.
            probZ Union[FreeParameter, float]: The Z coefficient of the Kraus operators
>>>>>>> a413d815
                in the channel.
            qubit_count (int, optional): The number of qubits to apply noise.
            ascii_symbols (Sequence[str]): ASCII string symbols for the noise. These are used when
                printing a diagram of a circuit. The length must be the same as `qubit_count`, and
                index ordering is expected to correlate with the target ordering on the instruction.

        Raises:
            ValueError: If the `qubit_count` is less than 1, `ascii_symbols` are `None`, or
                `ascii_symbols` length != `qubit_count`, `probX` or `probY` or `probZ`
<<<<<<< HEAD
                is not `float` or FreeParameterExpression, `probX` or `probY` or `probZ` > 1.0, or
=======
                is not `float` or FreeParameter, `probX` or `probY` or `probZ` > 1.0, or
>>>>>>> a413d815
                `probX` or `probY` or `probZ` < 0.0, or `probX`+`probY`+`probZ` > 1
        """
        super().__init__(qubit_count=qubit_count, ascii_symbols=ascii_symbols)

        total = 0
<<<<<<< HEAD
        total += PauliNoise._validate_param("probX", probX)
        total += PauliNoise._validate_param("probY", probY)
        total += PauliNoise._validate_param("probZ", probZ)
        if total > 1:
            raise ValueError("the sum of probX, probY, probZ cannot be larger than 1")
        self._parameters = [probX, probY, probZ]

    @staticmethod
    def _validate_param(param_name, param: Union[FreeParameterExpression, float]):
        if isinstance(param, FreeParameterExpression):
            return 0
        else:
            if not isinstance(param, float):
                raise TypeError(f"{param_name} must be float type")
            if not (1.0 >= param >= 0.0):
                raise ValueError(f"{param_name} must be a real number in the interval [0,1]")
            return float(param)

    @property
    def probX(self) -> Union[FreeParameterExpression, float]:
        """
        Returns:
            probX (Union[FreeParameterExpression, float]): The probability of a Pauli X error.
=======
        self._parameters = []
        total += self._add_param("probX", probX)
        total += self._add_param("probY", probY)
        total += self._add_param("probZ", probZ)
        if total > 1:
            raise ValueError("the sum of probX, probY, probZ cannot be larger than 1")

    def _add_param(self, paramName, param: Union[FreeParameter, float]):
        if isinstance(param, FreeParameter):
            self._parameters.append(param)
            return 0
        else:
            if not isinstance(param, float):
                raise TypeError(f"{paramName} must be float type")
            if not (param <= 1.0 and param >= 0.0):
                raise ValueError(f"{paramName} must be a real number in the interval [0,1]")
            self._parameters.append(float(param))
            return param

    @property
    def probX(self) -> Union[FreeParameter, float]:
        """
        Returns:
            probX (Union[FreeParameter, float]): The probability of a Pauli X error.
>>>>>>> a413d815
        """
        return self._parameters[0]

    @property
<<<<<<< HEAD
    def probY(self) -> Union[FreeParameterExpression, float]:
        """
        Returns:
            probY (Union[FreeParameterExpression, float]): The probability of a Pauli Y error.
=======
    def probY(self) -> Union[FreeParameter, float]:
        """
        Returns:
            probY (Union[FreeParameter, float]): The probability of a Pauli Y error.
>>>>>>> a413d815
        """
        return self._parameters[1]

    @property
<<<<<<< HEAD
    def probZ(self) -> Union[FreeParameterExpression, float]:
        """
        Returns:
            probZ (Union[FreeParameterExpression, float]): The probability of a Pauli Z error.
=======
    def probZ(self) -> Union[FreeParameter, float]:
        """
        Returns:
            probZ (Union[FreeParameter, float]): The probability of a Pauli Z error.
>>>>>>> a413d815
        """
        return self._parameters[2]

    def __repr__(self):
<<<<<<< HEAD
        return (
            f"{self.name}("
            f"'probX': {self._parameters[0]}, "
            f"'probY': {self._parameters[1]}, "
            f"'probZ': {self._parameters[2]}, "
            f"'qubit_count': {self.qubit_count}"
            f")"
        )
=======
        return f"{self.name}('probX': {self._parameters[0]}, 'probY': {self._parameters[1]}, \
'probZ': {self._parameters[2]}, 'qubit_count': {self.qubit_count})"
>>>>>>> a413d815

    def __str__(self):
        return f"{self.name}({self._parameters[0]}, {self._parameters[1]}, {self._parameters[2]})"

    def __eq__(self, other):
        if isinstance(other, type(self)):
            return self.name == other.name and self._parameters == other._parameters
        return False

    @property
<<<<<<< HEAD
    def parameters(self) -> List[Union[FreeParameterExpression, float]]:
        """
        Returns the parameters associated with the object, either unbound free parameters or
        bound values.

        Parameters are in the order [probX, probY, probZ]

        Returns:
            List[Union[FreeParameterExpression, float]]: The free parameters or fixed value
            associated with the object.
        """
        return self._parameters

    def bind_values(self, **kwargs) -> PauliNoise:
        """
        Takes in parameters and attempts to assign them to values.

        Args:
            **kwargs: The parameters that are being assigned.

        Returns:
            PauliNoise: A new Noise object of the same type with the requested
            parameters bound.

        Raises:
            NotImplementedError: Subclasses should implement this function.
        """
        raise NotImplementedError

=======
    def parameters(self) -> List[Union[FreeParameter, float]]:
        """
        Returns the free parameters or fixed value associated with the object.

        Returns:
            Union[FreeParameter, float]: Returns the free parameters or fixed value
            associated with the object.
        """
        return self._parameters

    def to_dict(self) -> dict:
        """
        Converts a this object into a dictionary representation.

        Returns:
            dict: A dictionary object that represents this object. It can be converted back
            into this object using the `from_dict()` method.
        """
        return {
            "__class__": self.__class__.__name__,
            "probX": _parameter_to_dict(self.probX),
            "probY": _parameter_to_dict(self.probY),
            "probZ": _parameter_to_dict(self.probZ),
            "qubit_count": self.qubit_count,
            "ascii_symbols": self.ascii_symbols,
        }

    def bind_values(self, **kwargs):
        """
        Takes in parameters and attempts to assign them to values.

        Args:
            **kwargs: The parameters that are being assigned.

        Returns:
            Gate.Rx: A new Gate of the same type with the requested
            parameters bound.

        """
        probX = self.probX if str(self.probX) not in kwargs else kwargs[str(self.probX)]
        probY = self.probY if str(self.probY) not in kwargs else kwargs[str(self.probY)]
        probZ = self.probZ if str(self.probZ) not in kwargs else kwargs[str(self.probZ)]

        return type(self)(
            probX=probX,
            probY=probY,
            probZ=probZ,
            qubit_count=self.qubit_count,
            ascii_symbols=self.ascii_symbols,
        )

>>>>>>> a413d815

class DampingNoise(Noise, Parameterizable):
    """
    Class `DampingNoise` represents a damping noise channel
    on N qubits parameterized by gamma.
    """

    def __init__(
        self,
<<<<<<< HEAD
        gamma: Union[FreeParameterExpression, float],
=======
        gamma: Union[FreeParameter, float],
>>>>>>> a413d815
        qubit_count: Optional[int],
        ascii_symbols: Sequence[str],
    ):
        """
        Args:
<<<<<<< HEAD
            gamma (Union[FreeParameterExpression, float]): Probability of damping.
=======
            gamma (Union[FreeParameter, float]): Probability of damping.
>>>>>>> a413d815
            qubit_count (int, optional): The number of qubits to apply noise.
            ascii_symbols (Sequence[str]): ASCII string symbols for the noise. These are used when
                printing a diagram of a circuit. The length must be the same as `qubit_count`, and
                index ordering is expected to correlate with the target ordering on the instruction.

            Raises:
<<<<<<< HEAD
                ValueError: If
                    `qubit_count` < 1,
                    `ascii_symbols` is `None`,
                    `len(ascii_symbols)` != `qubit_count`,
                    `gamma` is not `float` or `FreeParameterExpression`,
                    or `gamma` > 1.0 or `gamma` < 0.0.
        """
        super().__init__(qubit_count=qubit_count, ascii_symbols=ascii_symbols)

        if not isinstance(gamma, FreeParameterExpression):
=======
                ValueError: If the `qubit_count` is less than 1, `ascii_symbols` are `None`, or
                `ascii_symbols` length != `qubit_count`, `gamma` is not `float` or `FreeParameter`,
                `gamma` > 1.0, or `gamma` < 0.0.
        """
        super().__init__(qubit_count=qubit_count, ascii_symbols=ascii_symbols)

        if not isinstance(gamma, FreeParameter):
>>>>>>> a413d815
            if not isinstance(gamma, float):
                raise TypeError("gamma must be float type")
            if not (1.0 >= gamma >= 0.0):
                raise ValueError("gamma must be a real number in the interval [0,1]")
        self._gamma = gamma

    @property
    def gamma(self) -> float:
        """
        Returns:
            gamma (float): Probability of damping.
        """
        return self._gamma

    def __repr__(self):
        return f"{self.name}('gamma': {self.gamma}, 'qubit_count': {self.qubit_count})"

    def __str__(self):
        return f"{self.name}({self.gamma})"

    @property
<<<<<<< HEAD
    def parameters(self) -> List[Union[FreeParameterExpression, float]]:
        """
        Returns the parameters associated with the object, either unbound free parameters or
        bound values.

        Returns:
            List[Union[FreeParameterExpression, float]]: The free parameters or fixed value
=======
    def parameters(self) -> List[Union[FreeParameter, float]]:
        """
        Returns the free parameters or fixed value associated with the object.

        Returns:
            Union[FreeParameter, float]: Returns the free parameters or fixed value
>>>>>>> a413d815
            associated with the object.
        """
        return [self._gamma]

    def __eq__(self, other):
        if isinstance(other, type(self)):
            return self.name == other.name and self.gamma == other.gamma
        return False

<<<<<<< HEAD
    def bind_values(self, **kwargs) -> DampingNoise:
=======
    def to_dict(self) -> dict:
        """
        Converts a this object into a dictionary representation.

        Returns:
            dict: A dictionary object that represents this object. It can be converted back
            into this object using the `from_dict()` method.
        """
        return {
            "__class__": self.__class__.__name__,
            "gamma": _parameter_to_dict(self.gamma),
            "qubit_count": self.qubit_count,
            "ascii_symbols": self.ascii_symbols,
        }

    def bind_values(self, **kwargs):
>>>>>>> a413d815
        """
        Takes in parameters and attempts to assign them to values.

        Args:
            **kwargs: The parameters that are being assigned.

        Returns:
<<<<<<< HEAD
            DampingNoise: A new Noise object of the same type with the requested
            parameters bound.

        Raises:
            NotImplementedError: Subclasses should implement this function.
        """
        raise NotImplementedError
=======
            Noise: A new Noise object of the same type with the requested
            parameters bound.

        """
        gamma = self.gamma if str(self.gamma) not in kwargs else kwargs[str(self.gamma)]
        return type(self)(
            gamma=gamma, qubit_count=self.qubit_count, ascii_symbols=self.ascii_symbols
        )
>>>>>>> a413d815


class GeneralizedAmplitudeDampingNoise(DampingNoise):
    """
    Class `GeneralizedAmplitudeDampingNoise` represents the generalized amplitude damping
    noise channel on N qubits parameterized by gamma and probability.
    """

    def __init__(
        self,
<<<<<<< HEAD
        gamma: Union[FreeParameterExpression, float],
        probability: Union[FreeParameterExpression, float],
=======
        gamma: Union[FreeParameter, float],
        probability: Union[FreeParameter, float],
>>>>>>> a413d815
        qubit_count: Optional[int],
        ascii_symbols: Sequence[str],
    ):
        """
        Args:
<<<<<<< HEAD
            gamma (Union[FreeParameterExpression, float]): Probability of damping.
            probability (Union[FreeParameterExpression, float]): Probability of the system being
                excited by the environment.
=======
            gamma (Union[FreeParameter, float]): Probability of damping.
            probability (Union[FreeParameter, float]): Probability of the system being excited
                by the environment.
>>>>>>> a413d815
            qubit_count (int): The number of qubits to apply noise.
            ascii_symbols (Sequence[str]): ASCII string symbols for the noise. These are used when
                printing a diagram of a circuit. The length must be the same as `qubit_count`, and
                index ordering is expected to correlate with the target ordering on the instruction.

            Raises:
<<<<<<< HEAD
                ValueError: If
                    `qubit_count` < 1,
                    `ascii_symbols` is `None`,
                    `len(ascii_symbols)` != `qubit_count`,
                    `probability` or `gamma` is not `float` or `FreeParameterExpression`,
                    `probability` > 1.0 or `probability` < 0.0,
                    or `gamma` > 1.0 or `gamma` < 0.0.
        """
        super().__init__(gamma=gamma, qubit_count=qubit_count, ascii_symbols=ascii_symbols)

        if not isinstance(probability, FreeParameterExpression):
=======
                ValueError: If the `qubit_count` is less than 1, `ascii_symbols` are `None`, or
                `ascii_symbols` length != `qubit_count`, `probability` or `gamma` is not `float` or
                `FreeParameter`, `probability` > 1.0, or `probability` < 0.0, `gamma` > 1.0, or
                `gamma` < 0.0.
        """
        super().__init__(gamma=gamma, qubit_count=qubit_count, ascii_symbols=ascii_symbols)

        if not isinstance(probability, FreeParameter):
>>>>>>> a413d815
            if not isinstance(probability, float):
                raise TypeError("probability must be float type")
            if not (1.0 >= probability >= 0.0):
                raise ValueError("probability must be a real number in the interval [0,1]")
        self._probability = probability

    @property
    def probability(self) -> float:
        """
        Returns:
            probability (float): Probability of the system being excited by the environment.
        """
        return self._probability

    def __repr__(self):
<<<<<<< HEAD
        return (
            f"{self.name}('gamma': {self.gamma}, "
            f"'probability': {self.probability}, "
            f"'qubit_count': {self.qubit_count})"
        )
=======
        return f"{self.name}('gamma': {self.gamma}, 'probability': {self.probability}, \
'qubit_count': {self.qubit_count})"
>>>>>>> a413d815

    def __str__(self):
        return f"{self.name}({self.gamma}, {self.probability})"

    @property
<<<<<<< HEAD
    def parameters(self) -> List[Union[FreeParameterExpression, float]]:
        """
        Returns the parameters associated with the object, either unbound free parameters or
        bound values.

        Parameters are in the order [gamma, probability]

        Returns:
            List[Union[FreeParameterExpression, float]]: The free parameters or fixed value
=======
    def parameters(self) -> List[Union[FreeParameter, float]]:
        """
        Returns the free parameters or fixed value associated with the object.

        Returns:
            Union[FreeParameter, float]: Returns the free parameters or fixed value
>>>>>>> a413d815
            associated with the object.
        """
        return [self.gamma, self.probability]

    def __eq__(self, other):
        if isinstance(other, type(self)):
            return (
                self.name == other.name
                and self.gamma == other.gamma
                and self.probability == other.probability
            )
<<<<<<< HEAD
        return False
=======
        return False

    def to_dict(self) -> dict:
        """
        Converts a this object into a dictionary representation.

        Returns:
            dict: A dictionary object that represents this object. It can be converted back
            into this object using the `from_dict()` method.
        """
        return {
            "__class__": self.__class__.__name__,
            "gamma": _parameter_to_dict(self.gamma),
            "probability": _parameter_to_dict(self.probability),
            "qubit_count": self.qubit_count,
            "ascii_symbols": self.ascii_symbols,
        }

    def bind_values(self, **kwargs):
        """
        Takes in parameters and attempts to assign them to values.

        Args:
            **kwargs: The parameters that are being assigned.

        Returns:
            Noise: A new Noise object of the same type with the requested
            parameters bound.

        """
        gamma = self.gamma if str(self.gamma) not in kwargs else kwargs[str(self.gamma)]
        probability = (
            self.probability
            if str(self.probability) not in kwargs
            else kwargs[str(self.probability)]
        )
        return type(self)(
            gamma=gamma,
            probability=probability,
            qubit_count=self.qubit_count,
            ascii_symbols=self.ascii_symbols,
        )


def _parameter_to_dict(parameter: Union[FreeParameter, float]) -> Union[dict, float]:
    """Converts a parameter to a dictionary if it's a FreeParameter, otherwise returns the float.

    Args:
        parameter(Union[FreeParameter, float]): The parameter to convert.

    Returns:
        A dictionary representation of a FreeParameter if the parameter is a FreeParameter,
        otherwise returns the float.
    """
    if isinstance(parameter, FreeParameter):
        return parameter.to_dict()
    return parameter
>>>>>>> a413d815
<|MERGE_RESOLUTION|>--- conflicted
+++ resolved
@@ -10,19 +10,12 @@
 # distributed on an "AS IS" BASIS, WITHOUT WARRANTIES OR CONDITIONS OF
 # ANY KIND, either express or implied. See the License for the specific
 # language governing permissions and limitations under the License.
+
 from __future__ import annotations
 
-<<<<<<< HEAD
-from __future__ import annotations
-
 from typing import Any, Dict, List, Optional, Sequence, Union
 
 from braket.circuits.free_parameter_expression import FreeParameterExpression
-=======
-from typing import Any, Dict, List, Optional, Sequence, Union
-
-from braket.circuits.free_parameter import FreeParameter
->>>>>>> a413d815
 from braket.circuits.parameterizable import Parameterizable
 from braket.circuits.quantum_operator import QuantumOperator
 from braket.circuits.qubit_set import QubitSet
@@ -114,23 +107,15 @@
 
     def __init__(
         self,
-<<<<<<< HEAD
         probability: Union[FreeParameterExpression, float],
-=======
-        probability: Union[FreeParameter, float],
->>>>>>> a413d815
         qubit_count: Optional[int],
         ascii_symbols: Sequence[str],
         max_probability: float = 0.5,
     ):
         """
         Args:
-<<<<<<< HEAD
             probability (Union[FreeParameterExpression, float]): The probability that the
                 noise occurs.
-=======
-            probability (Union[FreeParameter, float]): The probability that the noise occurs.
->>>>>>> a413d815
             qubit_count (int, optional): The number of qubits to apply noise.
             ascii_symbols (Sequence[str]): ASCII string symbols for the noise. These are used when
                 printing a diagram of a circuit. The length must be the same as `qubit_count`, and
@@ -140,19 +125,11 @@
         Raises:
             ValueError: If the `qubit_count` is less than 1, `ascii_symbols` are `None`, or
                 `ascii_symbols` length != `qubit_count`, `probability` is not `float` or
-<<<<<<< HEAD
                 `FreeParameterExpression`, `probability` > 1/2, or `probability` < 0
         """
         super().__init__(qubit_count=qubit_count, ascii_symbols=ascii_symbols)
 
         if not isinstance(probability, FreeParameterExpression):
-=======
-                `FreeParameter`, `probability` > 1/2, or `probability` < 0
-        """
-        super().__init__(qubit_count=qubit_count, ascii_symbols=ascii_symbols)
-
-        if not isinstance(probability, FreeParameter):
->>>>>>> a413d815
             if not isinstance(probability, float):
                 raise TypeError("probability must be float type")
             if not (max_probability >= probability >= 0.0):
@@ -174,7 +151,6 @@
 
     def __str__(self):
         return f"{self.name}({self.probability})"
-<<<<<<< HEAD
 
     @property
     def parameters(self) -> List[Union[FreeParameterExpression, float]]:
@@ -208,25 +184,6 @@
             NotImplementedError: Subclasses should implement this function.
         """
         raise NotImplementedError
-
-
-=======
-
-    @property
-    def parameters(self) -> List[Union[FreeParameter, float]]:
-        """
-        Returns the free parameters or fixed value associated with the object.
-
-        Returns:
-            Union[FreeParameter, float]: Returns the free parameters or fixed value
-            associated with the object.
-        """
-        return [self._probability]
-
-    def __eq__(self, other):
-        if isinstance(other, type(self)):
-            return self.name == other.name and self.probability == other.probability
-        return False
 
     def to_dict(self) -> dict:
         """
@@ -243,29 +200,7 @@
             "ascii_symbols": self.ascii_symbols,
         }
 
-    def bind_values(self, **kwargs):
-        """
-        Takes in parameters and attempts to assign them to values.
-
-        Args:
-            **kwargs: The parameters that are being assigned.
-
-        Returns:
-            Noise: A new Noise object of the same type with the requested
-            parameters bound.
-
-        """
-        probability = (
-            self.probability
-            if str(self.probability) not in kwargs
-            else kwargs[str(self.probability)]
-        )
-        return type(self)(
-            probability=probability, qubit_count=self.qubit_count, ascii_symbols=self.ascii_symbols
-        )
-
-
->>>>>>> a413d815
+
 class SingleProbabilisticNoise_34(SingleProbabilisticNoise):
     """
     Class `SingleProbabilisticNoise` represents the Depolarizing and TwoQubitDephasing noise
@@ -274,22 +209,14 @@
 
     def __init__(
         self,
-<<<<<<< HEAD
         probability: Union[FreeParameterExpression, float],
-=======
-        probability: Union[FreeParameter, float],
->>>>>>> a413d815
         qubit_count: Optional[int],
         ascii_symbols: Sequence[str],
     ):
         """
         Args:
-<<<<<<< HEAD
             probability (Union[FreeParameterExpression, float]): The probability that the
                 noise occurs.
-=======
-            probability (Union[FreeParameter, float]): The probability that the noise occurs.
->>>>>>> a413d815
             qubit_count (int, optional): The number of qubits to apply noise.
             ascii_symbols (Sequence[str]): ASCII string symbols for the noise. These are used when
                 printing a diagram of a circuit. The length must be the same as `qubit_count`, and
@@ -298,11 +225,7 @@
         Raises:
             ValueError: If the `qubit_count` is less than 1, `ascii_symbols` are `None`, or
                 `ascii_symbols` length != `qubit_count`, `probability` is not `float` or
-<<<<<<< HEAD
                 `FreeParameterExpression`, `probability` > 3/4, or `probability` < 0
-=======
-                `FreeParameter`, `probability` > 3/4, or `probability` < 0
->>>>>>> a413d815
         """
         super().__init__(
             probability=probability,
@@ -320,22 +243,14 @@
 
     def __init__(
         self,
-<<<<<<< HEAD
         probability: Union[FreeParameterExpression, float],
-=======
-        probability: Union[FreeParameter, float],
->>>>>>> a413d815
         qubit_count: Optional[int],
         ascii_symbols: Sequence[str],
     ):
         """
         Args:
-<<<<<<< HEAD
             probability (Union[FreeParameterExpression, float]): The probability that the
                 noise occurs.
-=======
-            probability (Union[FreeParameter, float]): The probability that the noise occurs.
->>>>>>> a413d815
             qubit_count (int, optional): The number of qubits to apply noise.
             ascii_symbols (Sequence[str]): ASCII string symbols for the noise. These are used when
                 printing a diagram of a circuit. The length must be the same as `qubit_count`, and
@@ -344,11 +259,7 @@
         Raises:
             ValueError: If the `qubit_count` is less than 1, `ascii_symbols` are `None`, or
                 `ascii_symbols` length != `qubit_count`, `probability` is not `float` or
-<<<<<<< HEAD
                 `FreeParameterExpression`, `probability` > 15/16, or `probability` < 0
-=======
-                `FreeParameter`, `probability` > 15/16, or `probability` < 0
->>>>>>> a413d815
         """
         super().__init__(
             probability=probability,
@@ -368,31 +279,21 @@
 
     def __init__(
         self,
-<<<<<<< HEAD
         probabilities: Dict[str, Union[FreeParameterExpression, float]],
-=======
-        probabilities: Dict[str, Union[FreeParameter, float]],
->>>>>>> a413d815
         qubit_count: Optional[int],
         ascii_symbols: Sequence[str],
     ):
         """[summary]
 
         Args:
-<<<<<<< HEAD
             probabilities (Dict[str, Union[FreeParameterExpression, float]]): A dictionary with
                 Pauli strings as keys and the probabilities as values, i.e. {"XX": 0.1. "IZ": 0.2}.
-=======
-            probabilities (Dict[str, Union[FreeParameter, float]]): A dictionary with Pauli string
-                as the keys, and the probabilities as values, i.e. {"XX": 0.1. "IZ": 0.2}.
->>>>>>> a413d815
             qubit_count (Optional[int]): The number of qubits the Pauli noise acts on.
             ascii_symbols (Sequence[str]): ASCII string symbols for the noise. These are used when
                 printing a diagram of a circuit. The length must be the same as `qubit_count`, and
                 index ordering is expected to correlate with the target ordering on the instruction.
 
         Raises:
-<<<<<<< HEAD
             ValueError: If
                 `qubit_count` < 1,
                 `ascii_symbols` is `None`,
@@ -403,14 +304,6 @@
                 if "II" is specified as a Pauli string,
                 if any Pauli string contains invalid strings,
                 or if the length of probabilities is greater than 4**qubit_count.
-=======
-            ValueError: If the `qubit_count` is less than 1, `ascii_symbols` are `None`, or
-                `ascii_symbols` length != `qubit_count`. Also if `probabilities` are
-                not `float`s or FreeParameters any `probabilities` > 1, or `probabilities` < 0, or
-                if the sum of all probabilities is > 1, or if "II" is specified as a Pauli string.
-                Also if any Pauli string contains invalid strings.
-                Also if the length of probabilities is greater than 4**qubit_count.
->>>>>>> a413d815
             TypeError: If the type of the dictionary keys are not strings.
                 If the probabilities are not floats.
         """
@@ -441,17 +334,10 @@
                         )
                     )
                 total_prob += prob
-<<<<<<< HEAD
             elif not isinstance(prob, FreeParameterExpression):
                 raise TypeError(
                     (
                         "Probabilities must be a float or FreeParameterExpression type. "
-=======
-            elif not isinstance(prob, FreeParameter):
-                raise TypeError(
-                    (
-                        "Probabilities must be a float or FreeParameter type. "
->>>>>>> a413d815
                         f"The probability for {pauli_string} was of type {type(prob)}."
                     )
                 )
@@ -483,7 +369,6 @@
             )
 
     def __repr__(self):
-<<<<<<< HEAD
         return (
             f"{self.name}('probabilities' : {self._probabilities}, "
             f"'qubit_count': {self.qubit_count})"
@@ -521,28 +406,21 @@
         ]
 
     def bind_values(self, **kwargs) -> MultiQubitPauliNoise:
-=======
-        return f"{self.name}('probabilities' : {self._probabilities}, 'qubit_count': {self.qubit_count})"  # noqa
-
-    def __str__(self):
-        return f"{self.name}({self._probabilities})"
-
-    def __eq__(self, other):
-        if isinstance(other, type(self)):
-            return self.name == other.name and self._probabilities == other._probabilities
-        return False
-
-    @property
-    def parameters(self) -> List[Union[FreeParameter, float]]:
-        """
-        Returns the free parameters or fixed value associated with the object.
-
-        Returns:
-            Union[FreeParameter, float]: Returns the free parameters or fixed value
-            associated with the object.
-        """
-        return list(self._probabilities.values())
-
+        """
+        Takes in parameters and attempts to assign them to values.
+
+        Args:
+            **kwargs: The parameters that are being assigned.
+
+        Returns:
+            MultiQubitPauliNoise: A new Noise object of the same type with the requested
+            parameters bound.
+
+        Raises:
+            NotImplementedError: Subclasses should implement this function.
+        """
+        raise NotImplementedError
+    
     def to_dict(self) -> dict:
         """
         Converts a this object into a dictionary representation.
@@ -561,40 +439,6 @@
             "ascii_symbols": self.ascii_symbols,
         }
 
-    def bind_values(self, **kwargs):
->>>>>>> a413d815
-        """
-        Takes in parameters and attempts to assign them to values.
-
-        Args:
-            **kwargs: The parameters that are being assigned.
-
-        Returns:
-<<<<<<< HEAD
-            MultiQubitPauliNoise: A new Noise object of the same type with the requested
-            parameters bound.
-
-        Raises:
-            NotImplementedError: Subclasses should implement this function.
-        """
-        raise NotImplementedError
-=======
-            Gate.Rx: A new Gate of the same type with the requested
-            parameters bound.
-
-        """
-        probabilities = {}
-        for pauli_string, prob in self._probabilities.items():
-            bound_prob = prob if str(prob) not in kwargs else kwargs[str(prob)]
-            probabilities[pauli_string] = bound_prob
-
-        return type(self)(
-            probabilities=probabilities,
-            qubit_count=self.qubit_count,
-            ascii_symbols=self.ascii_symbols,
-        )
->>>>>>> a413d815
-
 
 class PauliNoise(Noise, Parameterizable):
     """
@@ -604,33 +448,19 @@
 
     def __init__(
         self,
-<<<<<<< HEAD
         probX: Union[FreeParameterExpression, float],
         probY: Union[FreeParameterExpression, float],
         probZ: Union[FreeParameterExpression, float],
-=======
-        probX: Union[FreeParameter, float],
-        probY: Union[FreeParameter, float],
-        probZ: Union[FreeParameter, float],
->>>>>>> a413d815
         qubit_count: Optional[int],
         ascii_symbols: Sequence[str],
     ):
         """
         Args:
-<<<<<<< HEAD
             probX Union[FreeParameterExpression, float]: The X coefficient of the Kraus operators
                 in the channel.
             probY Union[FreeParameterExpression, float]: The Y coefficient of the Kraus operators
                 in the channel.
             probZ Union[FreeParameterExpression, float]: The Z coefficient of the Kraus operators
-=======
-            probX Union[FreeParameter, float]: The X coefficient of the Kraus operators
-                in the channel.
-            probY Union[FreeParameter, float]: The Y coefficient of the Kraus operators
-                in the channel.
-            probZ Union[FreeParameter, float]: The Z coefficient of the Kraus operators
->>>>>>> a413d815
                 in the channel.
             qubit_count (int, optional): The number of qubits to apply noise.
             ascii_symbols (Sequence[str]): ASCII string symbols for the noise. These are used when
@@ -640,17 +470,12 @@
         Raises:
             ValueError: If the `qubit_count` is less than 1, `ascii_symbols` are `None`, or
                 `ascii_symbols` length != `qubit_count`, `probX` or `probY` or `probZ`
-<<<<<<< HEAD
                 is not `float` or FreeParameterExpression, `probX` or `probY` or `probZ` > 1.0, or
-=======
-                is not `float` or FreeParameter, `probX` or `probY` or `probZ` > 1.0, or
->>>>>>> a413d815
                 `probX` or `probY` or `probZ` < 0.0, or `probX`+`probY`+`probZ` > 1
         """
         super().__init__(qubit_count=qubit_count, ascii_symbols=ascii_symbols)
 
         total = 0
-<<<<<<< HEAD
         total += PauliNoise._validate_param("probX", probX)
         total += PauliNoise._validate_param("probY", probY)
         total += PauliNoise._validate_param("probZ", probZ)
@@ -673,68 +498,27 @@
     def probX(self) -> Union[FreeParameterExpression, float]:
         """
         Returns:
-            probX (Union[FreeParameterExpression, float]): The probability of a Pauli X error.
-=======
-        self._parameters = []
-        total += self._add_param("probX", probX)
-        total += self._add_param("probY", probY)
-        total += self._add_param("probZ", probZ)
-        if total > 1:
-            raise ValueError("the sum of probX, probY, probZ cannot be larger than 1")
-
-    def _add_param(self, paramName, param: Union[FreeParameter, float]):
-        if isinstance(param, FreeParameter):
-            self._parameters.append(param)
-            return 0
-        else:
-            if not isinstance(param, float):
-                raise TypeError(f"{paramName} must be float type")
-            if not (param <= 1.0 and param >= 0.0):
-                raise ValueError(f"{paramName} must be a real number in the interval [0,1]")
-            self._parameters.append(float(param))
-            return param
-
-    @property
-    def probX(self) -> Union[FreeParameter, float]:
-        """
-        Returns:
-            probX (Union[FreeParameter, float]): The probability of a Pauli X error.
->>>>>>> a413d815
+            Union[FreeParameterExpression, float]: The probability of a Pauli X error.
         """
         return self._parameters[0]
 
     @property
-<<<<<<< HEAD
     def probY(self) -> Union[FreeParameterExpression, float]:
         """
         Returns:
-            probY (Union[FreeParameterExpression, float]): The probability of a Pauli Y error.
-=======
-    def probY(self) -> Union[FreeParameter, float]:
-        """
-        Returns:
-            probY (Union[FreeParameter, float]): The probability of a Pauli Y error.
->>>>>>> a413d815
+            Union[FreeParameterExpression, float]: The probability of a Pauli Y error.
         """
         return self._parameters[1]
 
     @property
-<<<<<<< HEAD
     def probZ(self) -> Union[FreeParameterExpression, float]:
         """
         Returns:
-            probZ (Union[FreeParameterExpression, float]): The probability of a Pauli Z error.
-=======
-    def probZ(self) -> Union[FreeParameter, float]:
-        """
-        Returns:
-            probZ (Union[FreeParameter, float]): The probability of a Pauli Z error.
->>>>>>> a413d815
+            Union[FreeParameterExpression, float]: The probability of a Pauli Z error.
         """
         return self._parameters[2]
 
     def __repr__(self):
-<<<<<<< HEAD
         return (
             f"{self.name}("
             f"'probX': {self._parameters[0]}, "
@@ -743,10 +527,6 @@
             f"'qubit_count': {self.qubit_count}"
             f")"
         )
-=======
-        return f"{self.name}('probX': {self._parameters[0]}, 'probY': {self._parameters[1]}, \
-'probZ': {self._parameters[2]}, 'qubit_count': {self.qubit_count})"
->>>>>>> a413d815
 
     def __str__(self):
         return f"{self.name}({self._parameters[0]}, {self._parameters[1]}, {self._parameters[2]})"
@@ -757,7 +537,6 @@
         return False
 
     @property
-<<<<<<< HEAD
     def parameters(self) -> List[Union[FreeParameterExpression, float]]:
         """
         Returns the parameters associated with the object, either unbound free parameters or
@@ -786,17 +565,6 @@
             NotImplementedError: Subclasses should implement this function.
         """
         raise NotImplementedError
-
-=======
-    def parameters(self) -> List[Union[FreeParameter, float]]:
-        """
-        Returns the free parameters or fixed value associated with the object.
-
-        Returns:
-            Union[FreeParameter, float]: Returns the free parameters or fixed value
-            associated with the object.
-        """
-        return self._parameters
 
     def to_dict(self) -> dict:
         """
@@ -815,32 +583,7 @@
             "ascii_symbols": self.ascii_symbols,
         }
 
-    def bind_values(self, **kwargs):
-        """
-        Takes in parameters and attempts to assign them to values.
-
-        Args:
-            **kwargs: The parameters that are being assigned.
-
-        Returns:
-            Gate.Rx: A new Gate of the same type with the requested
-            parameters bound.
-
-        """
-        probX = self.probX if str(self.probX) not in kwargs else kwargs[str(self.probX)]
-        probY = self.probY if str(self.probY) not in kwargs else kwargs[str(self.probY)]
-        probZ = self.probZ if str(self.probZ) not in kwargs else kwargs[str(self.probZ)]
-
-        return type(self)(
-            probX=probX,
-            probY=probY,
-            probZ=probZ,
-            qubit_count=self.qubit_count,
-            ascii_symbols=self.ascii_symbols,
-        )
-
->>>>>>> a413d815
-
+      
 class DampingNoise(Noise, Parameterizable):
     """
     Class `DampingNoise` represents a damping noise channel
@@ -849,28 +592,19 @@
 
     def __init__(
         self,
-<<<<<<< HEAD
         gamma: Union[FreeParameterExpression, float],
-=======
-        gamma: Union[FreeParameter, float],
->>>>>>> a413d815
         qubit_count: Optional[int],
         ascii_symbols: Sequence[str],
     ):
         """
         Args:
-<<<<<<< HEAD
             gamma (Union[FreeParameterExpression, float]): Probability of damping.
-=======
-            gamma (Union[FreeParameter, float]): Probability of damping.
->>>>>>> a413d815
             qubit_count (int, optional): The number of qubits to apply noise.
             ascii_symbols (Sequence[str]): ASCII string symbols for the noise. These are used when
                 printing a diagram of a circuit. The length must be the same as `qubit_count`, and
                 index ordering is expected to correlate with the target ordering on the instruction.
 
             Raises:
-<<<<<<< HEAD
                 ValueError: If
                     `qubit_count` < 1,
                     `ascii_symbols` is `None`,
@@ -881,15 +615,6 @@
         super().__init__(qubit_count=qubit_count, ascii_symbols=ascii_symbols)
 
         if not isinstance(gamma, FreeParameterExpression):
-=======
-                ValueError: If the `qubit_count` is less than 1, `ascii_symbols` are `None`, or
-                `ascii_symbols` length != `qubit_count`, `gamma` is not `float` or `FreeParameter`,
-                `gamma` > 1.0, or `gamma` < 0.0.
-        """
-        super().__init__(qubit_count=qubit_count, ascii_symbols=ascii_symbols)
-
-        if not isinstance(gamma, FreeParameter):
->>>>>>> a413d815
             if not isinstance(gamma, float):
                 raise TypeError("gamma must be float type")
             if not (1.0 >= gamma >= 0.0):
@@ -911,7 +636,6 @@
         return f"{self.name}({self.gamma})"
 
     @property
-<<<<<<< HEAD
     def parameters(self) -> List[Union[FreeParameterExpression, float]]:
         """
         Returns the parameters associated with the object, either unbound free parameters or
@@ -919,14 +643,6 @@
 
         Returns:
             List[Union[FreeParameterExpression, float]]: The free parameters or fixed value
-=======
-    def parameters(self) -> List[Union[FreeParameter, float]]:
-        """
-        Returns the free parameters or fixed value associated with the object.
-
-        Returns:
-            Union[FreeParameter, float]: Returns the free parameters or fixed value
->>>>>>> a413d815
             associated with the object.
         """
         return [self._gamma]
@@ -936,9 +652,22 @@
             return self.name == other.name and self.gamma == other.gamma
         return False
 
-<<<<<<< HEAD
     def bind_values(self, **kwargs) -> DampingNoise:
-=======
+        """
+        Takes in parameters and attempts to assign them to values.
+
+        Args:
+            **kwargs: The parameters that are being assigned.
+
+        Returns:
+            DampingNoise: A new Noise object of the same type with the requested
+            parameters bound.
+
+        Raises:
+            NotImplementedError: Subclasses should implement this function.
+        """
+        raise NotImplementedError
+
     def to_dict(self) -> dict:
         """
         Converts a this object into a dictionary representation.
@@ -954,34 +683,6 @@
             "ascii_symbols": self.ascii_symbols,
         }
 
-    def bind_values(self, **kwargs):
->>>>>>> a413d815
-        """
-        Takes in parameters and attempts to assign them to values.
-
-        Args:
-            **kwargs: The parameters that are being assigned.
-
-        Returns:
-<<<<<<< HEAD
-            DampingNoise: A new Noise object of the same type with the requested
-            parameters bound.
-
-        Raises:
-            NotImplementedError: Subclasses should implement this function.
-        """
-        raise NotImplementedError
-=======
-            Noise: A new Noise object of the same type with the requested
-            parameters bound.
-
-        """
-        gamma = self.gamma if str(self.gamma) not in kwargs else kwargs[str(self.gamma)]
-        return type(self)(
-            gamma=gamma, qubit_count=self.qubit_count, ascii_symbols=self.ascii_symbols
-        )
->>>>>>> a413d815
-
 
 class GeneralizedAmplitudeDampingNoise(DampingNoise):
     """
@@ -991,34 +692,22 @@
 
     def __init__(
         self,
-<<<<<<< HEAD
         gamma: Union[FreeParameterExpression, float],
         probability: Union[FreeParameterExpression, float],
-=======
-        gamma: Union[FreeParameter, float],
-        probability: Union[FreeParameter, float],
->>>>>>> a413d815
         qubit_count: Optional[int],
         ascii_symbols: Sequence[str],
     ):
         """
         Args:
-<<<<<<< HEAD
             gamma (Union[FreeParameterExpression, float]): Probability of damping.
             probability (Union[FreeParameterExpression, float]): Probability of the system being
                 excited by the environment.
-=======
-            gamma (Union[FreeParameter, float]): Probability of damping.
-            probability (Union[FreeParameter, float]): Probability of the system being excited
-                by the environment.
->>>>>>> a413d815
             qubit_count (int): The number of qubits to apply noise.
             ascii_symbols (Sequence[str]): ASCII string symbols for the noise. These are used when
                 printing a diagram of a circuit. The length must be the same as `qubit_count`, and
                 index ordering is expected to correlate with the target ordering on the instruction.
 
             Raises:
-<<<<<<< HEAD
                 ValueError: If
                     `qubit_count` < 1,
                     `ascii_symbols` is `None`,
@@ -1030,16 +719,6 @@
         super().__init__(gamma=gamma, qubit_count=qubit_count, ascii_symbols=ascii_symbols)
 
         if not isinstance(probability, FreeParameterExpression):
-=======
-                ValueError: If the `qubit_count` is less than 1, `ascii_symbols` are `None`, or
-                `ascii_symbols` length != `qubit_count`, `probability` or `gamma` is not `float` or
-                `FreeParameter`, `probability` > 1.0, or `probability` < 0.0, `gamma` > 1.0, or
-                `gamma` < 0.0.
-        """
-        super().__init__(gamma=gamma, qubit_count=qubit_count, ascii_symbols=ascii_symbols)
-
-        if not isinstance(probability, FreeParameter):
->>>>>>> a413d815
             if not isinstance(probability, float):
                 raise TypeError("probability must be float type")
             if not (1.0 >= probability >= 0.0):
@@ -1055,22 +734,16 @@
         return self._probability
 
     def __repr__(self):
-<<<<<<< HEAD
         return (
             f"{self.name}('gamma': {self.gamma}, "
             f"'probability': {self.probability}, "
             f"'qubit_count': {self.qubit_count})"
         )
-=======
-        return f"{self.name}('gamma': {self.gamma}, 'probability': {self.probability}, \
-'qubit_count': {self.qubit_count})"
->>>>>>> a413d815
 
     def __str__(self):
         return f"{self.name}({self.gamma}, {self.probability})"
 
     @property
-<<<<<<< HEAD
     def parameters(self) -> List[Union[FreeParameterExpression, float]]:
         """
         Returns the parameters associated with the object, either unbound free parameters or
@@ -1080,14 +753,6 @@
 
         Returns:
             List[Union[FreeParameterExpression, float]]: The free parameters or fixed value
-=======
-    def parameters(self) -> List[Union[FreeParameter, float]]:
-        """
-        Returns the free parameters or fixed value associated with the object.
-
-        Returns:
-            Union[FreeParameter, float]: Returns the free parameters or fixed value
->>>>>>> a413d815
             associated with the object.
         """
         return [self.gamma, self.probability]
@@ -1099,9 +764,6 @@
                 and self.gamma == other.gamma
                 and self.probability == other.probability
             )
-<<<<<<< HEAD
-        return False
-=======
         return False
 
     def to_dict(self) -> dict:
@@ -1120,31 +782,6 @@
             "ascii_symbols": self.ascii_symbols,
         }
 
-    def bind_values(self, **kwargs):
-        """
-        Takes in parameters and attempts to assign them to values.
-
-        Args:
-            **kwargs: The parameters that are being assigned.
-
-        Returns:
-            Noise: A new Noise object of the same type with the requested
-            parameters bound.
-
-        """
-        gamma = self.gamma if str(self.gamma) not in kwargs else kwargs[str(self.gamma)]
-        probability = (
-            self.probability
-            if str(self.probability) not in kwargs
-            else kwargs[str(self.probability)]
-        )
-        return type(self)(
-            gamma=gamma,
-            probability=probability,
-            qubit_count=self.qubit_count,
-            ascii_symbols=self.ascii_symbols,
-        )
-
 
 def _parameter_to_dict(parameter: Union[FreeParameter, float]) -> Union[dict, float]:
     """Converts a parameter to a dictionary if it's a FreeParameter, otherwise returns the float.
@@ -1158,5 +795,4 @@
     """
     if isinstance(parameter, FreeParameter):
         return parameter.to_dict()
-    return parameter
->>>>>>> a413d815
+    return parameter