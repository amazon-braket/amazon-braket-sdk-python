# Copyright Amazon.com Inc. or its affiliates. All Rights Reserved.
#
# Licensed under the Apache License, Version 2.0 (the "License"). You
# may not use this file except in compliance with the License. A copy of
# the License is located at
#
#     http://aws.amazon.com/apache2.0/
#
# or in the "license" file accompanying this file. This file is
# distributed on an "AS IS" BASIS, WITHOUT WARRANTIES OR CONDITIONS OF
# ANY KIND, either express or implied. See the License for the specific
# language governing permissions and limitations under the License.

from __future__ import annotations

<<<<<<< HEAD
from typing import Any, Dict, List, Optional, Sequence, Type, Union
=======
from typing import Any, Dict, Iterable, List, Optional, Sequence, Set, Type, Union

import numpy as np
>>>>>>> 792986de

from braket.circuits.free_parameter import FreeParameter
from braket.circuits.free_parameter_expression import FreeParameterExpression
from braket.circuits.parameterizable import Parameterizable
from braket.circuits.quantum_operator import QuantumOperator
from braket.circuits.qubit_set import QubitSet
from braket.circuits.serialization import (
    IRType,
    OpenQASMSerializationProperties,
    SerializationProperties,
)


class Noise(QuantumOperator):
    """
    Class `Noise` represents a noise channel that operates on one or multiple qubits. Noise
    are considered as building blocks of quantum circuits that simulate noise. It can be
    used as an operator in an `Instruction` object. It appears in the diagram when user prints
    a circuit with `Noise`. This class is considered the noise channel definition containing
    the metadata that defines what the noise channel is and what it does.
    """

    def __init__(self, qubit_count: Optional[int], ascii_symbols: Sequence[str]):
        """
        Args:
            qubit_count (Optional[int]): Number of qubits this noise channel interacts with.
            ascii_symbols (Sequence[str]): ASCII string symbols for this noise channel. These
                are used when printing a diagram of circuits. Length must be the same as
                `qubit_count`, and index ordering is expected to correlate with target ordering
                on the instruction.

        Raises:
            ValueError: `qubit_count` is less than 1, `ascii_symbols` are None, or
                length of `ascii_symbols` is not equal to `qubit_count`
        """
        super().__init__(qubit_count=qubit_count, ascii_symbols=ascii_symbols)

    @property
    def name(self) -> str:
        """
        Returns the name of the quantum operator

        Returns:
            str: The name of the quantum operator as a string
        """
        return self.__class__.__name__

    def to_ir(
        self,
        target: QubitSet,
        ir_type: IRType = IRType.JAQCD,
        serialization_properties: SerializationProperties = None,
    ) -> Any:
        """Returns IR object of quantum operator and target

        Args:
            target (QubitSet): target qubit(s)
            ir_type(IRType) : The IRType to use for converting the noise object to its
                IR representation. Defaults to IRType.JAQCD.
            serialization_properties (SerializationProperties): The serialization properties to use
                while serializing the object to the IR representation. The serialization properties
                supplied must correspond to the supplied `ir_type`. Defaults to None.
<<<<<<< HEAD
        Returns:
            IR object of the quantum operator and target

        Raises:
            ValueError: If the supplied `ir_type` is not supported, or if the supplied serialization
            properties don't correspond to the `ir_type`.
        """
        if ir_type == IRType.JAQCD:
            return self._to_jaqcd(target)
        elif ir_type == IRType.OPENQASM:
            if serialization_properties and not isinstance(
                serialization_properties, OpenQASMSerializationProperties
            ):
                raise ValueError(
                    "serialization_properties must be of type OpenQASMSerializationProperties "
                    "for IRType.OPENQASM."
                )
            return self._to_openqasm(
                target, serialization_properties or OpenQASMSerializationProperties()
            )
        else:
            raise ValueError(f"Supplied ir_type {ir_type} is not supported.")

    def _to_jaqcd(self, target: QubitSet) -> Any:
        """
        Returns the JAQCD representation of the noise.

        Args:
            target (QubitSet): target qubit(s).

        Returns:
            Any: JAQCD object representing the noise.
        """
        raise NotImplementedError("to_jaqcd has not been implemented yet.")

    def _to_openqasm(
        self, target: QubitSet, serialization_properties: OpenQASMSerializationProperties
    ) -> str:
        """
        Returns the openqasm string representation of the noise.

        Args:
            target (QubitSet): target qubit(s).
            serialization_properties (OpenQASMSerializationProperties): The serialization properties
                to use while serializing the object to the IR representation.

        Returns:
=======
        Returns:
            Any: IR object of the quantum operator and target

        Raises:
            ValueError: If the supplied `ir_type` is not supported, or if the supplied serialization
            properties don't correspond to the `ir_type`.
        """
        if ir_type == IRType.JAQCD:
            return self._to_jaqcd(target)
        elif ir_type == IRType.OPENQASM:
            if serialization_properties and not isinstance(
                serialization_properties, OpenQASMSerializationProperties
            ):
                raise ValueError(
                    "serialization_properties must be of type OpenQASMSerializationProperties "
                    "for IRType.OPENQASM."
                )
            return self._to_openqasm(
                target, serialization_properties or OpenQASMSerializationProperties()
            )
        else:
            raise ValueError(f"Supplied ir_type {ir_type} is not supported.")

    def _to_jaqcd(self, target: QubitSet) -> Any:
        """
        Returns the JAQCD representation of the noise.

        Args:
            target (QubitSet): target qubit(s).

        Returns:
            Any: JAQCD object representing the noise.
        """
        raise NotImplementedError("to_jaqcd has not been implemented yet.")

    def _to_openqasm(
        self, target: QubitSet, serialization_properties: OpenQASMSerializationProperties
    ) -> str:
        """
        Returns the openqasm string representation of the noise.

        Args:
            target (QubitSet): target qubit(s).
            serialization_properties (OpenQASMSerializationProperties): The serialization properties
                to use while serializing the object to the IR representation.

        Returns:
>>>>>>> 792986de
            str: Representing the openqasm representation of the noise.
        """
        raise NotImplementedError("to_openqasm has not been implemented yet.")

    def to_matrix(self, *args, **kwargs) -> Iterable[np.ndarray]:
        """Returns a list of matrices defining the Kraus matrices of the noise channel.

        Returns:
            Iterable[ndarray]: list of matrices defining the Kraus matrices of the noise channel.
        """
        raise NotImplementedError("to_matrix has not been implemented yet.")

    def __eq__(self, other):
        if isinstance(other, Noise):
            return self.name == other.name
        return False

    def __repr__(self):
        return f"{self.name}('qubit_count': {self.qubit_count})"

    @classmethod
    def from_dict(cls, noise: dict) -> Noise:
        """
        Converts a dictionary representing an object of this class into an instance of this class.

        Args:
            noise (dict): A dictionary representation of an object of this class.

        Returns:
            Noise: An object of this class that corresponds to the passed in dictionary.
        """
        if "__class__" in noise:
            noise_name = noise["__class__"]
            noise_cls = getattr(cls, noise_name)
            return noise_cls.from_dict(noise)
        raise NotImplementedError

    @classmethod
<<<<<<< HEAD
    def register_noise(cls, noise: Type[Noise]):
=======
    def register_noise(cls, noise: Type[Noise]) -> None:
>>>>>>> 792986de
        """Register a noise implementation by adding it into the Noise class.
        Args:
            noise (Type[Noise]): Noise class to register.
        """
        setattr(cls, noise.__name__, noise)


class SingleProbabilisticNoise(Noise, Parameterizable):
    """
    Class `SingleProbabilisticNoise` represents the bit/phase flip noise channel on N qubits
    parameterized by a single probability.
    """

    def __init__(
        self,
        probability: Union[FreeParameterExpression, float],
        qubit_count: Optional[int],
        ascii_symbols: Sequence[str],
        max_probability: float = 0.5,
    ):
        """
        Args:
            probability (Union[FreeParameterExpression, float]): The probability that the
                noise occurs.
            qubit_count (Optional[int]): The number of qubits to apply noise.
            ascii_symbols (Sequence[str]): ASCII string symbols for the noise. These are used when
                printing a diagram of a circuit. The length must be the same as `qubit_count`, and
                index ordering is expected to correlate with the target ordering on the instruction.
            max_probability (float): Maximum allowed probability of the noise channel. Default: 0.5

        Raises:
            ValueError: If the `qubit_count` is less than 1, `ascii_symbols` are `None`, or
                `ascii_symbols` length != `qubit_count`, `probability` is not `float` or
                `FreeParameterExpression`, `probability` > 1/2, or `probability` < 0
        """
        super().__init__(qubit_count=qubit_count, ascii_symbols=ascii_symbols)

        if not isinstance(probability, FreeParameterExpression):
            _validate_param_value(probability, "probability", max_probability)
        self._probability = probability

    @property
    def probability(self) -> float:
        """The probability that parametrizes the noise channel.
        Returns:
            float: The probability that parametrizes the noise channel.
        """
        return self._probability

    def __repr__(self):
        return f"{self.name}('probability': {self.probability}, 'qubit_count': {self.qubit_count})"

    def __str__(self):
        return f"{self.name}({self.probability})"

    @property
    def parameters(self) -> List[Union[FreeParameterExpression, float]]:
        """
        Returns the parameters associated with the object, either unbound free parameter expressions
        or bound values.

        Returns:
            List[Union[FreeParameterExpression, float]]: The free parameter expressions
            or fixed values associated with the object.
        """
        return [self._probability]

    def __eq__(self, other):
        if isinstance(other, type(self)):
            return self.name == other.name and self.probability == other.probability
        return False

    def bind_values(self, **kwargs) -> SingleProbabilisticNoise:
        """
        Takes in parameters and attempts to assign them to values.

        Returns:
            SingleProbabilisticNoise: A new Noise object of the same type with the requested
            parameters bound.

        Raises:
            NotImplementedError: Subclasses should implement this function.
        """
        raise NotImplementedError

    def to_dict(self) -> dict:
        """
        Converts this object into a dictionary representation.

        Returns:
            dict: A dictionary object that represents this object. It can be converted back
            into this object using the `from_dict()` method.
        """
        return {
            "__class__": self.__class__.__name__,
            "probability": _parameter_to_dict(self.probability),
            "qubit_count": self.qubit_count,
            "ascii_symbols": self.ascii_symbols,
        }


class SingleProbabilisticNoise_34(SingleProbabilisticNoise):
    """
    Class `SingleProbabilisticNoise` represents the Depolarizing and TwoQubitDephasing noise
    channels parameterized by a single probability.
    """

    def __init__(
        self,
        probability: Union[FreeParameterExpression, float],
        qubit_count: Optional[int],
        ascii_symbols: Sequence[str],
    ):
        """
        Args:
            probability (Union[FreeParameterExpression, float]): The probability that the
                noise occurs.
            qubit_count (Optional[int]): The number of qubits to apply noise.
            ascii_symbols (Sequence[str]): ASCII string symbols for the noise. These are used when
                printing a diagram of a circuit. The length must be the same as `qubit_count`, and
                index ordering is expected to correlate with the target ordering on the instruction.

        Raises:
            ValueError: If the `qubit_count` is less than 1, `ascii_symbols` are `None`, or
                `ascii_symbols` length != `qubit_count`, `probability` is not `float` or
                `FreeParameterExpression`, `probability` > 3/4, or `probability` < 0
        """
        super().__init__(
            probability=probability,
            qubit_count=qubit_count,
            ascii_symbols=ascii_symbols,
            max_probability=0.75,
        )


class SingleProbabilisticNoise_1516(SingleProbabilisticNoise):
    """
    Class `SingleProbabilisticNoise` represents the TwoQubitDepolarizing noise channel
    parameterized by a single probability.
    """

    def __init__(
        self,
        probability: Union[FreeParameterExpression, float],
        qubit_count: Optional[int],
        ascii_symbols: Sequence[str],
    ):
        """
        Args:
            probability (Union[FreeParameterExpression, float]): The probability that the
                noise occurs.
            qubit_count (Optional[int]): The number of qubits to apply noise.
            ascii_symbols (Sequence[str]): ASCII string symbols for the noise. These are used when
                printing a diagram of a circuit. The length must be the same as `qubit_count`, and
                index ordering is expected to correlate with the target ordering on the instruction.

        Raises:
            ValueError: If the `qubit_count` is less than 1, `ascii_symbols` are `None`, or
                `ascii_symbols` length != `qubit_count`, `probability` is not `float` or
                `FreeParameterExpression`, `probability` > 15/16, or `probability` < 0
        """
        super().__init__(
            probability=probability,
            qubit_count=qubit_count,
            ascii_symbols=ascii_symbols,
            max_probability=0.9375,
        )


class MultiQubitPauliNoise(Noise, Parameterizable):
    """
    Class `MultiQubitPauliNoise` represents a general multi-qubit Pauli channel,
    parameterized by up to 4**N - 1 probabilities.
    """

    _allowed_substrings = {"I", "X", "Y", "Z"}

    def __init__(
        self,
        probabilities: Dict[str, Union[FreeParameterExpression, float]],
        qubit_count: Optional[int],
        ascii_symbols: Sequence[str],
    ):
        """[summary]

        Args:
            probabilities (Dict[str, Union[FreeParameterExpression, float]]): A dictionary with
                Pauli strings as keys and the probabilities as values, i.e. {"XX": 0.1. "IZ": 0.2}.
            qubit_count (Optional[int]): The number of qubits the Pauli noise acts on.
            ascii_symbols (Sequence[str]): ASCII string symbols for the noise. These are used when
                printing a diagram of a circuit. The length must be the same as `qubit_count`, and
                index ordering is expected to correlate with the target ordering on the instruction.

        Raises:
            ValueError: If
                `qubit_count` < 1,
                `ascii_symbols` is `None`,
                `ascii_symbols` length != `qubit_count`,
                `probabilities` are not `float`s or FreeParameterExpressions,
                any of `probabilities` > 1 or `probabilities` < 0,
                the sum of all probabilities is > 1,
                if "II" is specified as a Pauli string,
                if any Pauli string contains invalid strings,
                or if the length of probabilities is greater than 4**qubit_count.
            TypeError: If the type of the dictionary keys are not strings.
                If the probabilities are not floats.
        """

        super().__init__(qubit_count=qubit_count, ascii_symbols=ascii_symbols)
        self._probabilities = probabilities

        if not probabilities:
            raise ValueError("Pauli dictionary must not be empty.")

        identity = self.qubit_count * "I"
        if identity in probabilities:
            raise ValueError(
                f"{identity} is not allowed as a key. Please enter only non-identity Pauli strings."
            )

        total_prob = 0
        for pauli_string, prob in probabilities.items():
            MultiQubitPauliNoise._validate_pauli_string(
                pauli_string, self.qubit_count, self._allowed_substrings
            )
            if not isinstance(prob, FreeParameterExpression):
                _validate_param_value(prob, f"probability for {pauli_string}")
                total_prob += prob
        if not (1.0 >= total_prob >= 0.0):
            raise ValueError(
                (
                    "Total probability must be a real number in the interval [0, 1]. "
                    f"Total probability was {total_prob}."
                )
            )

    @classmethod
    def _validate_pauli_string(
        cls, pauli_str: str, qubit_count: int, allowed_substrings: Set[str]
    ) -> None:
        if not isinstance(pauli_str, str):
            raise TypeError(f"Type of {pauli_str} was not a string.")
        if len(pauli_str) != qubit_count:
            raise ValueError(
                (
                    "Length of each Pauli string must be equal to number of qubits. "
                    f"{pauli_str} had length {len(pauli_str)} instead of length {qubit_count}."
                )
            )
        if not set(pauli_str) <= allowed_substrings:
            raise ValueError(
                (
                    "Strings must be Pauli strings consisting of only [I, X, Y, Z]. "
                    f"Received {pauli_str}."
                )
            )

    def __repr__(self):
        return (
            f"{self.name}('probabilities' : {self._probabilities}, "
            f"'qubit_count': {self.qubit_count})"
        )

    def __str__(self):
        return f"{self.name}({self._probabilities})"

    def __eq__(self, other):
        if isinstance(other, type(self)):
            return self.name == other.name and self._probabilities == other._probabilities
        return False

    @property
    def probabilities(self) -> Dict[str, float]:
        """A map of a Pauli string to its corresponding probability.
        Returns:
            Dict[str, float]: A map of a Pauli string to its corresponding probability.
        """
        return self._probabilities

    @property
    def parameters(self) -> List[Union[FreeParameterExpression, float]]:
        """
        Returns the parameters associated with the object, either unbound free parameter expressions
        or bound values.

        Parameters are in alphabetical order of the Pauli strings in `probabilities`.

        Returns:
            List[Union[FreeParameterExpression, float]]: The free parameter expressions
            or fixed values associated with the object.
        """
        return [
            self._probabilities[pauli_string] for pauli_string in sorted(self._probabilities.keys())
        ]

    def bind_values(self, **kwargs) -> MultiQubitPauliNoise:
        """
        Takes in parameters and attempts to assign them to values.

        Returns:
            MultiQubitPauliNoise: A new Noise object of the same type with the requested
            parameters bound.

        Raises:
            NotImplementedError: Subclasses should implement this function.
        """
        raise NotImplementedError

    def to_dict(self) -> dict:
        """
        Converts this object into a dictionary representation.

        Returns:
            dict: A dictionary object that represents this object. It can be converted back
            into this object using the `from_dict()` method.
        """
        probabilities = dict()
        for pauli_string, prob in self._probabilities.items():
            probabilities[pauli_string] = _parameter_to_dict(prob)
        return {
            "__class__": self.__class__.__name__,
            "probabilities": probabilities,
            "qubit_count": self.qubit_count,
            "ascii_symbols": self.ascii_symbols,
        }


class PauliNoise(Noise, Parameterizable):
    """
    Class `PauliNoise` represents the a single-qubit Pauli noise channel
    acting on one qubit. It is parameterized by three probabilities.
    """

    def __init__(
        self,
        probX: Union[FreeParameterExpression, float],
        probY: Union[FreeParameterExpression, float],
        probZ: Union[FreeParameterExpression, float],
        qubit_count: Optional[int],
        ascii_symbols: Sequence[str],
    ):
        """
        Args:
            probX (Union[FreeParameterExpression, float]): The X coefficient of the Kraus operators
                in the channel.
            probY (Union[FreeParameterExpression, float]): The Y coefficient of the Kraus operators
                in the channel.
            probZ (Union[FreeParameterExpression, float]): The Z coefficient of the Kraus operators
                in the channel.
            qubit_count (Optional[int]): The number of qubits to apply noise.
            ascii_symbols (Sequence[str]): ASCII string symbols for the noise. These are used when
                printing a diagram of a circuit. The length must be the same as `qubit_count`, and
                index ordering is expected to correlate with the target ordering on the instruction.

        Raises:
            ValueError: If the `qubit_count` is less than 1, `ascii_symbols` are `None`, or
                `ascii_symbols` length != `qubit_count`, `probX` or `probY` or `probZ`
                is not `float` or FreeParameterExpression, `probX` or `probY` or `probZ` > 1.0, or
                `probX` or `probY` or `probZ` < 0.0, or `probX`+`probY`+`probZ` > 1
        """
        super().__init__(qubit_count=qubit_count, ascii_symbols=ascii_symbols)

        total = 0
        total += PauliNoise._get_param_float(probX, "probX")
        total += PauliNoise._get_param_float(probY, "probY")
        total += PauliNoise._get_param_float(probZ, "probZ")
        if total > 1:
            raise ValueError("the sum of probX, probY, probZ cannot be larger than 1")
        self._parameters = [probX, probY, probZ]

    @staticmethod
    def _get_param_float(param: Union[FreeParameterExpression, float], param_name: str) -> float:
        """Validates the value of a probability and returns its value.

        If param is a free parameter expression, this method returns 0.

        Args:
            param (Union[FreeParameterExpression, float]): The probability to validate
            param_name (str): The name of the probability parameter

        Returns:
            float: The value of the parameter, or 0 if it is a free parameter expression
        """
        if isinstance(param, FreeParameterExpression):
            return 0
        else:
            _validate_param_value(param, param_name)
            return float(param)

    @property
    def probX(self) -> Union[FreeParameterExpression, float]:
        """
        Returns:
            Union[FreeParameterExpression, float]: The probability of a Pauli X error.
        """
        return self._parameters[0]

    @property
    def probY(self) -> Union[FreeParameterExpression, float]:
        """
        Returns:
            Union[FreeParameterExpression, float]: The probability of a Pauli Y error.
        """
        return self._parameters[1]

    @property
    def probZ(self) -> Union[FreeParameterExpression, float]:
        """
        Returns:
            Union[FreeParameterExpression, float]: The probability of a Pauli Z error.
        """
        return self._parameters[2]

    def __repr__(self):
        return (
            f"{self.name}("
            f"'probX': {self._parameters[0]}, "
            f"'probY': {self._parameters[1]}, "
            f"'probZ': {self._parameters[2]}, "
            f"'qubit_count': {self.qubit_count}"
            f")"
        )

    def __str__(self):
        return f"{self.name}({self._parameters[0]}, {self._parameters[1]}, {self._parameters[2]})"

    def __eq__(self, other):
        if isinstance(other, type(self)):
            return self.name == other.name and self._parameters == other._parameters
        return False

    @property
    def parameters(self) -> List[Union[FreeParameterExpression, float]]:
        """
        Returns the parameters associated with the object, either unbound free parameter expressions
        or bound values.

        Parameters are in the order [probX, probY, probZ]

        Returns:
            List[Union[FreeParameterExpression, float]]: The free parameter expressions
            or fixed values associated with the object.
        """
        return self._parameters

    def bind_values(self, **kwargs) -> PauliNoise:
        """
        Takes in parameters and attempts to assign them to values.

        Returns:
            PauliNoise: A new Noise object of the same type with the requested
            parameters bound.

        Raises:
            NotImplementedError: Subclasses should implement this function.
        """
        raise NotImplementedError

    def to_dict(self) -> dict:
        """
        Converts this object into a dictionary representation.

        Returns:
            dict: A dictionary object that represents this object. It can be converted back
            into this object using the `from_dict()` method.
        """
        return {
            "__class__": self.__class__.__name__,
            "probX": _parameter_to_dict(self.probX),
            "probY": _parameter_to_dict(self.probY),
            "probZ": _parameter_to_dict(self.probZ),
            "qubit_count": self.qubit_count,
            "ascii_symbols": self.ascii_symbols,
        }


class DampingNoise(Noise, Parameterizable):
    """
    Class `DampingNoise` represents a damping noise channel
    on N qubits parameterized by gamma.
    """

    def __init__(
        self,
        gamma: Union[FreeParameterExpression, float],
        qubit_count: Optional[int],
        ascii_symbols: Sequence[str],
    ):
        """
        Args:
            gamma (Union[FreeParameterExpression, float]): Probability of damping.
            qubit_count (Optional[int]): The number of qubits to apply noise.
            ascii_symbols (Sequence[str]): ASCII string symbols for the noise. These are used when
                printing a diagram of a circuit. The length must be the same as `qubit_count`, and
                index ordering is expected to correlate with the target ordering on the instruction.

            Raises:
                ValueError: If
                    `qubit_count` < 1,
                    `ascii_symbols` is `None`,
                    `len(ascii_symbols)` != `qubit_count`,
                    `gamma` is not `float` or `FreeParameterExpression`,
                    or `gamma` > 1.0 or `gamma` < 0.0.
        """
        super().__init__(qubit_count=qubit_count, ascii_symbols=ascii_symbols)

        if not isinstance(gamma, FreeParameterExpression):
            _validate_param_value(gamma, "gamma")
        self._gamma = gamma

    @property
    def gamma(self) -> float:
        """Probability of damping.
        Returns:
            float: Probability of damping.
        """
        return self._gamma

    def __repr__(self):
        return f"{self.name}('gamma': {self.gamma}, 'qubit_count': {self.qubit_count})"

    def __str__(self):
        return f"{self.name}({self.gamma})"

    @property
    def parameters(self) -> List[Union[FreeParameterExpression, float]]:
        """
        Returns the parameters associated with the object, either unbound free parameter expressions
        or bound values.

        Returns:
            List[Union[FreeParameterExpression, float]]: The free parameter expressions
            or fixed values associated with the object.
        """
        return [self._gamma]

    def __eq__(self, other):
        if isinstance(other, type(self)):
            return self.name == other.name and self.gamma == other.gamma
        return False

    def bind_values(self, **kwargs) -> DampingNoise:
        """
        Takes in parameters and attempts to assign them to values.

        Returns:
            DampingNoise: A new Noise object of the same type with the requested
            parameters bound.

        Raises:
            NotImplementedError: Subclasses should implement this function.
        """
        raise NotImplementedError

    def to_dict(self) -> dict:
        """
        Converts this object into a dictionary representation.

        Returns:
            dict: A dictionary object that represents this object. It can be converted back
            into this object using the `from_dict()` method.
        """
        return {
            "__class__": self.__class__.__name__,
            "gamma": _parameter_to_dict(self.gamma),
            "qubit_count": self.qubit_count,
            "ascii_symbols": self.ascii_symbols,
        }


class GeneralizedAmplitudeDampingNoise(DampingNoise):
    """
    Class `GeneralizedAmplitudeDampingNoise` represents the generalized amplitude damping
    noise channel on N qubits parameterized by gamma and probability.
    """

    def __init__(
        self,
        gamma: Union[FreeParameterExpression, float],
        probability: Union[FreeParameterExpression, float],
        qubit_count: Optional[int],
        ascii_symbols: Sequence[str],
    ):
        """
        Args:
            gamma (Union[FreeParameterExpression, float]): Probability of damping.
            probability (Union[FreeParameterExpression, float]): Probability of the system being
                excited by the environment.
            qubit_count (Optional[int]): The number of qubits to apply noise.
            ascii_symbols (Sequence[str]): ASCII string symbols for the noise. These are used when
                printing a diagram of a circuit. The length must be the same as `qubit_count`, and
                index ordering is expected to correlate with the target ordering on the instruction.

            Raises:
                ValueError: If
                    `qubit_count` < 1,
                    `ascii_symbols` is `None`,
                    `len(ascii_symbols)` != `qubit_count`,
                    `probability` or `gamma` is not `float` or `FreeParameterExpression`,
                    `probability` > 1.0 or `probability` < 0.0,
                    or `gamma` > 1.0 or `gamma` < 0.0.
        """
        super().__init__(gamma=gamma, qubit_count=qubit_count, ascii_symbols=ascii_symbols)

        if not isinstance(probability, FreeParameterExpression):
            _validate_param_value(probability, "probability")
        self._probability = probability

    @property
    def probability(self) -> float:
        """Probability of the system being excited by the environment.
        Returns:
            float: Probability of the system being excited by the environment.
        """
        return self._probability

    def __repr__(self):
        return (
            f"{self.name}('gamma': {self.gamma}, "
            f"'probability': {self.probability}, "
            f"'qubit_count': {self.qubit_count})"
        )

    def __str__(self):
        return f"{self.name}({self.gamma}, {self.probability})"

    @property
    def parameters(self) -> List[Union[FreeParameterExpression, float]]:
        """
        Returns the parameters associated with the object, either unbound free parameter expressions
        or bound values.

        Parameters are in the order [gamma, probability]

        Returns:
            List[Union[FreeParameterExpression, float]]: The free parameter expressions
            or fixed values associated with the object.
        """
        return [self.gamma, self.probability]

    def __eq__(self, other):
        if isinstance(other, type(self)):
            return (
                self.name == other.name
                and self.gamma == other.gamma
                and self.probability == other.probability
            )
        return False

    def to_dict(self) -> dict:
        """
        Converts this object into a dictionary representation.

        Returns:
            dict: A dictionary object that represents this object. It can be converted back
            into this object using the `from_dict()` method.
        """
        return {
            "__class__": self.__class__.__name__,
            "gamma": _parameter_to_dict(self.gamma),
            "probability": _parameter_to_dict(self.probability),
            "qubit_count": self.qubit_count,
            "ascii_symbols": self.ascii_symbols,
        }


def _validate_param_value(
    parameter: Union[FreeParameterExpression, float], param_name: str, maximum: float = 1.0
) -> None:
    """Validates the value of a given parameter.

    Args:
        parameter (Union[FreeParameterExpression, float]): The parameter to validate
        param_name (str): The name of the parameter
        maximum (float): The maximum value of the parameter. Default: 1.0
    """
    if not isinstance(parameter, float):
        raise TypeError(f"{param_name} must be float type")
    if not (maximum >= parameter >= 0.0):
        raise ValueError(f"{param_name} must be a real number in the interval [0, {maximum}]")


def _parameter_to_dict(parameter: Union[FreeParameter, float]) -> Union[dict, float]:
    """Converts a parameter to a dictionary if it's a FreeParameter, otherwise returns the float.

    Args:
        parameter(Union[FreeParameter, float]): The parameter to convert.

    Returns:
        Union[dict, float]: A dictionary representation of a FreeParameter if the parameter
        is a FreeParameter, otherwise returns the float.
    """
    if isinstance(parameter, FreeParameter):
        return parameter.to_dict()
    return parameter<|MERGE_RESOLUTION|>--- conflicted
+++ resolved
@@ -13,13 +13,9 @@
 
 from __future__ import annotations
 
-<<<<<<< HEAD
-from typing import Any, Dict, List, Optional, Sequence, Type, Union
-=======
 from typing import Any, Dict, Iterable, List, Optional, Sequence, Set, Type, Union
 
 import numpy as np
->>>>>>> 792986de
 
 from braket.circuits.free_parameter import FreeParameter
 from braket.circuits.free_parameter_expression import FreeParameterExpression
@@ -82,9 +78,8 @@
             serialization_properties (SerializationProperties): The serialization properties to use
                 while serializing the object to the IR representation. The serialization properties
                 supplied must correspond to the supplied `ir_type`. Defaults to None.
-<<<<<<< HEAD
-        Returns:
-            IR object of the quantum operator and target
+        Returns:
+            Any: IR object of the quantum operator and target
 
         Raises:
             ValueError: If the supplied `ir_type` is not supported, or if the supplied serialization
@@ -130,55 +125,6 @@
                 to use while serializing the object to the IR representation.
 
         Returns:
-=======
-        Returns:
-            Any: IR object of the quantum operator and target
-
-        Raises:
-            ValueError: If the supplied `ir_type` is not supported, or if the supplied serialization
-            properties don't correspond to the `ir_type`.
-        """
-        if ir_type == IRType.JAQCD:
-            return self._to_jaqcd(target)
-        elif ir_type == IRType.OPENQASM:
-            if serialization_properties and not isinstance(
-                serialization_properties, OpenQASMSerializationProperties
-            ):
-                raise ValueError(
-                    "serialization_properties must be of type OpenQASMSerializationProperties "
-                    "for IRType.OPENQASM."
-                )
-            return self._to_openqasm(
-                target, serialization_properties or OpenQASMSerializationProperties()
-            )
-        else:
-            raise ValueError(f"Supplied ir_type {ir_type} is not supported.")
-
-    def _to_jaqcd(self, target: QubitSet) -> Any:
-        """
-        Returns the JAQCD representation of the noise.
-
-        Args:
-            target (QubitSet): target qubit(s).
-
-        Returns:
-            Any: JAQCD object representing the noise.
-        """
-        raise NotImplementedError("to_jaqcd has not been implemented yet.")
-
-    def _to_openqasm(
-        self, target: QubitSet, serialization_properties: OpenQASMSerializationProperties
-    ) -> str:
-        """
-        Returns the openqasm string representation of the noise.
-
-        Args:
-            target (QubitSet): target qubit(s).
-            serialization_properties (OpenQASMSerializationProperties): The serialization properties
-                to use while serializing the object to the IR representation.
-
-        Returns:
->>>>>>> 792986de
             str: Representing the openqasm representation of the noise.
         """
         raise NotImplementedError("to_openqasm has not been implemented yet.")
@@ -217,11 +163,7 @@
         raise NotImplementedError
 
     @classmethod
-<<<<<<< HEAD
-    def register_noise(cls, noise: Type[Noise]):
-=======
     def register_noise(cls, noise: Type[Noise]) -> None:
->>>>>>> 792986de
         """Register a noise implementation by adding it into the Noise class.
         Args:
             noise (Type[Noise]): Noise class to register.
