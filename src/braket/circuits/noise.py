# Copyright Amazon.com Inc. or its affiliates. All Rights Reserved.
#
# Licensed under the Apache License, Version 2.0 (the "License"). You
# may not use this file except in compliance with the License. A copy of
# the License is located at
#
#     http://aws.amazon.com/apache2.0/
#
# or in the "license" file accompanying this file. This file is
# distributed on an "AS IS" BASIS, WITHOUT WARRANTIES OR CONDITIONS OF
# ANY KIND, either express or implied. See the License for the specific
# language governing permissions and limitations under the License.

from __future__ import annotations
<<<<<<< HEAD

from typing import Any, Dict, Optional, Sequence, Type
=======
>>>>>>> 23a7ebda

from typing import Any, Dict, List, Optional, Sequence, Union

from braket.circuits.free_parameter import FreeParameter
from braket.circuits.free_parameter_expression import FreeParameterExpression
from braket.circuits.parameterizable import Parameterizable
from braket.circuits.quantum_operator import QuantumOperator
from braket.circuits.qubit_set import QubitSet


class Noise(QuantumOperator):
    """
    Class `Noise` represents a noise channel that operates on one or multiple qubits. Noise
    are considered as building blocks of quantum circuits that simulate noise. It can be
    used as an operator in an `Instruction` object. It appears in the diagram when user prints
    a circuit with `Noise`. This class is considered the noise channel definition containing
    the metadata that defines what the noise channel is and what it does.
    """

    def __init__(self, qubit_count: Optional[int], ascii_symbols: Sequence[str]):
        """
        Args:
            qubit_count (int, optional): Number of qubits this noise channel interacts with.
            ascii_symbols (Sequence[str]): ASCII string symbols for this noise channel. These
                are used when printing a diagram of circuits. Length must be the same as
                `qubit_count`, and index ordering is expected to correlate with target ordering
                on the instruction.

        Raises:
            ValueError: `qubit_count` is less than 1, `ascii_symbols` are None, or
                length of `ascii_symbols` is not equal to `qubit_count`
        """
        super().__init__(qubit_count=qubit_count, ascii_symbols=ascii_symbols)

    @property
    def name(self) -> str:
        """
        Returns the name of the quantum operator

        Returns:
            The name of the quantum operator as a string
        """
        return self.__class__.__name__

    def to_ir(self, target: QubitSet) -> Any:
        """Returns IR object of quantum operator and target

        Args:
            target (QubitSet): target qubit(s)
        Returns:
            IR object of the quantum operator and target
        """
        raise NotImplementedError("to_ir has not been implemented yet.")

    def to_matrix(self, *args, **kwargs) -> Any:
        """Returns a list of matrices defining the Kraus matrices of the noise channel.

        Returns:
            Iterable[np.ndarray]: list of matrices defining the Kraus matrices of the noise channel.
        """
        raise NotImplementedError("to_matrix has not been implemented yet.")

    def __eq__(self, other):
        if isinstance(other, Noise):
            return self.name == other.name
        return False

    def __repr__(self):
        return f"{self.name}('qubit_count': {self.qubit_count})"

    @classmethod
<<<<<<< HEAD
    def register_noise(cls, noise: Type[Noise]):
=======
    def from_dict(cls, noise: dict) -> Noise:
        if "__class__" in noise:
            noise_name = noise["__class__"]
            noise_cls = getattr(cls, noise_name)
            return noise_cls.from_dict(noise)
        raise NotImplementedError

    @classmethod
    def register_noise(cls, noise: Noise):
>>>>>>> 23a7ebda
        """Register a noise implementation by adding it into the Noise class.

        Args:
            noise (Noise): Noise class to register.
        """
        setattr(cls, noise.__name__, noise)


class SingleProbabilisticNoise(Noise, Parameterizable):
    """
    Class `SingleProbabilisticNoise` represents the bit/phase flip noise channel on N qubits
    parameterized by a single probability.
    """

    def __init__(
        self,
        probability: Union[FreeParameterExpression, float],
        qubit_count: Optional[int],
        ascii_symbols: Sequence[str],
        max_probability: float = 0.5,
    ):
        """
        Args:
            probability (Union[FreeParameterExpression, float]): The probability that the
                noise occurs.
            qubit_count (int, optional): The number of qubits to apply noise.
            ascii_symbols (Sequence[str]): ASCII string symbols for the noise. These are used when
                printing a diagram of a circuit. The length must be the same as `qubit_count`, and
                index ordering is expected to correlate with the target ordering on the instruction.
            max_probability (float): Maximum allowed probability of the noise channel. Default: 0.5

        Raises:
            ValueError: If the `qubit_count` is less than 1, `ascii_symbols` are `None`, or
                `ascii_symbols` length != `qubit_count`, `probability` is not `float` or
                `FreeParameterExpression`, `probability` > 1/2, or `probability` < 0
        """
        super().__init__(qubit_count=qubit_count, ascii_symbols=ascii_symbols)

        if not isinstance(probability, FreeParameterExpression):
            _validate_param_value(probability, "probability", max_probability)
        self._probability = probability

    @property
    def probability(self) -> float:
        """
        Returns:
            probability (float): The probability that parametrizes the noise channel.
        """
        return self._probability

    def __repr__(self):
        return f"{self.name}('probability': {self.probability}, 'qubit_count': {self.qubit_count})"

    def __str__(self):
        return f"{self.name}({self.probability})"

    @property
    def parameters(self) -> List[Union[FreeParameterExpression, float]]:
        """
        Returns the parameters associated with the object, either unbound free parameter expressions
        or bound values.

        Returns:
            List[Union[FreeParameterExpression, float]]: The free parameter expressions
            or fixed values associated with the object.
        """
        return [self._probability]

    def __eq__(self, other):
        if isinstance(other, type(self)):
            return self.name == other.name and self.probability == other.probability
        return False

    def bind_values(self, **kwargs) -> SingleProbabilisticNoise:
        """
        Takes in parameters and attempts to assign them to values.

        Args:
            **kwargs: The parameters that are being assigned.

        Returns:
            SingleProbabilisticNoise: A new Noise object of the same type with the requested
            parameters bound.

        Raises:
            NotImplementedError: Subclasses should implement this function.
        """
        raise NotImplementedError

    def to_dict(self) -> dict:
        """
        Converts this object into a dictionary representation.

        Returns:
            dict: A dictionary object that represents this object. It can be converted back
            into this object using the `from_dict()` method.
        """
        return {
            "__class__": self.__class__.__name__,
            "probability": _parameter_to_dict(self.probability),
            "qubit_count": self.qubit_count,
            "ascii_symbols": self.ascii_symbols,
        }


class SingleProbabilisticNoise_34(SingleProbabilisticNoise):
    """
    Class `SingleProbabilisticNoise` represents the Depolarizing and TwoQubitDephasing noise
    channels parameterized by a single probability.
    """

    def __init__(
        self,
        probability: Union[FreeParameterExpression, float],
        qubit_count: Optional[int],
        ascii_symbols: Sequence[str],
    ):
        """
        Args:
            probability (Union[FreeParameterExpression, float]): The probability that the
                noise occurs.
            qubit_count (int, optional): The number of qubits to apply noise.
            ascii_symbols (Sequence[str]): ASCII string symbols for the noise. These are used when
                printing a diagram of a circuit. The length must be the same as `qubit_count`, and
                index ordering is expected to correlate with the target ordering on the instruction.

        Raises:
            ValueError: If the `qubit_count` is less than 1, `ascii_symbols` are `None`, or
                `ascii_symbols` length != `qubit_count`, `probability` is not `float` or
                `FreeParameterExpression`, `probability` > 3/4, or `probability` < 0
        """
        super().__init__(
            probability=probability,
            qubit_count=qubit_count,
            ascii_symbols=ascii_symbols,
            max_probability=0.75,
        )


class SingleProbabilisticNoise_1516(SingleProbabilisticNoise):
    """
    Class `SingleProbabilisticNoise` represents the TwoQubitDepolarizing noise channel
    parameterized by a single probability.
    """

    def __init__(
        self,
        probability: Union[FreeParameterExpression, float],
        qubit_count: Optional[int],
        ascii_symbols: Sequence[str],
    ):
        """
        Args:
            probability (Union[FreeParameterExpression, float]): The probability that the
                noise occurs.
            qubit_count (int, optional): The number of qubits to apply noise.
            ascii_symbols (Sequence[str]): ASCII string symbols for the noise. These are used when
                printing a diagram of a circuit. The length must be the same as `qubit_count`, and
                index ordering is expected to correlate with the target ordering on the instruction.

        Raises:
            ValueError: If the `qubit_count` is less than 1, `ascii_symbols` are `None`, or
                `ascii_symbols` length != `qubit_count`, `probability` is not `float` or
                `FreeParameterExpression`, `probability` > 15/16, or `probability` < 0
        """
        super().__init__(
            probability=probability,
            qubit_count=qubit_count,
            ascii_symbols=ascii_symbols,
            max_probability=0.9375,
        )


class MultiQubitPauliNoise(Noise, Parameterizable):
    """
    Class `MultiQubitPauliNoise` represents a general multi-qubit Pauli channel,
    parameterized by up to 4**N - 1 probabilities.
    """

    _allowed_substrings = {"I", "X", "Y", "Z"}

    def __init__(
        self,
        probabilities: Dict[str, Union[FreeParameterExpression, float]],
        qubit_count: Optional[int],
        ascii_symbols: Sequence[str],
    ):
        """[summary]

        Args:
            probabilities (Dict[str, Union[FreeParameterExpression, float]]): A dictionary with
                Pauli strings as keys and the probabilities as values, i.e. {"XX": 0.1. "IZ": 0.2}.
            qubit_count (Optional[int]): The number of qubits the Pauli noise acts on.
            ascii_symbols (Sequence[str]): ASCII string symbols for the noise. These are used when
                printing a diagram of a circuit. The length must be the same as `qubit_count`, and
                index ordering is expected to correlate with the target ordering on the instruction.

        Raises:
            ValueError: If
                `qubit_count` < 1,
                `ascii_symbols` is `None`,
                `ascii_symbols` length != `qubit_count`,
                `probabilities` are not `float`s or FreeParameterExpressions,
                any of `probabilities` > 1 or `probabilities` < 0,
                the sum of all probabilities is > 1,
                if "II" is specified as a Pauli string,
                if any Pauli string contains invalid strings,
                or if the length of probabilities is greater than 4**qubit_count.
            TypeError: If the type of the dictionary keys are not strings.
                If the probabilities are not floats.
        """

        super().__init__(qubit_count=qubit_count, ascii_symbols=ascii_symbols)
        self._probabilities = probabilities

        if not probabilities:
            raise ValueError("Pauli dictionary must not be empty.")

        identity = self.qubit_count * "I"
        if identity in probabilities:
            raise ValueError(
                f"{identity} is not allowed as a key. Please enter only non-identity Pauli strings."
            )

        total_prob = 0
        for pauli_string, prob in probabilities.items():
            MultiQubitPauliNoise._validate_pauli_string(
                pauli_string, self.qubit_count, self._allowed_substrings
            )
            if not isinstance(prob, FreeParameterExpression):
                _validate_param_value(prob, f"probability for {pauli_string}")
                total_prob += prob
        if not (1.0 >= total_prob >= 0.0):
            raise ValueError(
                (
                    "Total probability must be a real number in the interval [0, 1]. "
                    f"Total probability was {total_prob}."
                )
            )

    @classmethod
    def _validate_pauli_string(cls, pauli_str, qubit_count, allowed_substrings):
        if not isinstance(pauli_str, str):
            raise TypeError(f"Type of {pauli_str} was not a string.")
        if len(pauli_str) != qubit_count:
            raise ValueError(
                (
                    "Length of each Pauli string must be equal to number of qubits. "
                    f"{pauli_str} had length {len(pauli_str)} instead of length {qubit_count}."
                )
            )
        if not set(pauli_str) <= allowed_substrings:
            raise ValueError(
                (
                    "Strings must be Pauli strings consisting of only [I, X, Y, Z]. "
                    f"Received {pauli_str}."
                )
            )

    def __repr__(self):
        return (
            f"{self.name}('probabilities' : {self._probabilities}, "
            f"'qubit_count': {self.qubit_count})"
        )

    def __str__(self):
        return f"{self.name}({self._probabilities})"

    def __eq__(self, other):
        if isinstance(other, type(self)):
            return self.name == other.name and self._probabilities == other._probabilities
        return False

    @property
    def probabilities(self) -> Dict[str, float]:
        """
        Dict[str, float]: A map of a Pauli string to its corresponding probability.
        """
        return self._probabilities

    @property
    def parameters(self) -> List[Union[FreeParameterExpression, float]]:
        """
        Returns the parameters associated with the object, either unbound free parameter expressions
        or bound values.

        Parameters are in alphabetical order of the Pauli strings in `probabilities`.

        Returns:
            List[Union[FreeParameterExpression, float]]: The free parameter expressions
            or fixed values associated with the object.
        """
        return [
            self._probabilities[pauli_string] for pauli_string in sorted(self._probabilities.keys())
        ]

    def bind_values(self, **kwargs) -> MultiQubitPauliNoise:
        """
        Takes in parameters and attempts to assign them to values.

        Args:
            **kwargs: The parameters that are being assigned.

        Returns:
            MultiQubitPauliNoise: A new Noise object of the same type with the requested
            parameters bound.

        Raises:
            NotImplementedError: Subclasses should implement this function.
        """
        raise NotImplementedError

    def to_dict(self) -> dict:
        """
        Converts this object into a dictionary representation.

        Returns:
            dict: A dictionary object that represents this object. It can be converted back
            into this object using the `from_dict()` method.
        """
        probabilities = dict()
        for pauli_string, prob in self._probabilities.items():
            probabilities[pauli_string] = _parameter_to_dict(prob)
        return {
            "__class__": self.__class__.__name__,
            "probabilities": probabilities,
            "qubit_count": self.qubit_count,
            "ascii_symbols": self.ascii_symbols,
        }


class PauliNoise(Noise, Parameterizable):
    """
    Class `PauliNoise` represents the a single-qubit Pauli noise channel
    acting on one qubit. It is parameterized by three probabilities.
    """

    def __init__(
        self,
        probX: Union[FreeParameterExpression, float],
        probY: Union[FreeParameterExpression, float],
        probZ: Union[FreeParameterExpression, float],
        qubit_count: Optional[int],
        ascii_symbols: Sequence[str],
    ):
        """
        Args:
            probX Union[FreeParameterExpression, float]: The X coefficient of the Kraus operators
                in the channel.
            probY Union[FreeParameterExpression, float]: The Y coefficient of the Kraus operators
                in the channel.
            probZ Union[FreeParameterExpression, float]: The Z coefficient of the Kraus operators
                in the channel.
            qubit_count (int, optional): The number of qubits to apply noise.
            ascii_symbols (Sequence[str]): ASCII string symbols for the noise. These are used when
                printing a diagram of a circuit. The length must be the same as `qubit_count`, and
                index ordering is expected to correlate with the target ordering on the instruction.

        Raises:
            ValueError: If the `qubit_count` is less than 1, `ascii_symbols` are `None`, or
                `ascii_symbols` length != `qubit_count`, `probX` or `probY` or `probZ`
                is not `float` or FreeParameterExpression, `probX` or `probY` or `probZ` > 1.0, or
                `probX` or `probY` or `probZ` < 0.0, or `probX`+`probY`+`probZ` > 1
        """
        super().__init__(qubit_count=qubit_count, ascii_symbols=ascii_symbols)

        total = 0
        total += PauliNoise._get_param_float(probX, "probX")
        total += PauliNoise._get_param_float(probY, "probY")
        total += PauliNoise._get_param_float(probZ, "probZ")
        if total > 1:
            raise ValueError("the sum of probX, probY, probZ cannot be larger than 1")
        self._parameters = [probX, probY, probZ]

    @staticmethod
    def _get_param_float(param: Union[FreeParameterExpression, float], param_name: str) -> float:
        """Validates the value of a probability and returns its value.

        If param is a free parameter expression, this method returns 0.

        Args:
            param (Union[FreeParameterExpression, float]): The probability to validate
            param_name (str): The name of the probability parameter

        Returns:
            float: The value of the parameter, or 0 if it is a free parameter expression
        """
        if isinstance(param, FreeParameterExpression):
            return 0
        else:
            _validate_param_value(param, param_name)
            return float(param)

    @property
    def probX(self) -> Union[FreeParameterExpression, float]:
        """
        Returns:
            Union[FreeParameterExpression, float]: The probability of a Pauli X error.
        """
        return self._parameters[0]

    @property
    def probY(self) -> Union[FreeParameterExpression, float]:
        """
        Returns:
            Union[FreeParameterExpression, float]: The probability of a Pauli Y error.
        """
        return self._parameters[1]

    @property
    def probZ(self) -> Union[FreeParameterExpression, float]:
        """
        Returns:
            Union[FreeParameterExpression, float]: The probability of a Pauli Z error.
        """
        return self._parameters[2]

    def __repr__(self):
        return (
            f"{self.name}("
            f"'probX': {self._parameters[0]}, "
            f"'probY': {self._parameters[1]}, "
            f"'probZ': {self._parameters[2]}, "
            f"'qubit_count': {self.qubit_count}"
            f")"
        )

    def __str__(self):
        return f"{self.name}({self._parameters[0]}, {self._parameters[1]}, {self._parameters[2]})"

    def __eq__(self, other):
        if isinstance(other, type(self)):
            return self.name == other.name and self._parameters == other._parameters
        return False

    @property
    def parameters(self) -> List[Union[FreeParameterExpression, float]]:
        """
        Returns the parameters associated with the object, either unbound free parameter expressions
        or bound values.

        Parameters are in the order [probX, probY, probZ]

        Returns:
            List[Union[FreeParameterExpression, float]]: The free parameter expressions
            or fixed values associated with the object.
        """
        return self._parameters

    def bind_values(self, **kwargs) -> PauliNoise:
        """
        Takes in parameters and attempts to assign them to values.

        Args:
            **kwargs: The parameters that are being assigned.

        Returns:
            PauliNoise: A new Noise object of the same type with the requested
            parameters bound.

        Raises:
            NotImplementedError: Subclasses should implement this function.
        """
        raise NotImplementedError

    def to_dict(self) -> dict:
        """
        Converts this object into a dictionary representation.

        Returns:
            dict: A dictionary object that represents this object. It can be converted back
            into this object using the `from_dict()` method.
        """
        return {
            "__class__": self.__class__.__name__,
            "probX": _parameter_to_dict(self.probX),
            "probY": _parameter_to_dict(self.probY),
            "probZ": _parameter_to_dict(self.probZ),
            "qubit_count": self.qubit_count,
            "ascii_symbols": self.ascii_symbols,
        }


class DampingNoise(Noise, Parameterizable):
    """
    Class `DampingNoise` represents a damping noise channel
    on N qubits parameterized by gamma.
    """

    def __init__(
        self,
        gamma: Union[FreeParameterExpression, float],
        qubit_count: Optional[int],
        ascii_symbols: Sequence[str],
    ):
        """
        Args:
            gamma (Union[FreeParameterExpression, float]): Probability of damping.
            qubit_count (int, optional): The number of qubits to apply noise.
            ascii_symbols (Sequence[str]): ASCII string symbols for the noise. These are used when
                printing a diagram of a circuit. The length must be the same as `qubit_count`, and
                index ordering is expected to correlate with the target ordering on the instruction.

            Raises:
                ValueError: If
                    `qubit_count` < 1,
                    `ascii_symbols` is `None`,
                    `len(ascii_symbols)` != `qubit_count`,
                    `gamma` is not `float` or `FreeParameterExpression`,
                    or `gamma` > 1.0 or `gamma` < 0.0.
        """
        super().__init__(qubit_count=qubit_count, ascii_symbols=ascii_symbols)

        if not isinstance(gamma, FreeParameterExpression):
            _validate_param_value(gamma, "gamma")
        self._gamma = gamma

    @property
    def gamma(self) -> float:
        """
        Returns:
            gamma (float): Probability of damping.
        """
        return self._gamma

    def __repr__(self):
        return f"{self.name}('gamma': {self.gamma}, 'qubit_count': {self.qubit_count})"

    def __str__(self):
        return f"{self.name}({self.gamma})"

    @property
    def parameters(self) -> List[Union[FreeParameterExpression, float]]:
        """
        Returns the parameters associated with the object, either unbound free parameter expressions
        or bound values.

        Returns:
            List[Union[FreeParameterExpression, float]]: The free parameter expressions
            or fixed values associated with the object.
        """
        return [self._gamma]

    def __eq__(self, other):
        if isinstance(other, type(self)):
            return self.name == other.name and self.gamma == other.gamma
        return False

    def bind_values(self, **kwargs) -> DampingNoise:
        """
        Takes in parameters and attempts to assign them to values.

        Args:
            **kwargs: The parameters that are being assigned.

        Returns:
            DampingNoise: A new Noise object of the same type with the requested
            parameters bound.

        Raises:
            NotImplementedError: Subclasses should implement this function.
        """
        raise NotImplementedError

    def to_dict(self) -> dict:
        """
        Converts this object into a dictionary representation.

        Returns:
            dict: A dictionary object that represents this object. It can be converted back
            into this object using the `from_dict()` method.
        """
        return {
            "__class__": self.__class__.__name__,
            "gamma": _parameter_to_dict(self.gamma),
            "qubit_count": self.qubit_count,
            "ascii_symbols": self.ascii_symbols,
        }


class GeneralizedAmplitudeDampingNoise(DampingNoise):
    """
    Class `GeneralizedAmplitudeDampingNoise` represents the generalized amplitude damping
    noise channel on N qubits parameterized by gamma and probability.
    """

    def __init__(
        self,
        gamma: Union[FreeParameterExpression, float],
        probability: Union[FreeParameterExpression, float],
        qubit_count: Optional[int],
        ascii_symbols: Sequence[str],
    ):
        """
        Args:
            gamma (Union[FreeParameterExpression, float]): Probability of damping.
            probability (Union[FreeParameterExpression, float]): Probability of the system being
                excited by the environment.
            qubit_count (int): The number of qubits to apply noise.
            ascii_symbols (Sequence[str]): ASCII string symbols for the noise. These are used when
                printing a diagram of a circuit. The length must be the same as `qubit_count`, and
                index ordering is expected to correlate with the target ordering on the instruction.

            Raises:
                ValueError: If
                    `qubit_count` < 1,
                    `ascii_symbols` is `None`,
                    `len(ascii_symbols)` != `qubit_count`,
                    `probability` or `gamma` is not `float` or `FreeParameterExpression`,
                    `probability` > 1.0 or `probability` < 0.0,
                    or `gamma` > 1.0 or `gamma` < 0.0.
        """
        super().__init__(gamma=gamma, qubit_count=qubit_count, ascii_symbols=ascii_symbols)

        if not isinstance(probability, FreeParameterExpression):
            _validate_param_value(probability, "probability")
        self._probability = probability

    @property
    def probability(self) -> float:
        """
        Returns:
            probability (float): Probability of the system being excited by the environment.
        """
        return self._probability

    def __repr__(self):
        return (
            f"{self.name}('gamma': {self.gamma}, "
            f"'probability': {self.probability}, "
            f"'qubit_count': {self.qubit_count})"
        )

    def __str__(self):
        return f"{self.name}({self.gamma}, {self.probability})"

    @property
    def parameters(self) -> List[Union[FreeParameterExpression, float]]:
        """
        Returns the parameters associated with the object, either unbound free parameter expressions
        or bound values.

        Parameters are in the order [gamma, probability]

        Returns:
            List[Union[FreeParameterExpression, float]]: The free parameter expressions
            or fixed values associated with the object.
        """
        return [self.gamma, self.probability]

    def __eq__(self, other):
        if isinstance(other, type(self)):
            return (
                self.name == other.name
                and self.gamma == other.gamma
                and self.probability == other.probability
            )
        return False

    def to_dict(self) -> dict:
        """
        Converts this object into a dictionary representation.

        Returns:
            dict: A dictionary object that represents this object. It can be converted back
            into this object using the `from_dict()` method.
        """
        return {
            "__class__": self.__class__.__name__,
            "gamma": _parameter_to_dict(self.gamma),
            "probability": _parameter_to_dict(self.probability),
            "qubit_count": self.qubit_count,
            "ascii_symbols": self.ascii_symbols,
        }


def _validate_param_value(
    parameter: Union[FreeParameterExpression, float], param_name: str, maximum: float = 1.0
) -> None:
    """Validates the value of a given parameter.

    Args:
        parameter (Union[FreeParameterExpression, float]): The parameter to validate
        param_name (str): The name of the parameter
        maximum (float): The maximum value of the parameter. Default: 1.0
    """
    if not isinstance(parameter, float):
        raise TypeError(f"{param_name} must be float type")
    if not (maximum >= parameter >= 0.0):
        raise ValueError(f"{param_name} must be a real number in the interval [0, {maximum}]")


def _parameter_to_dict(parameter: Union[FreeParameter, float]) -> Union[dict, float]:
    """Converts a parameter to a dictionary if it's a FreeParameter, otherwise returns the float.

    Args:
        parameter(Union[FreeParameter, float]): The parameter to convert.

    Returns:
        A dictionary representation of a FreeParameter if the parameter is a FreeParameter,
        otherwise returns the float.
    """
    if isinstance(parameter, FreeParameter):
        return parameter.to_dict()
    return parameter<|MERGE_RESOLUTION|>--- conflicted
+++ resolved
@@ -12,13 +12,8 @@
 # language governing permissions and limitations under the License.
 
 from __future__ import annotations
-<<<<<<< HEAD
-
-from typing import Any, Dict, Optional, Sequence, Type
-=======
->>>>>>> 23a7ebda
-
-from typing import Any, Dict, List, Optional, Sequence, Union
+
+from typing import Any, Dict, List, Optional, Sequence, Type, Union
 
 from braket.circuits.free_parameter import FreeParameter
 from braket.circuits.free_parameter_expression import FreeParameterExpression
@@ -88,9 +83,6 @@
         return f"{self.name}('qubit_count': {self.qubit_count})"
 
     @classmethod
-<<<<<<< HEAD
-    def register_noise(cls, noise: Type[Noise]):
-=======
     def from_dict(cls, noise: dict) -> Noise:
         if "__class__" in noise:
             noise_name = noise["__class__"]
@@ -99,8 +91,7 @@
         raise NotImplementedError
 
     @classmethod
-    def register_noise(cls, noise: Noise):
->>>>>>> 23a7ebda
+    def register_noise(cls, noise: Type[Noise]):
         """Register a noise implementation by adding it into the Noise class.
 
         Args:
