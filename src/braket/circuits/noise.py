--- conflicted
+++ resolved
@@ -14,11 +14,7 @@
 from __future__ import annotations
 
 from collections.abc import Iterable, Sequence
-<<<<<<< HEAD
-from typing import Any, Optional, Union
-=======
 from typing import Any, ClassVar, Optional, Union
->>>>>>> 879133cb
 
 import numpy as np
 
@@ -82,10 +78,7 @@
             serialization_properties (SerializationProperties | None): The serialization properties
                 to use while serializing the object to the IR representation. The serialization
                 properties supplied must correspond to the supplied `ir_type`. Defaults to None.
-<<<<<<< HEAD
-=======
-
->>>>>>> 879133cb
+
         Returns:
             Any: IR object of the quantum operator and target
 
@@ -229,14 +222,8 @@
 
     @property
     def parameters(self) -> list[Union[FreeParameterExpression, float]]:
-<<<<<<< HEAD
-        """
-        Returns the parameters associated with the object, either unbound free parameter expressions
-        or bound values.
-=======
         """Returns the parameters associated with the object, either unbound free parameter
         expressions or bound values.
->>>>>>> 879133cb
 
         Returns:
             list[Union[FreeParameterExpression, float]]: The free parameter expressions
@@ -449,14 +436,8 @@
 
     @property
     def parameters(self) -> list[Union[FreeParameterExpression, float]]:
-<<<<<<< HEAD
-        """
-        Returns the parameters associated with the object, either unbound free parameter expressions
-        or bound values.
-=======
         """Returns the parameters associated with the object, either unbound free parameter
         expressions or bound values.
->>>>>>> 879133cb
 
         Parameters are in alphabetical order of the Pauli strings in `probabilities`.
 
@@ -607,14 +588,8 @@
 
     @property
     def parameters(self) -> list[Union[FreeParameterExpression, float]]:
-<<<<<<< HEAD
-        """
-        Returns the parameters associated with the object, either unbound free parameter expressions
-        or bound values.
-=======
         """Returns the parameters associated with the object, either unbound free parameter
         expressions or bound values.
->>>>>>> 879133cb
 
         Parameters are in the order [probX, probY, probZ]
 
@@ -704,14 +679,8 @@
 
     @property
     def parameters(self) -> list[Union[FreeParameterExpression, float]]:
-<<<<<<< HEAD
-        """
-        Returns the parameters associated with the object, either unbound free parameter expressions
-        or bound values.
-=======
         """Returns the parameters associated with the object, either unbound free parameter
         expressions or bound values.
->>>>>>> 879133cb
 
         Returns:
             list[Union[FreeParameterExpression, float]]: The free parameter expressions
@@ -810,14 +779,8 @@
 
     @property
     def parameters(self) -> list[Union[FreeParameterExpression, float]]:
-<<<<<<< HEAD
-        """
-        Returns the parameters associated with the object, either unbound free parameter expressions
-        or bound values.
-=======
         """Returns the parameters associated with the object, either unbound free parameter
         expressions or bound values.
->>>>>>> 879133cb
 
         Parameters are in the order [gamma, probability]
 
