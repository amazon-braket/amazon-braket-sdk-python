# Copyright Amazon.com Inc. or its affiliates. All Rights Reserved.
#
# Licensed under the Apache License, Version 2.0 (the "License"). You
# may not use this file except in compliance with the License. A copy of
# the License is located at
#
#     http://aws.amazon.com/apache2.0/
#
# or in the "license" file accompanying this file. This file is
# distributed on an "AS IS" BASIS, WITHOUT WARRANTIES OR CONDITIONS OF
# ANY KIND, either express or implied. See the License for the specific
# language governing permissions and limitations under the License.

from __future__ import annotations

from collections import OrderedDict
from collections.abc import ItemsView, Iterable, KeysView, Mapping, ValuesView
from enum import Enum
from typing import Any, NamedTuple, Union

from braket.circuits.compiler_directive import CompilerDirective
from braket.circuits.gate import Gate
from braket.circuits.instruction import Instruction
from braket.circuits.noise import Noise
from braket.registers.qubit import Qubit
from braket.registers.qubit_set import QubitSet


class MomentType(str, Enum):
    """The type of moments.
    GATE: a gate
    NOISE: a noise channel added directly to the circuit
    GATE_NOISE: a gate-based noise channel
    INITIALIZATION_NOISE: a initialization noise channel
    READOUT_NOISE: a readout noise channel
    COMPILER_DIRECTIVE: an instruction to the compiler, external to the quantum program itself
    """

    GATE = "gate"
    NOISE = "noise"
    GATE_NOISE = "gate_noise"
    INITIALIZATION_NOISE = "initialization_noise"
    READOUT_NOISE = "readout_noise"
    COMPILER_DIRECTIVE = "compiler_directive"
    GLOBAL_PHASE = "global_phase"


class MomentsKey(NamedTuple):
    """Key of the Moments mapping.

    Args:
        time: moment
        qubits: qubit set
        moment_type: The type of the moment
        noise_index: the number of noise channels at the same moment. For gates, this is the
            number of gate_noise channels associated with that gate. For all other noise
            types, noise_index starts from 0; but for gate noise, it starts from 1.
    """

    time: int
    qubits: QubitSet
    moment_type: MomentType
    noise_index: int
    subindex: int = 0


class Moments(Mapping[MomentsKey, Instruction]):
    r"""An ordered mapping of `MomentsKey` or `NoiseMomentsKey` to `Instruction`. The
    core data structure that contains instructions, ordering they are inserted in, and
    time slices when they occur. `Moments` implements `Mapping` and functions the same as
    a read-only dictionary. It is mutable only through the `add()` method.

    This data structure is useful to determine a dependency of instructions, such as
    printing or optimizing circuit structure, before sending it to a quantum
    device. The original insertion order is preserved and can be retrieved via the `values()`
    method.

    Args:
        instructions (Iterable[Instruction] | None): Instructions to initialize self.
            Default = None.

    Examples:
        >>> moments = Moments()
        >>> moments.add([Instruction(Gate.H(), 0), Instruction(Gate.CNot(), [0, 1])])
        >>> moments.add([Instruction(Gate.H(), 0), Instruction(Gate.H(), 1)])
        >>> for i, item in enumerate(moments.items()):
        ...     print(f"Item {i}")
        ...     print(f"\\tKey: {item[0]}")
        ...     print(f"\\tValue: {item[1]}")
        ...
        Item 0
            Key: MomentsKey(time=0, qubits=QubitSet([Qubit(0)]))
            Value: Instruction('operator': H, 'target': QubitSet([Qubit(0)]))
        Item 1
            Key: MomentsKey(time=1, qubits=QubitSet([Qubit(0), Qubit(1)]))
            Value: Instruction('operator': CNOT, 'target': QubitSet([Qubit(0), Qubit(1)]))
        Item 2
            Key: MomentsKey(time=2, qubits=QubitSet([Qubit(0)]))
            Value: Instruction('operator': H, 'target': QubitSet([Qubit(0)]))
        Item 3
            Key: MomentsKey(time=2, qubits=QubitSet([Qubit(1)]))
            Value: Instruction('operator': H, 'target': QubitSet([Qubit(1)]))
    """

    def __init__(self, instructions: Iterable[Instruction] | None = None):
        self._moments: OrderedDict[MomentsKey, Instruction] = OrderedDict()
        self._max_times: dict[Qubit, int] = {}
        self._qubits = QubitSet()
        self._depth = 0
        self._time_all_qubits = -1
        self._number_gphase_in_current_moment = 0

        self.add(instructions or [])

    @property
    def depth(self) -> int:
        """int: Get the depth (number of slices) of self."""
        return self._depth

    @property
    def qubit_count(self) -> int:
        """int: Get the number of qubits used across all of the instructions."""
        return len(self._qubits)

    @property
    def qubits(self) -> QubitSet:
        """QubitSet: Get the qubits used across all of the instructions. The order of qubits is
        based on the order in which the instructions were added.

        Note:
            Don't mutate this object, any changes may impact the behavior of this class and / or
            consumers. If you need to mutate this, then copy it via `QubitSet(moments.qubits())`.
        """
        return self._qubits

    def time_slices(self) -> dict[int, list[Instruction]]:
<<<<<<< HEAD
        """
        Get instructions keyed by time.
=======
        """Get instructions keyed by time.
>>>>>>> 879133cb

        Returns:
            dict[int, list[Instruction]]: Key is the time and value is a list of instructions that
            occur at that moment in time. The order of instructions is in no particular order.

        Note:
            This is a computed result over self and can be freely mutated. This is re-computed with
            every call, with a computational runtime O(N) where N is the number
            of instructions in self.
        """
        time_slices = {}
        self.sort_moments()
        for key, instruction in self._moments.items():
            instructions = time_slices.get(key.time, [])
            instructions.append(instruction)
            time_slices[key.time] = instructions

        return time_slices

    def add(
        self, instructions: Union[Iterable[Instruction], Instruction], noise_index: int = 0
    ) -> None:
        """Add one or more instructions to self.

        Args:
            instructions (Union[Iterable[Instruction], Instruction]): Instructions to add to self.
                The instruction is added to the max time slice in which the instruction fits.
            noise_index (int): the number of noise channels at the same moment. For gates, this
                is the number of gate_noise channels associated with that gate. For all other noise
                types, noise_index starts from 0; but for gate noise, it starts from 1.
        """
        if isinstance(instructions, Instruction):
            instructions = [instructions]
        for instruction in instructions:
            self._add(instruction, noise_index)

    def _add(self, instruction: Instruction, noise_index: int = 0) -> None:
        operator = instruction.operator
        if isinstance(operator, CompilerDirective):
            time = self._update_qubit_times(self._qubits)
            self._moments[MomentsKey(time, None, MomentType.COMPILER_DIRECTIVE, 0)] = instruction
            self._depth = time + 1
            self._time_all_qubits = time
        elif isinstance(operator, Noise):
            self.add_noise(instruction)
        elif isinstance(operator, Gate) and operator.name == "GPhase":
            time = self._get_qubit_times(self._max_times.keys()) + 1
            self._number_gphase_in_current_moment += 1
            key = MomentsKey(
                time,
                QubitSet([]),
                MomentType.GLOBAL_PHASE,
                0,
                self._number_gphase_in_current_moment,
            )
            self._moments[key] = instruction
        else:
            qubit_range = instruction.target.union(instruction.control)
            time = self._update_qubit_times(qubit_range)
            self._moments[MomentsKey(time, qubit_range, MomentType.GATE, noise_index)] = instruction
            self._qubits.update(qubit_range)
            self._depth = max(self._depth, time + 1)

    def _get_qubit_times(self, qubits: QubitSet) -> int:
        return max([self._max_time_for_qubit(qubit) for qubit in qubits] + [self._time_all_qubits])

    def _update_qubit_times(self, qubits: QubitSet) -> int:
        time = self._get_qubit_times(qubits) + 1
        # Update time for all specified qubits
        for qubit in qubits:
            self._max_times[qubit] = time
        self._number_gphase_in_current_moment = 0
        return time

    def add_noise(
        self, instruction: Instruction, input_type: str = "noise", noise_index: int = 0
    ) -> None:
        """Adds noise to a moment.

        Args:
            instruction (Instruction): Instruction to add.
            input_type (str): One of MomentType.
            noise_index (int): The number of noise channels at the same moment. For gates, this
                is the number of gate_noise channels associated with that gate. For all other noise
                types, noise_index starts from 0; but for gate noise, it starts from 1.
        """
        qubit_range = instruction.target
        time = max(0, *[self._max_time_for_qubit(qubit) for qubit in qubit_range])
        if input_type == MomentType.INITIALIZATION_NOISE:
            time = 0

        while MomentsKey(time, qubit_range, input_type, noise_index) in self._moments:
            noise_index = noise_index + 1

        self._moments[MomentsKey(time, qubit_range, input_type, noise_index)] = instruction
        self._qubits.update(qubit_range)

    def sort_moments(self) -> None:
        """Make the disordered moments in order.

        1. Make the readout noise in the end
        2. Make the initialization noise at the beginning
        """
        # key for NOISE, GATE and GATE_NOISE
        key_noise = []
        # key for INITIALIZATION_NOISE
        key_initialization_noise = []
        # key for READOUT_NOISE
        key_readout_noise = []
        moment_copy = OrderedDict()
        sorted_moment = OrderedDict()

        for key, instruction in self._moments.items():
            moment_copy[key] = instruction
            if key.moment_type == MomentType.READOUT_NOISE:
                key_readout_noise.append(key)
            elif key.moment_type == MomentType.INITIALIZATION_NOISE:
                key_initialization_noise.append(key)
            else:
                key_noise.append(key)

        for key in key_initialization_noise:
            sorted_moment[key] = moment_copy[key]
        for key in key_noise:
            sorted_moment[key] = moment_copy[key]
        # find the max time in the circuit and make it the time for readout noise
        max_time = max(self._depth - 1, 0)

        for key in key_readout_noise:
            sorted_moment[
                MomentsKey(max_time, key.qubits, MomentType.READOUT_NOISE, key.noise_index)
            ] = moment_copy[key]

        self._moments = sorted_moment

    def _max_time_for_qubit(self, qubit: Qubit) -> int:
        # -1 if qubit is unoccupied because the first instruction will have an index of 0
        return self._max_times.get(qubit, -1)

    #
    # Implement abstract methods, default to calling selfs underlying dictionary
    #

    def keys(self) -> KeysView[MomentsKey]:
        """Return a view of self's keys."""
        return self._moments.keys()

    def items(self) -> ItemsView[MomentsKey, Instruction]:
        """Return a view of self's (key, instruction)."""
        return self._moments.items()

    def values(self) -> ValuesView[Instruction]:
        """Return a view of self's instructions.

        Returns:
            ValuesView[Instruction]: The (in-order) instructions.
        """
        self.sort_moments()
        return self._moments.values()

    def get(self, key: MomentsKey, default: Any | None = None) -> Instruction:
<<<<<<< HEAD
        """
        Get the instruction in self by key.
=======
        """Get the instruction in self by key.
>>>>>>> 879133cb

        Args:
            key (MomentsKey): Key of the instruction to fetch.
            default (Any | None): Value to return if `key` is not in `moments`. Default = `None`.

        Returns:
            Instruction: `moments[key]` if `key` in `moments`, else `default` is returned.
        """
        return self._moments.get(key, default)

    def __getitem__(self, key: MomentsKey):
        return self._moments.__getitem__(key)

    def __iter__(self):
        return self._moments.__iter__()

    def __len__(self):
        return self._moments.__len__()

    def __contains__(self, item: MomentsKey):
        return self._moments.__contains__(item)

    def __eq__(self, other: Moments):
        if isinstance(other, Moments):
            return self._moments == other._moments
        return NotImplemented

    def __ne__(self, other: Moments):
        result = self.__eq__(other)
        if result is not NotImplemented:
            return not result
        return NotImplemented

    def __repr__(self):
        return self._moments.__repr__()

    def __str__(self):
        return self._moments.__str__()<|MERGE_RESOLUTION|>--- conflicted
+++ resolved
@@ -134,12 +134,7 @@
         return self._qubits
 
     def time_slices(self) -> dict[int, list[Instruction]]:
-<<<<<<< HEAD
-        """
-        Get instructions keyed by time.
-=======
         """Get instructions keyed by time.
->>>>>>> 879133cb
 
         Returns:
             dict[int, list[Instruction]]: Key is the time and value is a list of instructions that
@@ -301,12 +296,7 @@
         return self._moments.values()
 
     def get(self, key: MomentsKey, default: Any | None = None) -> Instruction:
-<<<<<<< HEAD
-        """
-        Get the instruction in self by key.
-=======
         """Get the instruction in self by key.
->>>>>>> 879133cb
 
         Args:
             key (MomentsKey): Key of the instruction to fetch.
