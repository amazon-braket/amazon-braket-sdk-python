--- conflicted
+++ resolved
@@ -279,14 +279,8 @@
         self.sort_moments()
         return self._moments.values()
 
-<<<<<<< HEAD
-    def get(self, key: MomentsKey, default: Any = None) -> Instruction:
+    def get(self, key: MomentsKey, default: Any | None = None) -> Instruction:
         """Get the instruction in self by key.
-=======
-    def get(self, key: MomentsKey, default: Any | None = None) -> Instruction:
-        """
-        Get the instruction in self by key.
->>>>>>> 4446f4bd
 
         Args:
             key (MomentsKey): Key of the instruction to fetch.
