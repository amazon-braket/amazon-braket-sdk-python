# Copyright Amazon.com Inc. or its affiliates. All Rights Reserved.
#
# Licensed under the Apache License, Version 2.0 (the "License"). You
# may not use this file except in compliance with the License. A copy of
# the License is located at
#
#     http://aws.amazon.com/apache2.0/
#
# or in the "license" file accompanying this file. This file is
# distributed on an "AS IS" BASIS, WITHOUT WARRANTIES OR CONDITIONS OF
# ANY KIND, either express or implied. See the License for the specific
# language governing permissions and limitations under the License.

from __future__ import annotations

from collections import OrderedDict
from collections.abc import ItemsView, Iterable, KeysView, Mapping, ValuesView
from enum import Enum
from typing import Any, NamedTuple

from braket.circuits.compiler_directive import CompilerDirective
from braket.circuits.gate import Gate
from braket.circuits.instruction import Instruction
from braket.circuits.measure import Measure
from braket.circuits.noise import Noise
from braket.registers.qubit import Qubit
from braket.registers.qubit_set import QubitSet


class MomentType(str, Enum):
    """The type of moments.
    GATE: a gate
    NOISE: a noise channel added directly to the circuit
    GATE_NOISE: a gate-based noise channel
    INITIALIZATION_NOISE: a initialization noise channel
    READOUT_NOISE: a readout noise channel
    COMPILER_DIRECTIVE: an instruction to the compiler, external to the quantum program itself
    MEASURE: a measurement
    """

    GATE = "gate"
    NOISE = "noise"
    GATE_NOISE = "gate_noise"
    INITIALIZATION_NOISE = "initialization_noise"
    READOUT_NOISE = "readout_noise"
    COMPILER_DIRECTIVE = "compiler_directive"
    GLOBAL_PHASE = "global_phase"
    MEASURE = "measure"


class MomentsKey(NamedTuple):
    """Key of the Moments mapping.

    Args:
        time: moment
        qubits: qubit set
        moment_type: The type of the moment
        noise_index: the number of noise channels at the same moment. For gates, this is the
            number of gate_noise channels associated with that gate. For all other noise
            types, noise_index starts from 0; but for gate noise, it starts from 1.
    """

    time: int
    qubits: QubitSet
    moment_type: MomentType
    noise_index: int
    subindex: int = 0


class Moments(Mapping[MomentsKey, Instruction]):
    r"""An ordered mapping of `MomentsKey` or `NoiseMomentsKey` to `Instruction`. The
    core data structure that contains instructions, ordering they are inserted in, and
    time slices when they occur. `Moments` implements `Mapping` and functions the same as
    a read-only dictionary. It is mutable only through the `add()` method.

    This data structure is useful to determine a dependency of instructions, such as
    printing or optimizing circuit structure, before sending it to a quantum
    device. The original insertion order is preserved and can be retrieved via the `values()`
    method.

    Args:
        instructions (Iterable[Instruction] | None): Instructions to initialize self.
            Default = None.

    Examples:
        >>> moments = Moments()
        >>> moments.add([Instruction(Gate.H(), 0), Instruction(Gate.CNot(), [0, 1])])
        >>> moments.add([Instruction(Gate.H(), 0), Instruction(Gate.H(), 1)])
        >>> for i, item in enumerate(moments.items()):
        ...     print(f"Item {i}")
        ...     print(f"\\tKey: {item[0]}")
        ...     print(f"\\tValue: {item[1]}")
        Item 0
            Key: MomentsKey(time=0, qubits=QubitSet([Qubit(0)]))
            Value: Instruction('operator': H, 'target': QubitSet([Qubit(0)]))
        Item 1
            Key: MomentsKey(time=1, qubits=QubitSet([Qubit(0), Qubit(1)]))
            Value: Instruction('operator': CNOT, 'target': QubitSet([Qubit(0), Qubit(1)]))
        Item 2
            Key: MomentsKey(time=2, qubits=QubitSet([Qubit(0)]))
            Value: Instruction('operator': H, 'target': QubitSet([Qubit(0)]))
        Item 3
            Key: MomentsKey(time=2, qubits=QubitSet([Qubit(1)]))
            Value: Instruction('operator': H, 'target': QubitSet([Qubit(1)]))
    """

    def __init__(self, instructions: Iterable[Instruction] | None = None):
        self._moments: OrderedDict[MomentsKey, Instruction] = OrderedDict()
        self._max_times: dict[Qubit, int] = {}
        self._qubits = QubitSet()
        self._depth = 0
        self._time_all_qubits = -1
        self._number_gphase_in_current_moment = 0

        self.add(instructions or [])

    @property
    def depth(self) -> int:
        """int: Get the depth (number of slices) of self."""
        return self._depth

    @property
    def qubit_count(self) -> int:
        """int: Get the number of qubits used across all of the instructions."""
        return len(self._qubits)

    @property
    def qubits(self) -> QubitSet:
        """QubitSet: Get the qubits used across all of the instructions. The order of qubits is
        based on the order in which the instructions were added.

        Note:
            Don't mutate this object, any changes may impact the behavior of this class and / or
            consumers. If you need to mutate this, then copy it via `QubitSet(moments.qubits())`.
        """
        return self._qubits

    def time_slices(self) -> dict[int, list[Instruction]]:
        """Get instructions keyed by time.

        Returns:
            dict[int, list[Instruction]]: Key is the time and value is a list of instructions that
            occur at that moment in time. The order of instructions is in no particular order.

        Note:
            This is a computed result over self and can be freely mutated. This is re-computed with
            every call, with a computational runtime O(N) where N is the number
            of instructions in self.
        """
        time_slices = {}
        self.sort_moments()
        for key, instruction in self._moments.items():
            instructions = time_slices.get(key.time, [])
            instructions.append(instruction)
            time_slices[key.time] = instructions

        return time_slices

    def add(self, instructions: Iterable[Instruction] | Instruction, noise_index: int = 0) -> None:
        """Add one or more instructions to self.

        Args:
            instructions (Union[Iterable[Instruction], Instruction]): Instructions to add to self.
                The instruction is added to the max time slice in which the instruction fits.
            noise_index (int): the number of noise channels at the same moment. For gates, this
                is the number of gate_noise channels associated with that gate. For all other noise
                types, noise_index starts from 0; but for gate noise, it starts from 1.
        """
        if isinstance(instructions, Instruction):
            instructions = [instructions]
        for instruction in instructions:
            self._add(instruction, noise_index)

    def _add(self, instruction: Instruction, noise_index: int = 0) -> None:
<<<<<<< HEAD
        match operator := instruction.operator:
            case CompilerDirective():
                time = self._update_qubit_times(self._qubits)
                self._moments[MomentsKey(time, None, MomentType.COMPILER_DIRECTIVE, 0)] = (
                    instruction
                )
                self._depth = time + 1
                self._time_all_qubits = time
            case Noise():
                self.add_noise(instruction)
            case Gate() if operator.name == "GPhase":
                time = self._get_qubit_times(self._max_times.keys()) + 1
                self._number_gphase_in_current_moment += 1
                key = MomentsKey(
                    time,
                    QubitSet([]),
                    MomentType.GLOBAL_PHASE,
                    0,
                    self._number_gphase_in_current_moment,
                )
                self._moments[key] = instruction
            case Measure():
                qubit_range = instruction.target.union(instruction.control)
                time = self._get_qubit_times(self._max_times.keys()) + 1
                self._moments[MomentsKey(time, qubit_range, MomentType.MEASURE, noise_index)] = (
                    instruction
                )
                self._qubits.update(qubit_range)
                self._depth = max(self._depth, time + 1)
            case _:
                qubit_range = instruction.target.union(instruction.control)
                time = self._update_qubit_times(qubit_range)
                self._moments[MomentsKey(time, qubit_range, MomentType.GATE, noise_index)] = (
                    instruction
                )
                self._qubits.update(qubit_range)
                self._depth = max(self._depth, time + 1)
=======
        operator = instruction.operator
        if isinstance(operator, CompilerDirective):
            qubit_range = instruction.target.union(instruction.control or QubitSet())
            time = self._handle_compiler_directive(operator, qubit_range)
            # For barriers without qubits, use empty qubit set for the key
            key_qubits = (
                QubitSet() if operator.name == "Barrier" and not qubit_range else qubit_range
            )
            self._moments[MomentsKey(time, key_qubits, MomentType.COMPILER_DIRECTIVE, 0)] = (
                instruction
            )
            self._qubits.update(qubit_range)
            self._depth = time + 1
        elif isinstance(operator, Noise):
            self.add_noise(instruction)
        elif isinstance(operator, Gate) and operator.name == "GPhase":
            time = self._get_qubit_times(self._max_times.keys()) + 1
            self._number_gphase_in_current_moment += 1
            key = MomentsKey(
                time,
                QubitSet([]),
                MomentType.GLOBAL_PHASE,
                0,
                self._number_gphase_in_current_moment,
            )
            self._moments[key] = instruction
        elif isinstance(operator, Measure):
            qubit_range = instruction.target.union(instruction.control)
            time = self._get_qubit_times(self._max_times.keys()) + 1
            self._moments[MomentsKey(time, qubit_range, MomentType.MEASURE, noise_index)] = (
                instruction
            )
            self._qubits.update(qubit_range)
            self._depth = max(self._depth, time + 1)
        else:
            qubit_range = instruction.target.union(instruction.control)
            time = self._update_qubit_times(qubit_range)
            self._moments[MomentsKey(time, qubit_range, MomentType.GATE, noise_index)] = instruction
            self._qubits.update(qubit_range)
            self._depth = max(self._depth, time + 1)
>>>>>>> 8d7cb788

    def _get_qubit_times(self, qubits: QubitSet) -> int:
        return max([self._max_time_for_qubit(qubit) for qubit in qubits] + [self._time_all_qubits])

    def _update_qubit_times(self, qubits: QubitSet) -> int:
        time = self._get_qubit_times(qubits) + 1
        # Update time for all specified qubits
        for qubit in qubits:
            self._max_times[qubit] = time
        self._number_gphase_in_current_moment = 0
        return time

    def add_noise(
        self, instruction: Instruction, input_type: str = "noise", noise_index: int = 0
    ) -> None:
        """Adds noise to a moment.

        Args:
            instruction (Instruction): Instruction to add.
            input_type (str): One of MomentType.
            noise_index (int): The number of noise channels at the same moment. For gates, this
                is the number of gate_noise channels associated with that gate. For all other noise
                types, noise_index starts from 0; but for gate noise, it starts from 1.
        """
        qubit_range = instruction.target
        time = max(0, *[self._max_time_for_qubit(qubit) for qubit in qubit_range])
        if input_type == MomentType.INITIALIZATION_NOISE:
            time = 0

        while MomentsKey(time, qubit_range, input_type, noise_index) in self._moments:
            noise_index += 1

        self._moments[MomentsKey(time, qubit_range, input_type, noise_index)] = instruction
        self._qubits.update(qubit_range)

    def sort_moments(self) -> None:
        """Make the disordered moments in order.

        1. Make the readout noise in the end
        2. Make the initialization noise at the beginning
        """
        # key for NOISE, GATE and GATE_NOISE
        key_noise = []
        # key for INITIALIZATION_NOISE
        key_initialization_noise = []
        # key for READOUT_NOISE
        key_readout_noise = []
        moment_copy = OrderedDict()
        sorted_moment = OrderedDict()
        last_measure = self._depth

        for key, instruction in self._moments.items():
            moment_copy[key] = instruction
            match key.moment_type:
                case MomentType.READOUT_NOISE:
                    key_readout_noise.append(key)
                case MomentType.INITIALIZATION_NOISE:
                    key_initialization_noise.append(key)
                case MomentType.MEASURE:
                    last_measure = key.time
                    key_noise.append(key)
                case _:
                    key_noise.append(key)

        for key in key_initialization_noise:
            sorted_moment[key] = moment_copy[key]
        for key in key_noise:
            sorted_moment[key] = moment_copy[key]
        # find the max time in the circuit and make it the time for readout noise
        max_time = max(last_measure - 1, 0)

        for key in key_readout_noise:
            sorted_moment[
                MomentsKey(max_time, key.qubits, MomentType.READOUT_NOISE, key.noise_index)
            ] = moment_copy[key]

        self._moments = sorted_moment

    def _handle_compiler_directive(self, operator: CompilerDirective, qubit_range: QubitSet) -> int:
        """Handle compiler directive and return the time slot."""
        if operator.name == "Barrier" and not qubit_range:
            time = self._get_qubit_times(self._qubits) + 1
            self._time_all_qubits = time
        else:
            time = self._update_qubit_times(qubit_range or self._qubits)
            if operator.name != "Barrier":
                self._time_all_qubits = time
        return time

    def _max_time_for_qubit(self, qubit: Qubit) -> int:
        # -1 if qubit is unoccupied because the first instruction will have an index of 0
        return self._max_times.get(qubit, -1)

    #
    # Implement abstract methods, default to calling `self`'s underlying dictionary
    #

    def keys(self) -> KeysView[MomentsKey]:
        """Return a view of self's keys."""
        return self._moments.keys()

    def items(self) -> ItemsView[MomentsKey, Instruction]:
        """Return a view of self's (key, instruction)."""
        return self._moments.items()

    def values(self) -> ValuesView[Instruction]:
        """Return a view of self's instructions.

        Returns:
            ValuesView[Instruction]: The (in-order) instructions.
        """
        self.sort_moments()
        return self._moments.values()

    def get(self, key: MomentsKey, default: Any | None = None) -> Instruction | Any | None:
        """Get the instruction in self by key.

        Args:
            key (MomentsKey): Key of the instruction to fetch.
            default (Any | None): Value to return if `key` is not in `moments`. Default = `None`.

        Returns:
            Instruction: `moments[key]` if `key` in `moments`, else `default` is returned.
        """
        return self._moments.get(key, default)

    def __getitem__(self, key: MomentsKey):
        return self._moments.__getitem__(key)

    def __iter__(self):
        return self._moments.__iter__()

    def __len__(self):
        return self._moments.__len__()

    def __contains__(self, item: MomentsKey):
        return self._moments.__contains__(item)

    def __eq__(self, other: Moments):
        if isinstance(other, Moments):
            return self._moments == other._moments
        return NotImplemented

    def __ne__(self, other: Moments):
        result = self.__eq__(other)
        return not result if result is not NotImplemented else NotImplemented

    def __repr__(self):
        return self._moments.__repr__()

    def __str__(self):
        return self._moments.__str__()<|MERGE_RESOLUTION|>--- conflicted
+++ resolved
@@ -172,15 +172,19 @@
             self._add(instruction, noise_index)
 
     def _add(self, instruction: Instruction, noise_index: int = 0) -> None:
-<<<<<<< HEAD
         match operator := instruction.operator:
             case CompilerDirective():
-                time = self._update_qubit_times(self._qubits)
-                self._moments[MomentsKey(time, None, MomentType.COMPILER_DIRECTIVE, 0)] = (
+                qubit_range = instruction.target.union(instruction.control or QubitSet())
+                time = self._handle_compiler_directive(operator, qubit_range)
+                # For barriers without qubits, use empty qubit set for the key
+                key_qubits = (
+                    QubitSet() if operator.name == "Barrier" and not qubit_range else qubit_range
+                )
+                self._moments[MomentsKey(time, key_qubits, MomentType.COMPILER_DIRECTIVE, 0)] = (
                     instruction
                 )
+                self._qubits.update(qubit_range)
                 self._depth = time + 1
-                self._time_all_qubits = time
             case Noise():
                 self.add_noise(instruction)
             case Gate() if operator.name == "GPhase":
@@ -210,48 +214,6 @@
                 )
                 self._qubits.update(qubit_range)
                 self._depth = max(self._depth, time + 1)
-=======
-        operator = instruction.operator
-        if isinstance(operator, CompilerDirective):
-            qubit_range = instruction.target.union(instruction.control or QubitSet())
-            time = self._handle_compiler_directive(operator, qubit_range)
-            # For barriers without qubits, use empty qubit set for the key
-            key_qubits = (
-                QubitSet() if operator.name == "Barrier" and not qubit_range else qubit_range
-            )
-            self._moments[MomentsKey(time, key_qubits, MomentType.COMPILER_DIRECTIVE, 0)] = (
-                instruction
-            )
-            self._qubits.update(qubit_range)
-            self._depth = time + 1
-        elif isinstance(operator, Noise):
-            self.add_noise(instruction)
-        elif isinstance(operator, Gate) and operator.name == "GPhase":
-            time = self._get_qubit_times(self._max_times.keys()) + 1
-            self._number_gphase_in_current_moment += 1
-            key = MomentsKey(
-                time,
-                QubitSet([]),
-                MomentType.GLOBAL_PHASE,
-                0,
-                self._number_gphase_in_current_moment,
-            )
-            self._moments[key] = instruction
-        elif isinstance(operator, Measure):
-            qubit_range = instruction.target.union(instruction.control)
-            time = self._get_qubit_times(self._max_times.keys()) + 1
-            self._moments[MomentsKey(time, qubit_range, MomentType.MEASURE, noise_index)] = (
-                instruction
-            )
-            self._qubits.update(qubit_range)
-            self._depth = max(self._depth, time + 1)
-        else:
-            qubit_range = instruction.target.union(instruction.control)
-            time = self._update_qubit_times(qubit_range)
-            self._moments[MomentsKey(time, qubit_range, MomentType.GATE, noise_index)] = instruction
-            self._qubits.update(qubit_range)
-            self._depth = max(self._depth, time + 1)
->>>>>>> 8d7cb788
 
     def _get_qubit_times(self, qubits: QubitSet) -> int:
         return max([self._max_time_for_qubit(qubit) for qubit in qubits] + [self._time_all_qubits])
