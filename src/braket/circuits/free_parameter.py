# Copyright Amazon.com Inc. or its affiliates. All Rights Reserved.
#
# Licensed under the Apache License, Version 2.0 (the "License"). You
# may not use this file except in compliance with the License. A copy of
# the License is located at
#
#     http://aws.amazon.com/apache2.0/
#
# or in the "license" file accompanying this file. This file is
# distributed on an "AS IS" BASIS, WITHOUT WARRANTIES OR CONDITIONS OF
# ANY KIND, either express or implied. See the License for the specific
# language governing permissions and limitations under the License.

<<<<<<< HEAD
from __future__ import annotations

from numbers import Number
from typing import Dict, Union

from sympy import Symbol

from braket.circuits.free_parameter_expression import FreeParameterExpression


class FreeParameter(FreeParameterExpression):
    """
    Class 'FreeParameter'

    Free parameters can be used in parameterized circuits. Objects that can take a parameter
    all inherit from :class:'Parameterizable'. The FreeParameter can be swapped in to a circuit
    for a numerical value later on. Circuits with FreeParameters must have all the inputs
    provided at execution or substituted prior to execution.

    Examples:
        >>> alpha, beta = FreeParameter("alpha"), FreeParameter("beta")
        >>> circuit = Circuit().rx(target=0, angle=alpha).ry(target=1, angle=beta)
        >>> circuit = circuit(alpha=0.3)
        >>> device = LocalSimulator()
        >>> device.run(circuit, inputs={'beta': 0.5} shots=10)
    """

    def __init__(self, name: str):
        """
        Initializes a new :class:'FreeParameter' object.

        Args:
            name (str): Name of the :class:'FreeParameter'. Can be a unicode value.

        Examples:
            >>> param1 = FreeParameter("theta")
            >>> param1 = FreeParameter("\u03B8")
        """
        self._name = Symbol(name)
        super().__init__(expression=self._name)

    @property
    def name(self) -> str:
        """
        str: Name of this parameter.
        """
        return self._name.name

    def subs(self, parameter_values: Dict[str, Number]) -> Union[FreeParameter, Number]:
        """
        Substitutes a value in if the parameter exists within the mapping.

        Args:
            parameter_values (Dict[str, Number]): A mapping of parameter to its
                corresponding value.

        Returns:
            Union[FreeParameter, Number]: The substituted value if this parameter is in
            parameter_values, otherwise returns self
        """
        return parameter_values[self.name] if self.name in parameter_values else self

    def __str__(self):
        return str(self.name)

    def __hash__(self) -> int:
        return hash(tuple(self.name))

    def __eq__(self, other):
        if isinstance(other, FreeParameter):
            return self._name == other._name
        return False

    def __repr__(self) -> str:
        """
        The representation of the :class:'FreeParameter'.

        Returns:
            str: The name of the class:'FreeParameter' to represent the class.
        """
        return self.name

    def to_dict(self) -> dict:
        return {
            "__class__": self.__class__.__name__,
            "name": self.name,
        }

    @classmethod
    def from_dict(cls, parameter: dict) -> FreeParameter:
        return FreeParameter(parameter["name"])
=======
from braket.parametric.free_parameter import FreeParameter  # noqa: F401
>>>>>>> e7ad0632
<|MERGE_RESOLUTION|>--- conflicted
+++ resolved
@@ -11,98 +11,4 @@
 # ANY KIND, either express or implied. See the License for the specific
 # language governing permissions and limitations under the License.
 
-<<<<<<< HEAD
-from __future__ import annotations
-
-from numbers import Number
-from typing import Dict, Union
-
-from sympy import Symbol
-
-from braket.circuits.free_parameter_expression import FreeParameterExpression
-
-
-class FreeParameter(FreeParameterExpression):
-    """
-    Class 'FreeParameter'
-
-    Free parameters can be used in parameterized circuits. Objects that can take a parameter
-    all inherit from :class:'Parameterizable'. The FreeParameter can be swapped in to a circuit
-    for a numerical value later on. Circuits with FreeParameters must have all the inputs
-    provided at execution or substituted prior to execution.
-
-    Examples:
-        >>> alpha, beta = FreeParameter("alpha"), FreeParameter("beta")
-        >>> circuit = Circuit().rx(target=0, angle=alpha).ry(target=1, angle=beta)
-        >>> circuit = circuit(alpha=0.3)
-        >>> device = LocalSimulator()
-        >>> device.run(circuit, inputs={'beta': 0.5} shots=10)
-    """
-
-    def __init__(self, name: str):
-        """
-        Initializes a new :class:'FreeParameter' object.
-
-        Args:
-            name (str): Name of the :class:'FreeParameter'. Can be a unicode value.
-
-        Examples:
-            >>> param1 = FreeParameter("theta")
-            >>> param1 = FreeParameter("\u03B8")
-        """
-        self._name = Symbol(name)
-        super().__init__(expression=self._name)
-
-    @property
-    def name(self) -> str:
-        """
-        str: Name of this parameter.
-        """
-        return self._name.name
-
-    def subs(self, parameter_values: Dict[str, Number]) -> Union[FreeParameter, Number]:
-        """
-        Substitutes a value in if the parameter exists within the mapping.
-
-        Args:
-            parameter_values (Dict[str, Number]): A mapping of parameter to its
-                corresponding value.
-
-        Returns:
-            Union[FreeParameter, Number]: The substituted value if this parameter is in
-            parameter_values, otherwise returns self
-        """
-        return parameter_values[self.name] if self.name in parameter_values else self
-
-    def __str__(self):
-        return str(self.name)
-
-    def __hash__(self) -> int:
-        return hash(tuple(self.name))
-
-    def __eq__(self, other):
-        if isinstance(other, FreeParameter):
-            return self._name == other._name
-        return False
-
-    def __repr__(self) -> str:
-        """
-        The representation of the :class:'FreeParameter'.
-
-        Returns:
-            str: The name of the class:'FreeParameter' to represent the class.
-        """
-        return self.name
-
-    def to_dict(self) -> dict:
-        return {
-            "__class__": self.__class__.__name__,
-            "name": self.name,
-        }
-
-    @classmethod
-    def from_dict(cls, parameter: dict) -> FreeParameter:
-        return FreeParameter(parameter["name"])
-=======
-from braket.parametric.free_parameter import FreeParameter  # noqa: F401
->>>>>>> e7ad0632
+from braket.parametric.free_parameter import FreeParameter  # noqa: F401