--- conflicted
+++ resolved
@@ -84,13 +84,6 @@
         """
         return self._target
 
-<<<<<<< HEAD
-    def to_ir(
-        self,
-        ir_type: IRType = IRType.JAQCD,
-        serialization_properties: SerializationProperties = None,
-    ):
-=======
     def adjoint(self) -> List[Instruction]:
         """Returns a list of Instructions implementing adjoint of this instruction's own operator
 
@@ -109,8 +102,11 @@
             return [Instruction(operator.counterpart(), self._target)]
         raise NotImplementedError(f"Adjoint not supported for {operator}")
 
-    def to_ir(self):
->>>>>>> f45bf393
+    def to_ir(
+        self,
+        ir_type: IRType = IRType.JAQCD,
+        serialization_properties: SerializationProperties = None,
+    ):
         """
         Converts the operator into the canonical intermediate representation.
         If the operator is passed in a request, this method is called before it is passed.
