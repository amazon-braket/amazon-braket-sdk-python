--- conflicted
+++ resolved
@@ -105,11 +105,7 @@
         self,
         ir_type: IRType = IRType.JAQCD,
         serialization_properties: SerializationProperties = None,
-<<<<<<< HEAD
-    ):
-=======
     ) -> Any:
->>>>>>> 792986de
         """
         Converts the operator into the canonical intermediate representation.
         If the operator is passed in a request, this method is called before it is passed.
@@ -120,12 +116,9 @@
             serialization_properties (SerializationProperties): The serialization properties to use
                 while serializing the object to the IR representation. The serialization properties
                 supplied must correspond to the supplied `ir_type`. Defaults to None.
-<<<<<<< HEAD
-=======
 
         Returns:
             Any: IR object of the instruction.
->>>>>>> 792986de
         """
         return self._operator.to_ir(
             [int(qubit) for qubit in self._target],
