# Copyright Amazon.com Inc. or its affiliates. All Rights Reserved.
#
# Licensed under the Apache License, Version 2.0 (the "License"). You
# may not use this file except in compliance with the License. A copy of
# the License is located at
#
#     http://aws.amazon.com/apache2.0/
#
# or in the "license" file accompanying this file. This file is
# distributed on an "AS IS" BASIS, WITHOUT WARRANTIES OR CONDITIONS OF
# ANY KIND, either express or implied. See the License for the specific
# language governing permissions and limitations under the License.

from __future__ import annotations

from functools import reduce
from typing import Union

import braket.circuits.circuit as cir
from braket.circuits.circuit_diagram import CircuitDiagram
from braket.circuits.compiler_directive import CompilerDirective
from braket.circuits.gate import Gate
from braket.circuits.instruction import Instruction
from braket.circuits.moments import MomentType
from braket.circuits.noise import Noise
from braket.circuits.result_type import ResultType
from braket.registers.qubit import Qubit
from braket.registers.qubit_set import QubitSet


class AsciiCircuitDiagram(CircuitDiagram):
    """Builds ASCII string circuit diagrams."""

<<<<<<< HEAD
    _vdelim = "|"
    _qubit_line_char = "-"
    _add_empty_line = True
    _buffer_size = 0

    @classmethod
    def build_diagram(cls, circuit: cir.Circuit) -> str:
        """
        Build an ASCII string circuit diagram.
=======
    @staticmethod
    def build_diagram(circuit: cir.Circuit) -> str:
        """Build an ASCII string circuit diagram.
>>>>>>> c19120e3

        Args:
            circuit (cir.Circuit): Circuit for which to build a diagram.

        Returns:
            str: ASCII string circuit diagram.
        """
        if not circuit.instructions:
            return ""

        if all(m.moment_type == MomentType.GLOBAL_PHASE for m in circuit._moments):
            return f"Global phase: {circuit.global_phase}"

        circuit_qubits = circuit.qubits
        circuit_qubits.sort()

        y_axis_str, global_phase = cls._prepare_diagram_vars(circuit, circuit_qubits)

        time_slices = circuit.moments.time_slices()
        column_strs = []

        # Moment columns
        for time, instructions in time_slices.items():
            global_phase = AsciiCircuitDiagram._compute_moment_global_phase(
                global_phase, instructions
            )
            moment_str = cls._ascii_diagram_column_set(
                str(time), circuit_qubits, instructions, global_phase
            )
            column_strs.append(moment_str)

        # Result type columns
        additional_result_types, target_result_types = AsciiCircuitDiagram._categorize_result_types(
            circuit.result_types
        )
        if target_result_types:
            column_strs.append(
                cls._ascii_diagram_column_set(
                    "Result Types", circuit_qubits, target_result_types, global_phase
                )
            )

        # Unite strings
        lines = AsciiCircuitDiagram._unite_strings(y_axis_str, column_strs)

        # Time on top and bottom
        # We only add an empty line for AsciiCircuitDiagram
        if cls._add_empty_line:
            lines.append(lines[0])
        else:
            lines[-1] = lines[0]

        if global_phase:
            lines.append(f"\nGlobal phase: {global_phase}")

        # Additional result types line on bottom
        if additional_result_types:
            lines.append(f"\nAdditional result types: {', '.join(additional_result_types)}")

        # A list of parameters in the circuit to the currently assigned values.
        if circuit.parameters:
            lines.append(
                "\nUnassigned parameters: "
                f"{sorted(circuit.parameters, key=lambda param: param.name)}."
            )

        return "\n".join(lines)

    @staticmethod
    def _unite_strings(first_column: str, column_strs: list[str]) -> str:
        lines = first_column.split("\n")
        for col_str in column_strs:
            for i, line_in_col in enumerate(col_str.split("\n")):
                lines[i] += line_in_col
        return lines

    @classmethod
    def _prepare_diagram_vars(
        cls, circuit: cir.Circuit, circuit_qubits: QubitSet
    ) -> tuple[str, float | None]:
        # Y Axis Column
        y_axis_width = len(str(int(max(circuit_qubits))))
        y_axis_str = "{0:{width}} : {vdelim}\n".format(
            "T", width=y_axis_width + 1, vdelim=cls._vdelim
        )

        global_phase = None
        if any(m.moment_type == MomentType.GLOBAL_PHASE for m in circuit._moments):
            y_axis_str += "{0:{width}} : {vdelim}\n".format(
                "GP", width=y_axis_width, vdelim=cls._vdelim
            )
            global_phase = 0

        for qubit in circuit_qubits:
            y_axis_str += cls._create_qubit_layout(qubit, y_axis_width)
        return y_axis_str, global_phase

    @staticmethod
    def _create_qubit_layout(qubit: Qubit, y_axis_width: int) -> None:
        """
        Create the layout of the qubit.

        Args:
            qubit (Qubit): Qubit to create the layout for.
            y_axis_width (int): Width of the y axis.
        """
        y_axis_str = "{0:{width}}\n".format(" ", width=y_axis_width + 5)
        y_axis_str += "q{0:{width}} : -\n".format(str(int(qubit)), width=y_axis_width)
        return y_axis_str

    @staticmethod
    def _compute_moment_global_phase(
        global_phase: float | None, items: list[Instruction]
    ) -> float | None:
        """Compute the integrated phase at a certain moment.

        Args:
            global_phase (float | None): The integrated phase up to the computed moment
            items (list[Instruction]): list of instructions

        Returns:
            float | None: The updated integrated phase.
        """
        moment_phase = 0
        for item in items:
            if (
                isinstance(item, Instruction)
                and isinstance(item.operator, Gate)
                and item.operator.name == "GPhase"
            ):
                moment_phase += item.operator.angle
        return global_phase + moment_phase if global_phase is not None else None

    @staticmethod
    def _ascii_group_items(
        circuit_qubits: QubitSet,
        items: list[Union[Instruction, ResultType]],
    ) -> list[tuple[QubitSet, list[Instruction]]]:
        """Group instructions in a moment for ASCII diagram

        Args:
            circuit_qubits (QubitSet): set of qubits in circuit
            items (list[Union[Instruction, ResultType]]): list of instructions or result types

        Returns:
            list[tuple[QubitSet, list[Instruction]]]: list of grouped instructions or result types.
        """
        groupings = []
        for item in items:
            # Can only print Gate and Noise operators for instructions at the moment
            if isinstance(item, Instruction) and not isinstance(
                item.operator, (Gate, Noise, CompilerDirective)
            ):
                continue

            # As a zero-qubit gate, GPhase can be grouped with anything. We set qubit_range
            # to an empty list and we just add it to the first group below.
            if (
                isinstance(item, Instruction)
                and isinstance(item.operator, Gate)
                and item.operator.name == "GPhase"
            ):
                qubit_range = QubitSet()
            elif (isinstance(item, ResultType) and not item.target) or (
                isinstance(item, Instruction) and isinstance(item.operator, CompilerDirective)
            ):
                qubit_range = circuit_qubits
            else:
                if isinstance(item.target, list):
                    target = reduce(QubitSet.union, map(QubitSet, item.target), QubitSet())
                else:
                    target = item.target
                control = getattr(item, "control", QubitSet())
                target_and_control = target.union(control)
                qubit_range = QubitSet(range(min(target_and_control), max(target_and_control) + 1))

            found_grouping = False
            for group in groupings:
                qubits_added = group[0]
                instr_group = group[1]
                # Take into account overlapping multi-qubit gates
                if not qubits_added.intersection(set(qubit_range)):
                    instr_group.append(item)
                    qubits_added.update(qubit_range)
                    found_grouping = True
                    break

            if not found_grouping:
                groupings.append((qubit_range, [item]))

        return groupings

    @staticmethod
    def _categorize_result_types(
        result_types: list[ResultType],
    ) -> tuple[list[str], list[ResultType]]:
        """Categorize result types into result types with target and those without.

        Args:
            result_types (list[ResultType]): list of result types

        Returns:
            tuple[list[str], list[ResultType]]: first element is a list of result types
            without `target` attribute; second element is a list of result types with
            `target` attribute
        """
        additional_result_types = []
        target_result_types = []
        for result_type in result_types:
            if hasattr(result_type, "target"):
                target_result_types.append(result_type)
            else:
                additional_result_types.extend(result_type.ascii_symbols)
        return additional_result_types, target_result_types

    @classmethod
    def _ascii_diagram_column_set(
        cls,
        col_title: str,
        circuit_qubits: QubitSet,
        items: list[Union[Instruction, ResultType]],
        global_phase: float | None,
    ) -> str:
        """Return a set of columns in the ASCII string diagram of the circuit for a list of items.

        Args:
            col_title (str): title of column set
            circuit_qubits (QubitSet): qubits in circuit
            items (list[Union[Instruction, ResultType]]): list of instructions or result types
            global_phase (float | None): the integrated global phase up to this set

        Returns:
            str: An ASCII string diagram for the column set.
        """
        # Group items to separate out overlapping multi-qubit items
        groupings = AsciiCircuitDiagram._ascii_group_items(circuit_qubits, items)

        column_strs = [
            cls._ascii_diagram_column(circuit_qubits, grouping[1], global_phase)
            for grouping in groupings
        ]

        # Unite column strings
        lines = AsciiCircuitDiagram._unite_strings(column_strs[0], column_strs[1:])

        # Adjust for column title width
        col_title_width = len(col_title)
        symbols_width = len(lines[0]) - 1
        if symbols_width < col_title_width:
            diff = col_title_width - symbols_width
            for i in range(len(lines) - 1):
                if lines[i].endswith(cls._qubit_line_char):
                    lines[i] += cls._qubit_line_char * diff
                else:
                    lines[i] += " "

        first_line = "{:^{width}}{vdelim}\n".format(
            col_title, width=len(lines[0]) - 1, vdelim=cls._vdelim
        )

        return first_line + "\n".join(lines)

    @classmethod
    def _ascii_diagram_column(
        cls,
        circuit_qubits: QubitSet,
        items: list[Union[Instruction, ResultType]],
        global_phase: float | None = None,
    ) -> str:
        """Return a column in the ASCII string diagram of the circuit for a given list of items.

        Args:
            circuit_qubits (QubitSet): qubits in circuit
            items (list[Union[Instruction, ResultType]]): list of instructions or result types
            global_phase (float | None): the integrated global phase up to this column

        Returns:
            str: an ASCII string diagram for the specified moment in time for a column.
        """
        symbols = {qubit: cls._qubit_line_char for qubit in circuit_qubits}
        margins = {qubit: " " for qubit in circuit_qubits}

        for item in items:
            if isinstance(item, ResultType) and not item.target:
                target_qubits = circuit_qubits
                control_qubits = QubitSet()
                target_and_control = target_qubits.union(control_qubits)
                qubits = circuit_qubits
                ascii_symbols = [item.ascii_symbols[0]] * len(circuit_qubits)
            elif isinstance(item, Instruction) and isinstance(item.operator, CompilerDirective):
                target_qubits = circuit_qubits
                control_qubits = QubitSet()
                target_and_control = target_qubits.union(control_qubits)
                qubits = circuit_qubits
                ascii_symbol = item.ascii_symbols[0]
                marker = "*" * len(ascii_symbol)
                num_after = len(circuit_qubits) - 1
                after = ["|"] * (num_after - 1) + ([marker] if num_after else [])
                ascii_symbols = [ascii_symbol, *after]
            elif (
                isinstance(item, Instruction)
                and isinstance(item.operator, Gate)
                and item.operator.name == "GPhase"
            ):
                target_qubits = circuit_qubits
                control_qubits = QubitSet()
                target_and_control = QubitSet()
                qubits = circuit_qubits
                ascii_symbols = cls._qubit_line_char * len(circuit_qubits)
            else:
                if isinstance(item.target, list):
                    target_qubits = reduce(QubitSet.union, map(QubitSet, item.target), QubitSet())
                else:
                    target_qubits = item.target
                control_qubits = getattr(item, "control", QubitSet())
                map_control_qubit_states = AsciiCircuitDiagram._build_map_control_qubits(
                    item, control_qubits
                )

                target_and_control = target_qubits.union(control_qubits)
                qubits = QubitSet(range(min(target_and_control), max(target_and_control) + 1))

                ascii_symbols = item.ascii_symbols

            for qubit in qubits:
                # Determine if the qubit is part of the item or in the middle of a
                # multi qubit item.
                if qubit in target_qubits:
                    item_qubit_index = [
                        index for index, q in enumerate(target_qubits) if q == qubit
                    ][0]
                    power_string = (
                        f"^{power}"
                        if (
                            (power := getattr(item, "power", 1)) != 1
                            # this has the limitation of not printing the power
                            # when a user has a gate genuinely named C, but
                            # is necessary to enable proper printing of custom
                            # gates with built-in control qubits
                            and ascii_symbols[item_qubit_index] != "C"
                        )
                        else ""
                    )
                    symbols[qubit] = (
                        f"({ascii_symbols[item_qubit_index]}{power_string})"
                        if power_string
                        else ascii_symbols[item_qubit_index]
                    )
                elif qubit in control_qubits:
                    symbols[qubit] = "C" if map_control_qubit_states[qubit] else "N"
                else:
                    symbols[qubit] = "|"

                # Set the margin to be a connector if not on the first qubit
                if target_and_control and qubit != min(target_and_control):
                    margins[qubit] = "|"

        output = AsciiCircuitDiagram._create_output(symbols, margins, circuit_qubits, global_phase)
        return output

    @classmethod
    def _create_output(
        cls,
        symbols: dict[Qubit, str],
        margins: dict[Qubit, str],
        qubits: QubitSet,
        global_phase: float | None,
    ) -> str:
        symbols_width = max([len(symbol) for symbol in symbols.values()]) + cls._buffer_size
        output = ""

        if global_phase is not None:
            global_phase_str = (
                f"{global_phase:.2f}" if isinstance(global_phase, float) else str(global_phase)
            )
            symbols_width = max([symbols_width, len(global_phase_str)])
            output += "{0:{fill}{align}{width}}{vdelim}\n".format(
                global_phase_str, fill=" ", align="^", width=symbols_width, vdelim=cls._vdelim
            )

        for qubit in qubits:
            output += cls._draw_symbol(symbols[qubit], symbols_width, margins[qubit])
        return output

    @classmethod
    def _draw_symbol(cls, symbol: str, symbols_width: int, connection: str) -> str:
        output = "{0:{width}}\n".format(connection, width=symbols_width + 1)
        output += "{0:{fill}{align}{width}}\n".format(
            symbol, fill=cls._qubit_line_char, align="<", width=symbols_width + 1
        )
        return output

    @staticmethod
    def _build_map_control_qubits(item: Instruction, control_qubits: QubitSet) -> dict(Qubit, int):
        control_state = getattr(item, "control_state", None)
        if control_state is not None:
            map_control_qubit_states = dict(zip(control_qubits, control_state))
        else:
            map_control_qubit_states = {qubit: 1 for qubit in control_qubits}

        return map_control_qubit_states<|MERGE_RESOLUTION|>--- conflicted
+++ resolved
@@ -31,7 +31,6 @@
 class AsciiCircuitDiagram(CircuitDiagram):
     """Builds ASCII string circuit diagrams."""
 
-<<<<<<< HEAD
     _vdelim = "|"
     _qubit_line_char = "-"
     _add_empty_line = True
@@ -41,11 +40,6 @@
     def build_diagram(cls, circuit: cir.Circuit) -> str:
         """
         Build an ASCII string circuit diagram.
-=======
-    @staticmethod
-    def build_diagram(circuit: cir.Circuit) -> str:
-        """Build an ASCII string circuit diagram.
->>>>>>> c19120e3
 
         Args:
             circuit (cir.Circuit): Circuit for which to build a diagram.
