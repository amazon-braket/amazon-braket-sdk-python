# Copyright Amazon.com Inc. or its affiliates. All Rights Reserved.
#
# Licensed under the Apache License, Version 2.0 (the "License"). You
# may not use this file except in compliance with the License. A copy of
# the License is located at
#
#     http://aws.amazon.com/apache2.0/
#
# or in the "license" file accompanying this file. This file is
# distributed on an "AS IS" BASIS, WITHOUT WARRANTIES OR CONDITIONS OF
# ANY KIND, either express or implied. See the License for the specific
# language governing permissions and limitations under the License.

<<<<<<< HEAD
from __future__ import annotations

from functools import reduce
from typing import Union

import braket.circuits.circuit as cir
from braket.circuits.circuit_diagram import CircuitDiagram
from braket.circuits.compiler_directive import CompilerDirective
from braket.circuits.gate import Gate
from braket.circuits.instruction import Instruction
from braket.circuits.measure import Measure
from braket.circuits.moments import MomentType
from braket.circuits.noise import Noise
from braket.circuits.result_type import ResultType
from braket.registers.qubit import Qubit
from braket.registers.qubit_set import QubitSet


class AsciiCircuitDiagram(CircuitDiagram):
    """Builds ASCII string circuit diagrams."""

    @staticmethod
    def build_diagram(circuit: cir.Circuit) -> str:
        """Build an ASCII string circuit diagram.

        Args:
            circuit (cir.Circuit): Circuit for which to build a diagram.

        Returns:
            str: ASCII string circuit diagram.
        """
        if not circuit.instructions:
            return ""

        if all(m.moment_type == MomentType.GLOBAL_PHASE for m in circuit._moments):
            return f"Global phase: {circuit.global_phase}"

        circuit_qubits = circuit.qubits
        circuit_qubits.sort()

        y_axis_str, global_phase = AsciiCircuitDiagram._prepare_diagram_vars(
            circuit, circuit_qubits
        )

        time_slices = circuit.moments.time_slices()
        column_strs = []

        # Moment columns
        for time, instructions in time_slices.items():
            global_phase = AsciiCircuitDiagram._compute_moment_global_phase(
                global_phase, instructions
            )
            moment_str = AsciiCircuitDiagram._ascii_diagram_column_set(
                str(time), circuit_qubits, instructions, global_phase
            )
            column_strs.append(moment_str)

        # Result type columns
        additional_result_types, target_result_types = AsciiCircuitDiagram._categorize_result_types(
            circuit.result_types
        )
        if target_result_types:
            column_strs.append(
                AsciiCircuitDiagram._ascii_diagram_column_set(
                    "Result Types", circuit_qubits, target_result_types, global_phase
                )
            )

        # Unite strings
        lines = y_axis_str.split("\n")
        for col_str in column_strs:
            for i, line_in_col in enumerate(col_str.split("\n")):
                lines[i] += line_in_col

        # Time on top and bottom
        lines.append(lines[0])

        if global_phase:
            lines.append(f"\nGlobal phase: {global_phase}")

        # Additional result types line on bottom
        if additional_result_types:
            lines.append(f"\nAdditional result types: {', '.join(additional_result_types)}")

        # A list of parameters in the circuit to the currently assigned values.
        if circuit.parameters:
            lines.append(
                "\nUnassigned parameters: "
                f"{sorted(circuit.parameters, key=lambda param: param.name)}."
            )

        return "\n".join(lines)

    @staticmethod
    def _prepare_diagram_vars(
        circuit: cir.Circuit, circuit_qubits: QubitSet
    ) -> tuple[str, float | None]:
        # Y Axis Column
        y_axis_width = len(str(int(max(circuit_qubits))))
        y_axis_str = "{0:{width}} : |\n".format("T", width=y_axis_width + 1)

        global_phase = None
        if any(m.moment_type == MomentType.GLOBAL_PHASE for m in circuit._moments):
            y_axis_str += "{0:{width}} : |\n".format("GP", width=y_axis_width)
            global_phase = 0

        for qubit in circuit_qubits:
            y_axis_str += "{0:{width}}\n".format(" ", width=y_axis_width + 5)
            y_axis_str += "q{0:{width}} : -\n".format(str(int(qubit)), width=y_axis_width)

        return y_axis_str, global_phase

    @staticmethod
    def _compute_moment_global_phase(
        global_phase: float | None, items: list[Instruction]
    ) -> float | None:
        """Compute the integrated phase at a certain moment.

        Args:
            global_phase (float | None): The integrated phase up to the computed moment
            items (list[Instruction]): list of instructions

        Returns:
            float | None: The updated integrated phase.
        """
        moment_phase = 0
        for item in items:
            if (
                isinstance(item, Instruction)
                and isinstance(item.operator, Gate)
                and item.operator.name == "GPhase"
            ):
                moment_phase += item.operator.angle
        return global_phase + moment_phase if global_phase is not None else None

    @staticmethod
    def _ascii_group_items(
        circuit_qubits: QubitSet,
        items: list[Union[Instruction, ResultType]],
    ) -> list[tuple[QubitSet, list[Instruction]]]:
        """Group instructions in a moment for ASCII diagram

        Args:
            circuit_qubits (QubitSet): set of qubits in circuit
            items (list[Union[Instruction, ResultType]]): list of instructions or result types

        Returns:
            list[tuple[QubitSet, list[Instruction]]]: list of grouped instructions or result types.
        """
        groupings = []
        for item in items:
            # Can only print Gate, Noise, and Measure operators for instructions at the moment
            if isinstance(item, Instruction) and not isinstance(
                item.operator, (Gate, Noise, CompilerDirective, Measure)
            ):
                continue

            # As a zero-qubit gate, GPhase can be grouped with anything. We set qubit_range
            # to an empty list and we just add it to the first group below.
            if (
                isinstance(item, Instruction)
                and isinstance(item.operator, Gate)
                and item.operator.name == "GPhase"
            ):
                qubit_range = QubitSet()
            elif (isinstance(item, ResultType) and not item.target) or (
                isinstance(item, Instruction) and isinstance(item.operator, CompilerDirective)
            ):
                qubit_range = circuit_qubits
            else:
                if isinstance(item.target, list):
                    target = reduce(QubitSet.union, map(QubitSet, item.target), QubitSet())
                else:
                    target = item.target
                control = getattr(item, "control", QubitSet())
                target_and_control = target.union(control)
                qubit_range = QubitSet(range(min(target_and_control), max(target_and_control) + 1))

            found_grouping = False
            for group in groupings:
                qubits_added = group[0]
                instr_group = group[1]
                # Take into account overlapping multi-qubit gates
                if not qubits_added.intersection(set(qubit_range)):
                    instr_group.append(item)
                    qubits_added.update(qubit_range)
                    found_grouping = True
                    break

            if not found_grouping:
                groupings.append((qubit_range, [item]))

        return groupings

    @staticmethod
    def _categorize_result_types(
        result_types: list[ResultType],
    ) -> tuple[list[str], list[ResultType]]:
        """Categorize result types into result types with target and those without.

        Args:
            result_types (list[ResultType]): list of result types

        Returns:
            tuple[list[str], list[ResultType]]: first element is a list of result types
            without `target` attribute; second element is a list of result types with
            `target` attribute
        """
        additional_result_types = []
        target_result_types = []
        for result_type in result_types:
            if hasattr(result_type, "target"):
                target_result_types.append(result_type)
            else:
                additional_result_types.extend(result_type.ascii_symbols)
        return additional_result_types, target_result_types

    @staticmethod
    def _ascii_diagram_column_set(
        col_title: str,
        circuit_qubits: QubitSet,
        items: list[Union[Instruction, ResultType]],
        global_phase: float | None,
    ) -> str:
        """Return a set of columns in the ASCII string diagram of the circuit for a list of items.

        Args:
            col_title (str): title of column set
            circuit_qubits (QubitSet): qubits in circuit
            items (list[Union[Instruction, ResultType]]): list of instructions or result types
            global_phase (float | None): the integrated global phase up to this set

        Returns:
            str: An ASCII string diagram for the column set.
        """
        # Group items to separate out overlapping multi-qubit items
        groupings = AsciiCircuitDiagram._ascii_group_items(circuit_qubits, items)

        column_strs = [
            AsciiCircuitDiagram._ascii_diagram_column(circuit_qubits, grouping[1], global_phase)
            for grouping in groupings
        ]

        # Unite column strings
        lines = column_strs[0].split("\n")
        for column_str in column_strs[1:]:
            for i, moment_line in enumerate(column_str.split("\n")):
                lines[i] += moment_line

        # Adjust for column title width
        col_title_width = len(col_title)
        symbols_width = len(lines[0]) - 1
        if symbols_width < col_title_width:
            diff = col_title_width - symbols_width
            for i in range(len(lines) - 1):
                if lines[i].endswith("-"):
                    lines[i] += "-" * diff
                else:
                    lines[i] += " "

        first_line = "{:^{width}}|\n".format(col_title, width=len(lines[0]) - 1)

        return first_line + "\n".join(lines)

    @staticmethod
    def _ascii_diagram_column(
        circuit_qubits: QubitSet,
        items: list[Union[Instruction, ResultType]],
        global_phase: float | None = None,
    ) -> str:
        """Return a column in the ASCII string diagram of the circuit for a given list of items.

        Args:
            circuit_qubits (QubitSet): qubits in circuit
            items (list[Union[Instruction, ResultType]]): list of instructions or result types
            global_phase (float | None): the integrated global phase up to this column

        Returns:
            str: an ASCII string diagram for the specified moment in time for a column.
        """
        symbols = {qubit: "-" for qubit in circuit_qubits}
        margins = {qubit: " " for qubit in circuit_qubits}

        for item in items:
            if isinstance(item, ResultType) and not item.target:
                target_qubits = circuit_qubits
                control_qubits = QubitSet()
                target_and_control = target_qubits.union(control_qubits)
                qubits = circuit_qubits
                ascii_symbols = [item.ascii_symbols[0]] * len(circuit_qubits)
            elif isinstance(item, Instruction) and isinstance(item.operator, CompilerDirective):
                target_qubits = circuit_qubits
                control_qubits = QubitSet()
                target_and_control = target_qubits.union(control_qubits)
                qubits = circuit_qubits
                ascii_symbol = item.ascii_symbols[0]
                marker = "*" * len(ascii_symbol)
                num_after = len(circuit_qubits) - 1
                after = ["|"] * (num_after - 1) + ([marker] if num_after else [])
                ascii_symbols = [ascii_symbol, *after]
            elif (
                isinstance(item, Instruction)
                and isinstance(item.operator, Gate)
                and item.operator.name == "GPhase"
            ):
                target_qubits = circuit_qubits
                control_qubits = QubitSet()
                target_and_control = QubitSet()
                qubits = circuit_qubits
                ascii_symbols = "-" * len(circuit_qubits)
            else:
                if isinstance(item.target, list):
                    target_qubits = reduce(QubitSet.union, map(QubitSet, item.target), QubitSet())
                else:
                    target_qubits = item.target
                control_qubits = getattr(item, "control", QubitSet())
                map_control_qubit_states = AsciiCircuitDiagram._build_map_control_qubits(
                    item, control_qubits
                )

                target_and_control = target_qubits.union(control_qubits)
                qubits = QubitSet(range(min(target_and_control), max(target_and_control) + 1))

                ascii_symbols = item.ascii_symbols

            for qubit in qubits:
                # Determine if the qubit is part of the item or in the middle of a
                # multi qubit item.
                if qubit in target_qubits:
                    item_qubit_index = [
                        index for index, q in enumerate(target_qubits) if q == qubit
                    ][0]
                    power_string = (
                        f"^{power}"
                        if (
                            (power := getattr(item, "power", 1)) != 1
                            # this has the limitation of not printing the power
                            # when a user has a gate genuinely named C, but
                            # is necessary to enable proper printing of custom
                            # gates with built-in control qubits
                            and ascii_symbols[item_qubit_index] != "C"
                        )
                        else ""
                    )
                    symbols[qubit] = (
                        f"({ascii_symbols[item_qubit_index]}{power_string})"
                        if power_string
                        else ascii_symbols[item_qubit_index]
                    )
                elif qubit in control_qubits:
                    symbols[qubit] = "C" if map_control_qubit_states[qubit] else "N"
                else:
                    symbols[qubit] = "|"

                # Set the margin to be a connector if not on the first qubit
                if target_and_control and qubit != min(target_and_control):
                    margins[qubit] = "|"

        output = AsciiCircuitDiagram._create_output(symbols, margins, circuit_qubits, global_phase)
        return output

    @staticmethod
    def _create_output(
        symbols: dict[Qubit, str],
        margins: dict[Qubit, str],
        qubits: QubitSet,
        global_phase: float | None,
    ) -> str:
        symbols_width = max([len(symbol) for symbol in symbols.values()])
        output = ""

        if global_phase is not None:
            global_phase_str = (
                f"{global_phase:.2f}" if isinstance(global_phase, float) else str(global_phase)
            )
            symbols_width = max([symbols_width, len(global_phase_str)])
            output += "{0:{fill}{align}{width}}|\n".format(
                global_phase_str,
                fill=" ",
                align="^",
                width=symbols_width,
            )

        for qubit in qubits:
            output += "{0:{width}}\n".format(margins[qubit], width=symbols_width + 1)
            output += "{0:{fill}{align}{width}}\n".format(
                symbols[qubit], fill="-", align="<", width=symbols_width + 1
            )
        return output

    @staticmethod
    def _build_map_control_qubits(item: Instruction, control_qubits: QubitSet) -> dict(Qubit, int):
        control_state = getattr(item, "control_state", None)
        if control_state is not None:
            map_control_qubit_states = dict(zip(control_qubits, control_state))
        else:
            map_control_qubit_states = {qubit: 1 for qubit in control_qubits}

        return map_control_qubit_states
=======
# Moving ascii_circuit_diagram.py into the text_diagram_builders folder in order
# to group all classes that print circuits in a text format.
from braket.circuits.text_diagram_builders.ascii_circuit_diagram import (  # noqa: F401
    AsciiCircuitDiagram,
)
>>>>>>> c49176bc
<|MERGE_RESOLUTION|>--- conflicted
+++ resolved
@@ -11,410 +11,8 @@
 # ANY KIND, either express or implied. See the License for the specific
 # language governing permissions and limitations under the License.
 
-<<<<<<< HEAD
-from __future__ import annotations
-
-from functools import reduce
-from typing import Union
-
-import braket.circuits.circuit as cir
-from braket.circuits.circuit_diagram import CircuitDiagram
-from braket.circuits.compiler_directive import CompilerDirective
-from braket.circuits.gate import Gate
-from braket.circuits.instruction import Instruction
-from braket.circuits.measure import Measure
-from braket.circuits.moments import MomentType
-from braket.circuits.noise import Noise
-from braket.circuits.result_type import ResultType
-from braket.registers.qubit import Qubit
-from braket.registers.qubit_set import QubitSet
-
-
-class AsciiCircuitDiagram(CircuitDiagram):
-    """Builds ASCII string circuit diagrams."""
-
-    @staticmethod
-    def build_diagram(circuit: cir.Circuit) -> str:
-        """Build an ASCII string circuit diagram.
-
-        Args:
-            circuit (cir.Circuit): Circuit for which to build a diagram.
-
-        Returns:
-            str: ASCII string circuit diagram.
-        """
-        if not circuit.instructions:
-            return ""
-
-        if all(m.moment_type == MomentType.GLOBAL_PHASE for m in circuit._moments):
-            return f"Global phase: {circuit.global_phase}"
-
-        circuit_qubits = circuit.qubits
-        circuit_qubits.sort()
-
-        y_axis_str, global_phase = AsciiCircuitDiagram._prepare_diagram_vars(
-            circuit, circuit_qubits
-        )
-
-        time_slices = circuit.moments.time_slices()
-        column_strs = []
-
-        # Moment columns
-        for time, instructions in time_slices.items():
-            global_phase = AsciiCircuitDiagram._compute_moment_global_phase(
-                global_phase, instructions
-            )
-            moment_str = AsciiCircuitDiagram._ascii_diagram_column_set(
-                str(time), circuit_qubits, instructions, global_phase
-            )
-            column_strs.append(moment_str)
-
-        # Result type columns
-        additional_result_types, target_result_types = AsciiCircuitDiagram._categorize_result_types(
-            circuit.result_types
-        )
-        if target_result_types:
-            column_strs.append(
-                AsciiCircuitDiagram._ascii_diagram_column_set(
-                    "Result Types", circuit_qubits, target_result_types, global_phase
-                )
-            )
-
-        # Unite strings
-        lines = y_axis_str.split("\n")
-        for col_str in column_strs:
-            for i, line_in_col in enumerate(col_str.split("\n")):
-                lines[i] += line_in_col
-
-        # Time on top and bottom
-        lines.append(lines[0])
-
-        if global_phase:
-            lines.append(f"\nGlobal phase: {global_phase}")
-
-        # Additional result types line on bottom
-        if additional_result_types:
-            lines.append(f"\nAdditional result types: {', '.join(additional_result_types)}")
-
-        # A list of parameters in the circuit to the currently assigned values.
-        if circuit.parameters:
-            lines.append(
-                "\nUnassigned parameters: "
-                f"{sorted(circuit.parameters, key=lambda param: param.name)}."
-            )
-
-        return "\n".join(lines)
-
-    @staticmethod
-    def _prepare_diagram_vars(
-        circuit: cir.Circuit, circuit_qubits: QubitSet
-    ) -> tuple[str, float | None]:
-        # Y Axis Column
-        y_axis_width = len(str(int(max(circuit_qubits))))
-        y_axis_str = "{0:{width}} : |\n".format("T", width=y_axis_width + 1)
-
-        global_phase = None
-        if any(m.moment_type == MomentType.GLOBAL_PHASE for m in circuit._moments):
-            y_axis_str += "{0:{width}} : |\n".format("GP", width=y_axis_width)
-            global_phase = 0
-
-        for qubit in circuit_qubits:
-            y_axis_str += "{0:{width}}\n".format(" ", width=y_axis_width + 5)
-            y_axis_str += "q{0:{width}} : -\n".format(str(int(qubit)), width=y_axis_width)
-
-        return y_axis_str, global_phase
-
-    @staticmethod
-    def _compute_moment_global_phase(
-        global_phase: float | None, items: list[Instruction]
-    ) -> float | None:
-        """Compute the integrated phase at a certain moment.
-
-        Args:
-            global_phase (float | None): The integrated phase up to the computed moment
-            items (list[Instruction]): list of instructions
-
-        Returns:
-            float | None: The updated integrated phase.
-        """
-        moment_phase = 0
-        for item in items:
-            if (
-                isinstance(item, Instruction)
-                and isinstance(item.operator, Gate)
-                and item.operator.name == "GPhase"
-            ):
-                moment_phase += item.operator.angle
-        return global_phase + moment_phase if global_phase is not None else None
-
-    @staticmethod
-    def _ascii_group_items(
-        circuit_qubits: QubitSet,
-        items: list[Union[Instruction, ResultType]],
-    ) -> list[tuple[QubitSet, list[Instruction]]]:
-        """Group instructions in a moment for ASCII diagram
-
-        Args:
-            circuit_qubits (QubitSet): set of qubits in circuit
-            items (list[Union[Instruction, ResultType]]): list of instructions or result types
-
-        Returns:
-            list[tuple[QubitSet, list[Instruction]]]: list of grouped instructions or result types.
-        """
-        groupings = []
-        for item in items:
-            # Can only print Gate, Noise, and Measure operators for instructions at the moment
-            if isinstance(item, Instruction) and not isinstance(
-                item.operator, (Gate, Noise, CompilerDirective, Measure)
-            ):
-                continue
-
-            # As a zero-qubit gate, GPhase can be grouped with anything. We set qubit_range
-            # to an empty list and we just add it to the first group below.
-            if (
-                isinstance(item, Instruction)
-                and isinstance(item.operator, Gate)
-                and item.operator.name == "GPhase"
-            ):
-                qubit_range = QubitSet()
-            elif (isinstance(item, ResultType) and not item.target) or (
-                isinstance(item, Instruction) and isinstance(item.operator, CompilerDirective)
-            ):
-                qubit_range = circuit_qubits
-            else:
-                if isinstance(item.target, list):
-                    target = reduce(QubitSet.union, map(QubitSet, item.target), QubitSet())
-                else:
-                    target = item.target
-                control = getattr(item, "control", QubitSet())
-                target_and_control = target.union(control)
-                qubit_range = QubitSet(range(min(target_and_control), max(target_and_control) + 1))
-
-            found_grouping = False
-            for group in groupings:
-                qubits_added = group[0]
-                instr_group = group[1]
-                # Take into account overlapping multi-qubit gates
-                if not qubits_added.intersection(set(qubit_range)):
-                    instr_group.append(item)
-                    qubits_added.update(qubit_range)
-                    found_grouping = True
-                    break
-
-            if not found_grouping:
-                groupings.append((qubit_range, [item]))
-
-        return groupings
-
-    @staticmethod
-    def _categorize_result_types(
-        result_types: list[ResultType],
-    ) -> tuple[list[str], list[ResultType]]:
-        """Categorize result types into result types with target and those without.
-
-        Args:
-            result_types (list[ResultType]): list of result types
-
-        Returns:
-            tuple[list[str], list[ResultType]]: first element is a list of result types
-            without `target` attribute; second element is a list of result types with
-            `target` attribute
-        """
-        additional_result_types = []
-        target_result_types = []
-        for result_type in result_types:
-            if hasattr(result_type, "target"):
-                target_result_types.append(result_type)
-            else:
-                additional_result_types.extend(result_type.ascii_symbols)
-        return additional_result_types, target_result_types
-
-    @staticmethod
-    def _ascii_diagram_column_set(
-        col_title: str,
-        circuit_qubits: QubitSet,
-        items: list[Union[Instruction, ResultType]],
-        global_phase: float | None,
-    ) -> str:
-        """Return a set of columns in the ASCII string diagram of the circuit for a list of items.
-
-        Args:
-            col_title (str): title of column set
-            circuit_qubits (QubitSet): qubits in circuit
-            items (list[Union[Instruction, ResultType]]): list of instructions or result types
-            global_phase (float | None): the integrated global phase up to this set
-
-        Returns:
-            str: An ASCII string diagram for the column set.
-        """
-        # Group items to separate out overlapping multi-qubit items
-        groupings = AsciiCircuitDiagram._ascii_group_items(circuit_qubits, items)
-
-        column_strs = [
-            AsciiCircuitDiagram._ascii_diagram_column(circuit_qubits, grouping[1], global_phase)
-            for grouping in groupings
-        ]
-
-        # Unite column strings
-        lines = column_strs[0].split("\n")
-        for column_str in column_strs[1:]:
-            for i, moment_line in enumerate(column_str.split("\n")):
-                lines[i] += moment_line
-
-        # Adjust for column title width
-        col_title_width = len(col_title)
-        symbols_width = len(lines[0]) - 1
-        if symbols_width < col_title_width:
-            diff = col_title_width - symbols_width
-            for i in range(len(lines) - 1):
-                if lines[i].endswith("-"):
-                    lines[i] += "-" * diff
-                else:
-                    lines[i] += " "
-
-        first_line = "{:^{width}}|\n".format(col_title, width=len(lines[0]) - 1)
-
-        return first_line + "\n".join(lines)
-
-    @staticmethod
-    def _ascii_diagram_column(
-        circuit_qubits: QubitSet,
-        items: list[Union[Instruction, ResultType]],
-        global_phase: float | None = None,
-    ) -> str:
-        """Return a column in the ASCII string diagram of the circuit for a given list of items.
-
-        Args:
-            circuit_qubits (QubitSet): qubits in circuit
-            items (list[Union[Instruction, ResultType]]): list of instructions or result types
-            global_phase (float | None): the integrated global phase up to this column
-
-        Returns:
-            str: an ASCII string diagram for the specified moment in time for a column.
-        """
-        symbols = {qubit: "-" for qubit in circuit_qubits}
-        margins = {qubit: " " for qubit in circuit_qubits}
-
-        for item in items:
-            if isinstance(item, ResultType) and not item.target:
-                target_qubits = circuit_qubits
-                control_qubits = QubitSet()
-                target_and_control = target_qubits.union(control_qubits)
-                qubits = circuit_qubits
-                ascii_symbols = [item.ascii_symbols[0]] * len(circuit_qubits)
-            elif isinstance(item, Instruction) and isinstance(item.operator, CompilerDirective):
-                target_qubits = circuit_qubits
-                control_qubits = QubitSet()
-                target_and_control = target_qubits.union(control_qubits)
-                qubits = circuit_qubits
-                ascii_symbol = item.ascii_symbols[0]
-                marker = "*" * len(ascii_symbol)
-                num_after = len(circuit_qubits) - 1
-                after = ["|"] * (num_after - 1) + ([marker] if num_after else [])
-                ascii_symbols = [ascii_symbol, *after]
-            elif (
-                isinstance(item, Instruction)
-                and isinstance(item.operator, Gate)
-                and item.operator.name == "GPhase"
-            ):
-                target_qubits = circuit_qubits
-                control_qubits = QubitSet()
-                target_and_control = QubitSet()
-                qubits = circuit_qubits
-                ascii_symbols = "-" * len(circuit_qubits)
-            else:
-                if isinstance(item.target, list):
-                    target_qubits = reduce(QubitSet.union, map(QubitSet, item.target), QubitSet())
-                else:
-                    target_qubits = item.target
-                control_qubits = getattr(item, "control", QubitSet())
-                map_control_qubit_states = AsciiCircuitDiagram._build_map_control_qubits(
-                    item, control_qubits
-                )
-
-                target_and_control = target_qubits.union(control_qubits)
-                qubits = QubitSet(range(min(target_and_control), max(target_and_control) + 1))
-
-                ascii_symbols = item.ascii_symbols
-
-            for qubit in qubits:
-                # Determine if the qubit is part of the item or in the middle of a
-                # multi qubit item.
-                if qubit in target_qubits:
-                    item_qubit_index = [
-                        index for index, q in enumerate(target_qubits) if q == qubit
-                    ][0]
-                    power_string = (
-                        f"^{power}"
-                        if (
-                            (power := getattr(item, "power", 1)) != 1
-                            # this has the limitation of not printing the power
-                            # when a user has a gate genuinely named C, but
-                            # is necessary to enable proper printing of custom
-                            # gates with built-in control qubits
-                            and ascii_symbols[item_qubit_index] != "C"
-                        )
-                        else ""
-                    )
-                    symbols[qubit] = (
-                        f"({ascii_symbols[item_qubit_index]}{power_string})"
-                        if power_string
-                        else ascii_symbols[item_qubit_index]
-                    )
-                elif qubit in control_qubits:
-                    symbols[qubit] = "C" if map_control_qubit_states[qubit] else "N"
-                else:
-                    symbols[qubit] = "|"
-
-                # Set the margin to be a connector if not on the first qubit
-                if target_and_control and qubit != min(target_and_control):
-                    margins[qubit] = "|"
-
-        output = AsciiCircuitDiagram._create_output(symbols, margins, circuit_qubits, global_phase)
-        return output
-
-    @staticmethod
-    def _create_output(
-        symbols: dict[Qubit, str],
-        margins: dict[Qubit, str],
-        qubits: QubitSet,
-        global_phase: float | None,
-    ) -> str:
-        symbols_width = max([len(symbol) for symbol in symbols.values()])
-        output = ""
-
-        if global_phase is not None:
-            global_phase_str = (
-                f"{global_phase:.2f}" if isinstance(global_phase, float) else str(global_phase)
-            )
-            symbols_width = max([symbols_width, len(global_phase_str)])
-            output += "{0:{fill}{align}{width}}|\n".format(
-                global_phase_str,
-                fill=" ",
-                align="^",
-                width=symbols_width,
-            )
-
-        for qubit in qubits:
-            output += "{0:{width}}\n".format(margins[qubit], width=symbols_width + 1)
-            output += "{0:{fill}{align}{width}}\n".format(
-                symbols[qubit], fill="-", align="<", width=symbols_width + 1
-            )
-        return output
-
-    @staticmethod
-    def _build_map_control_qubits(item: Instruction, control_qubits: QubitSet) -> dict(Qubit, int):
-        control_state = getattr(item, "control_state", None)
-        if control_state is not None:
-            map_control_qubit_states = dict(zip(control_qubits, control_state))
-        else:
-            map_control_qubit_states = {qubit: 1 for qubit in control_qubits}
-
-        return map_control_qubit_states
-=======
 # Moving ascii_circuit_diagram.py into the text_diagram_builders folder in order
 # to group all classes that print circuits in a text format.
 from braket.circuits.text_diagram_builders.ascii_circuit_diagram import (  # noqa: F401
     AsciiCircuitDiagram,
-)
->>>>>>> c49176bc
+)