# Copyright Amazon.com Inc. or its affiliates. All Rights Reserved.
#
# Licensed under the Apache License, Version 2.0 (the "License"). You
# may not use this file except in compliance with the License. A copy of
# the License is located at
#
#     http://aws.amazon.com/apache2.0/
#
# or in the "license" file accompanying this file. This file is
# distributed on an "AS IS" BASIS, WITHOUT WARRANTIES OR CONDITIONS OF
# ANY KIND, either express or implied. See the License for the specific
# language governing permissions and limitations under the License.

from __future__ import annotations

from functools import reduce
from typing import Union

import braket.circuits.circuit as cir
from braket.circuits.circuit_diagram import CircuitDiagram
from braket.circuits.compiler_directive import CompilerDirective
from braket.circuits.gate import Gate
from braket.circuits.instruction import Instruction
from braket.circuits.moments import MomentType
from braket.circuits.noise import Noise
from braket.circuits.result_type import ResultType
from braket.registers.qubit import Qubit
from braket.registers.qubit_set import QubitSet


class AsciiCircuitDiagram(CircuitDiagram):
    """Builds ASCII string circuit diagrams."""

    @staticmethod
    def build_diagram(circuit: cir.Circuit) -> str:
        """Build an ASCII string circuit diagram.

        Args:
            circuit (cir.Circuit): Circuit for which to build a diagram.

        Returns:
            str: ASCII string circuit diagram.
        """
        if not circuit.instructions:
            return ""

        if all(m.moment_type == MomentType.GLOBAL_PHASE for m in circuit._moments):
            return f"Global phase: {circuit.global_phase}"

        circuit_qubits = circuit.qubits
        circuit_qubits.sort()

        y_axis_str, global_phase = AsciiCircuitDiagram._prepare_diagram_vars(
            circuit, circuit_qubits
        )

        time_slices = circuit.moments.time_slices()
        column_strs = []

        # Moment columns
        for time, instructions in time_slices.items():
            global_phase = AsciiCircuitDiagram._compute_moment_global_phase(
                global_phase, instructions
            )
            moment_str = AsciiCircuitDiagram._ascii_diagram_column_set(
                str(time), circuit_qubits, instructions, global_phase
            )
            column_strs.append(moment_str)

        # Result type columns
        additional_result_types, target_result_types = AsciiCircuitDiagram._categorize_result_types(
            circuit.result_types
        )
        if target_result_types:
            column_strs.append(
                AsciiCircuitDiagram._ascii_diagram_column_set(
                    "Result Types", circuit_qubits, target_result_types, global_phase
                )
            )

        # Unite strings
        lines = y_axis_str.split("\n")
        for col_str in column_strs:
            for i, line_in_col in enumerate(col_str.split("\n")):
                lines[i] += line_in_col

        # Time on top and bottom
        lines.append(lines[0])

        if global_phase:
            lines.append(f"\nGlobal phase: {global_phase}")

        # Additional result types line on bottom
        if additional_result_types:
            lines.append(f"\nAdditional result types: {', '.join(additional_result_types)}")

        # A list of parameters in the circuit to the currently assigned values.
        if circuit.parameters:
            lines.append(
                "\nUnassigned parameters: "
                f"{sorted(circuit.parameters, key=lambda param: param.name)}."
            )

        return "\n".join(lines)

    @staticmethod
    def _prepare_diagram_vars(
        circuit: cir.Circuit, circuit_qubits: QubitSet
    ) -> tuple[str, float | None]:
        # Y Axis Column
        y_axis_width = len(str(int(max(circuit_qubits))))
        y_axis_str = "{0:{width}} : |\n".format("T", width=y_axis_width + 1)

        global_phase = None
        if any(m.moment_type == MomentType.GLOBAL_PHASE for m in circuit._moments):
            y_axis_str += "{0:{width}} : |\n".format("GP", width=y_axis_width)
            global_phase = 0

        for qubit in circuit_qubits:
            y_axis_str += "{0:{width}}\n".format(" ", width=y_axis_width + 5)
            y_axis_str += "q{0:{width}} : -\n".format(str(int(qubit)), width=y_axis_width)

        return y_axis_str, global_phase

    @staticmethod
    def _compute_moment_global_phase(
        global_phase: float | None, items: list[Instruction]
    ) -> float | None:
        """
        Compute the integrated phase at a certain moment.

        Args:
            global_phase (float | None): The integrated phase up to the computed moment
            items (list[Instruction]): list of instructions

        Returns:
            float | None: The updated integrated phase.
        """
        moment_phase = 0
        for item in items:
            if (
                isinstance(item, Instruction)
                and isinstance(item.operator, Gate)
                and item.operator.name == "GPhase"
            ):
                moment_phase += item.operator.angle
        return global_phase + moment_phase if global_phase is not None else None

    @staticmethod
    def _ascii_group_items(
        circuit_qubits: QubitSet,
        items: list[Union[Instruction, ResultType]],
    ) -> list[tuple[QubitSet, list[Instruction]]]:
        """Group instructions in a moment for ASCII diagram

        Args:
            circuit_qubits (QubitSet): set of qubits in circuit
            items (list[Union[Instruction, ResultType]]): list of instructions or result types

        Returns:
            list[tuple[QubitSet, list[Instruction]]]: list of grouped instructions or result types.
        """
        groupings = []
        for item in items:
            # Can only print Gate and Noise operators for instructions at the moment
            if isinstance(item, Instruction) and not isinstance(
                item.operator, (Gate, Noise, CompilerDirective)
            ):
                continue

            # As a zero-qubit gate, GPhase can be grouped with anything. We set qubit_range
            # to an empty list and we just add it to the first group below.
            if (
                isinstance(item, Instruction)
                and isinstance(item.operator, Gate)
                and item.operator.name == "GPhase"
            ):
                qubit_range = QubitSet()
            elif (isinstance(item, ResultType) and not item.target) or (
                isinstance(item, Instruction) and isinstance(item.operator, CompilerDirective)
            ):
                qubit_range = circuit_qubits
            else:
                if isinstance(item.target, list):
                    target = reduce(QubitSet.union, map(QubitSet, item.target), QubitSet())
                else:
                    target = item.target
                control = getattr(item, "control", QubitSet())
                target_and_control = target.union(control)
                qubit_range = QubitSet(range(min(target_and_control), max(target_and_control) + 1))

            found_grouping = False
            for group in groupings:
                qubits_added = group[0]
                instr_group = group[1]
                # Take into account overlapping multi-qubit gates
                if not qubits_added.intersection(set(qubit_range)):
                    instr_group.append(item)
                    qubits_added.update(qubit_range)
                    found_grouping = True
                    break

            if not found_grouping:
                groupings.append((qubit_range, [item]))

        return groupings

    @staticmethod
    def _categorize_result_types(
        result_types: list[ResultType],
    ) -> tuple[list[str], list[ResultType]]:
        """Categorize result types into result types with target and those without.

        Args:
            result_types (list[ResultType]): list of result types

        Returns:
            tuple[list[str], list[ResultType]]: first element is a list of result types
            without `target` attribute; second element is a list of result types with
            `target` attribute
        """
        additional_result_types = []
        target_result_types = []
        for result_type in result_types:
            if hasattr(result_type, "target"):
                target_result_types.append(result_type)
            else:
                additional_result_types.extend(result_type.ascii_symbols)
        return additional_result_types, target_result_types

    @staticmethod
    def _ascii_diagram_column_set(
        col_title: str,
        circuit_qubits: QubitSet,
        items: list[Union[Instruction, ResultType]],
        global_phase: float | None,
    ) -> str:
        """Return a set of columns in the ASCII string diagram of the circuit for a list of items.

        Args:
            col_title (str): title of column set
            circuit_qubits (QubitSet): qubits in circuit
            items (list[Union[Instruction, ResultType]]): list of instructions or result types
            global_phase (float | None): the integrated global phase up to this set

        Returns:
            str: An ASCII string diagram for the column set.
        """
        # Group items to separate out overlapping multi-qubit items
        groupings = AsciiCircuitDiagram._ascii_group_items(circuit_qubits, items)

        column_strs = [
            AsciiCircuitDiagram._ascii_diagram_column(circuit_qubits, grouping[1], global_phase)
            for grouping in groupings
        ]

        # Unite column strings
        lines = column_strs[0].split("\n")
        for column_str in column_strs[1:]:
            for i, moment_line in enumerate(column_str.split("\n")):
                lines[i] += moment_line

        # Adjust for column title width
        col_title_width = len(col_title)
        symbols_width = len(lines[0]) - 1
        if symbols_width < col_title_width:
            diff = col_title_width - symbols_width
            for i in range(len(lines) - 1):
                if lines[i].endswith("-"):
                    lines[i] += "-" * diff
                else:
                    lines[i] += " "

        first_line = "{:^{width}}|\n".format(col_title, width=len(lines[0]) - 1)

        return first_line + "\n".join(lines)

    @staticmethod
    def _ascii_diagram_column(
        circuit_qubits: QubitSet,
        items: list[Union[Instruction, ResultType]],
        global_phase: float | None = None,
    ) -> str:
        """Return a column in the ASCII string diagram of the circuit for a given list of items.

        Args:
            circuit_qubits (QubitSet): qubits in circuit
            items (list[Union[Instruction, ResultType]]): list of instructions or result types
            global_phase (float | None): the integrated global phase up to this column

        Returns:
            str: an ASCII string diagram for the specified moment in time for a column.
        """
        symbols = {qubit: "-" for qubit in circuit_qubits}
        margins = {qubit: " " for qubit in circuit_qubits}

        for item in items:
            if isinstance(item, ResultType) and not item.target:
                target_qubits = circuit_qubits
                control_qubits = QubitSet()
                target_and_control = target_qubits.union(control_qubits)
                qubits = circuit_qubits
                ascii_symbols = [item.ascii_symbols[0]] * len(circuit_qubits)
            elif isinstance(item, Instruction) and isinstance(item.operator, CompilerDirective):
                target_qubits = circuit_qubits
                control_qubits = QubitSet()
                target_and_control = target_qubits.union(control_qubits)
                qubits = circuit_qubits
                ascii_symbol = item.ascii_symbols[0]
                marker = "*" * len(ascii_symbol)
                num_after = len(circuit_qubits) - 1
                after = ["|"] * (num_after - 1) + ([marker] if num_after else [])
<<<<<<< HEAD
                ascii_symbols = [ascii_symbol, *after]
=======
                ascii_symbols = [ascii_symbol] + after
            elif (
                isinstance(item, Instruction)
                and isinstance(item.operator, Gate)
                and item.operator.name == "GPhase"
            ):
                target_qubits = circuit_qubits
                control_qubits = QubitSet()
                target_and_control = QubitSet()
                qubits = circuit_qubits
                ascii_symbols = "-" * len(circuit_qubits)
>>>>>>> 8018fcba
            else:
                if isinstance(item.target, list):
                    target_qubits = reduce(QubitSet.union, map(QubitSet, item.target), QubitSet())
                else:
                    target_qubits = item.target
                control_qubits = getattr(item, "control", QubitSet())
                map_control_qubit_states = AsciiCircuitDiagram._build_map_control_qubits(
                    item, control_qubits
                )

                target_and_control = target_qubits.union(control_qubits)
                qubits = QubitSet(range(min(target_and_control), max(target_and_control) + 1))

                ascii_symbols = item.ascii_symbols

            for qubit in qubits:
                # Determine if the qubit is part of the item or in the middle of a
                # multi qubit item.
                if qubit in target_qubits:
                    item_qubit_index = [  # noqa: RUF015
                        index for index, q in enumerate(target_qubits) if q == qubit
                    ][0]
                    power_string = (
                        f"^{power}"
                        if (
                            (power := getattr(item, "power", 1)) != 1
                            # this has the limitation of not printing the power
                            # when a user has a gate genuinely named C, but
                            # is necessary to enable proper printing of custom
                            # gates with built-in control qubits
                            and ascii_symbols[item_qubit_index] != "C"
                        )
                        else ""
                    )
                    symbols[qubit] = (
                        f"({ascii_symbols[item_qubit_index]}{power_string})"
                        if power_string
                        else ascii_symbols[item_qubit_index]
                    )
                elif qubit in control_qubits:
                    symbols[qubit] = "C" if map_control_qubit_states[qubit] else "N"
                else:
                    symbols[qubit] = "|"

                # Set the margin to be a connector if not on the first qubit
                if target_and_control and qubit != min(target_and_control):
                    margins[qubit] = "|"

        output = AsciiCircuitDiagram._create_output(symbols, margins, circuit_qubits, global_phase)
        return output

    @staticmethod
    def _create_output(
        symbols: dict[Qubit, str],
        margins: dict[Qubit, str],
        qubits: QubitSet,
        global_phase: float | None,
    ) -> str:
        symbols_width = max([len(symbol) for symbol in symbols.values()])
        output = ""

        if global_phase is not None:
            global_phase_str = (
                f"{global_phase:.2f}" if isinstance(global_phase, float) else str(global_phase)
            )
            symbols_width = max([symbols_width, len(global_phase_str)])
            output += "{0:{fill}{align}{width}}|\n".format(
                global_phase_str,
                fill=" ",
                align="^",
                width=symbols_width,
            )

        for qubit in qubits:
            output += "{0:{width}}\n".format(margins[qubit], width=symbols_width + 1)
            output += "{0:{fill}{align}{width}}\n".format(
                symbols[qubit], fill="-", align="<", width=symbols_width + 1
            )
        return output

    @staticmethod
    def _build_map_control_qubits(item: Instruction, control_qubits: QubitSet) -> dict(Qubit, int):
        control_state = getattr(item, "control_state", None)
        if control_state is not None:
            map_control_qubit_states = {
                qubit: state for qubit, state in zip(control_qubits, control_state)
            }
        else:
            map_control_qubit_states = {qubit: 1 for qubit in control_qubits}

        return map_control_qubit_states<|MERGE_RESOLUTION|>--- conflicted
+++ resolved
@@ -310,9 +310,6 @@
                 marker = "*" * len(ascii_symbol)
                 num_after = len(circuit_qubits) - 1
                 after = ["|"] * (num_after - 1) + ([marker] if num_after else [])
-<<<<<<< HEAD
-                ascii_symbols = [ascii_symbol, *after]
-=======
                 ascii_symbols = [ascii_symbol] + after
             elif (
                 isinstance(item, Instruction)
@@ -324,7 +321,6 @@
                 target_and_control = QubitSet()
                 qubits = circuit_qubits
                 ascii_symbols = "-" * len(circuit_qubits)
->>>>>>> 8018fcba
             else:
                 if isinstance(item.target, list):
                     target_qubits = reduce(QubitSet.union, map(QubitSet, item.target), QubitSet())
