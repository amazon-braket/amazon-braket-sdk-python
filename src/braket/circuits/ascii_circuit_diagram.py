# Copyright Amazon.com Inc. or its affiliates. All Rights Reserved.
#
# Licensed under the Apache License, Version 2.0 (the "License"). You
# may not use this file except in compliance with the License. A copy of
# the License is located at
#
#     http://aws.amazon.com/apache2.0/
#
# or in the "license" file accompanying this file. This file is
# distributed on an "AS IS" BASIS, WITHOUT WARRANTIES OR CONDITIONS OF
# ANY KIND, either express or implied. See the License for the specific
# language governing permissions and limitations under the License.

from __future__ import annotations

from functools import reduce
from typing import Union

import braket.circuits.circuit as cir
from braket.circuits.circuit_diagram import CircuitDiagram
from braket.circuits.compiler_directive import CompilerDirective
from braket.circuits.gate import Gate
from braket.circuits.instruction import Instruction
from braket.circuits.moments import MomentType
from braket.circuits.noise import Noise
from braket.circuits.result_type import ResultType
<<<<<<< HEAD
=======
from braket.registers.qubit import Qubit
>>>>>>> 879133cb
from braket.registers.qubit_set import QubitSet


class AsciiCircuitDiagram(CircuitDiagram):
    """Builds ASCII string circuit diagrams."""

    @staticmethod
    def build_diagram(circuit: cir.Circuit) -> str:
        """Build an ASCII string circuit diagram.

        Args:
            circuit (cir.Circuit): Circuit for which to build a diagram.

        Returns:
            str: ASCII string circuit diagram.
        """
        if not circuit.instructions:
            return ""

        if all(m.moment_type == MomentType.GLOBAL_PHASE for m in circuit._moments):
            return f"Global phase: {circuit.global_phase}"

        circuit_qubits = circuit.qubits
        circuit_qubits.sort()

        y_axis_str, global_phase = AsciiCircuitDiagram._prepare_diagram_vars(
            circuit, circuit_qubits
        )

        time_slices = circuit.moments.time_slices()
        column_strs = []

        # Moment columns
        for time, instructions in time_slices.items():
            global_phase = AsciiCircuitDiagram._compute_moment_global_phase(
                global_phase, instructions
            )
            moment_str = AsciiCircuitDiagram._ascii_diagram_column_set(
                str(time), circuit_qubits, instructions, global_phase
            )
            column_strs.append(moment_str)

        # Result type columns
        additional_result_types, target_result_types = AsciiCircuitDiagram._categorize_result_types(
            circuit.result_types
        )
        if target_result_types:
            column_strs.append(
                AsciiCircuitDiagram._ascii_diagram_column_set(
                    "Result Types", circuit_qubits, target_result_types, global_phase
                )
            )

        # Unite strings
        lines = y_axis_str.split("\n")
        for col_str in column_strs:
            for i, line_in_col in enumerate(col_str.split("\n")):
                lines[i] += line_in_col

        # Time on top and bottom
        lines.append(lines[0])

        if global_phase:
            lines.append(f"\nGlobal phase: {global_phase}")

        # Additional result types line on bottom
        if additional_result_types:
            lines.append(f"\nAdditional result types: {', '.join(additional_result_types)}")

        # A list of parameters in the circuit to the currently assigned values.
        if circuit.parameters:
            lines.append(
                "\nUnassigned parameters: "
                f"{sorted(circuit.parameters, key=lambda param: param.name)}."
            )

        return "\n".join(lines)

    @staticmethod
    def _prepare_diagram_vars(
        circuit: cir.Circuit, circuit_qubits: QubitSet
    ) -> tuple[str, float | None]:
        # Y Axis Column
        y_axis_width = len(str(int(max(circuit_qubits))))
        y_axis_str = "{0:{width}} : |\n".format("T", width=y_axis_width + 1)

        global_phase = None
        if any(m.moment_type == MomentType.GLOBAL_PHASE for m in circuit._moments):
            y_axis_str += "{0:{width}} : |\n".format("GP", width=y_axis_width)
            global_phase = 0

        for qubit in circuit_qubits:
            y_axis_str += "{0:{width}}\n".format(" ", width=y_axis_width + 5)
            y_axis_str += "q{0:{width}} : -\n".format(str(int(qubit)), width=y_axis_width)

        return y_axis_str, global_phase

    @staticmethod
    def _compute_moment_global_phase(
        global_phase: float | None, items: list[Instruction]
    ) -> float | None:
        """Compute the integrated phase at a certain moment.

        Args:
            global_phase (float | None): The integrated phase up to the computed moment
            items (list[Instruction]): list of instructions

        Returns:
            float | None: The updated integrated phase.
        """
        moment_phase = 0
        for item in items:
            if (
                isinstance(item, Instruction)
                and isinstance(item.operator, Gate)
                and item.operator.name == "GPhase"
            ):
                moment_phase += item.operator.angle
        return global_phase + moment_phase if global_phase is not None else None

    @staticmethod
    def _ascii_group_items(
        circuit_qubits: QubitSet,
        items: list[Union[Instruction, ResultType]],
    ) -> list[tuple[QubitSet, list[Instruction]]]:
<<<<<<< HEAD
        """
        Group instructions in a moment for ASCII diagram
=======
        """Group instructions in a moment for ASCII diagram
>>>>>>> 879133cb

        Args:
            circuit_qubits (QubitSet): set of qubits in circuit
            items (list[Union[Instruction, ResultType]]): list of instructions or result types

        Returns:
            list[tuple[QubitSet, list[Instruction]]]: list of grouped instructions or result types.
        """
        groupings = []
        for item in items:
            # Can only print Gate and Noise operators for instructions at the moment
            if isinstance(item, Instruction) and not isinstance(
                item.operator, (Gate, Noise, CompilerDirective)
            ):
                continue

            # As a zero-qubit gate, GPhase can be grouped with anything. We set qubit_range
            # to an empty list and we just add it to the first group below.
            if (
                isinstance(item, Instruction)
                and isinstance(item.operator, Gate)
                and item.operator.name == "GPhase"
            ):
                qubit_range = QubitSet()
            elif (isinstance(item, ResultType) and not item.target) or (
                isinstance(item, Instruction) and isinstance(item.operator, CompilerDirective)
            ):
                qubit_range = circuit_qubits
            else:
                if isinstance(item.target, list):
                    target = reduce(QubitSet.union, map(QubitSet, item.target), QubitSet())
                else:
                    target = item.target
                control = getattr(item, "control", QubitSet())
                target_and_control = target.union(control)
                qubit_range = QubitSet(range(min(target_and_control), max(target_and_control) + 1))

            found_grouping = False
            for group in groupings:
                qubits_added = group[0]
                instr_group = group[1]
                # Take into account overlapping multi-qubit gates
                if not qubits_added.intersection(set(qubit_range)):
                    instr_group.append(item)
                    qubits_added.update(qubit_range)
                    found_grouping = True
                    break

            if not found_grouping:
                groupings.append((qubit_range, [item]))

        return groupings

    @staticmethod
    def _categorize_result_types(
        result_types: list[ResultType],
    ) -> tuple[list[str], list[ResultType]]:
<<<<<<< HEAD
        """
        Categorize result types into result types with target and those without.
=======
        """Categorize result types into result types with target and those without.
>>>>>>> 879133cb

        Args:
            result_types (list[ResultType]): list of result types

        Returns:
            tuple[list[str], list[ResultType]]: first element is a list of result types
            without `target` attribute; second element is a list of result types with
            `target` attribute
        """
        additional_result_types = []
        target_result_types = []
        for result_type in result_types:
            if hasattr(result_type, "target"):
                target_result_types.append(result_type)
            else:
                additional_result_types.extend(result_type.ascii_symbols)
        return additional_result_types, target_result_types

    @staticmethod
    def _ascii_diagram_column_set(
<<<<<<< HEAD
        col_title: str, circuit_qubits: QubitSet, items: list[Union[Instruction, ResultType]]
=======
        col_title: str,
        circuit_qubits: QubitSet,
        items: list[Union[Instruction, ResultType]],
        global_phase: float | None,
>>>>>>> 879133cb
    ) -> str:
        """Return a set of columns in the ASCII string diagram of the circuit for a list of items.

        Args:
            col_title (str): title of column set
            circuit_qubits (QubitSet): qubits in circuit
            items (list[Union[Instruction, ResultType]]): list of instructions or result types
<<<<<<< HEAD
=======
            global_phase (float | None): the integrated global phase up to this set
>>>>>>> 879133cb

        Returns:
            str: An ASCII string diagram for the column set.
        """
        # Group items to separate out overlapping multi-qubit items
        groupings = AsciiCircuitDiagram._ascii_group_items(circuit_qubits, items)

        column_strs = [
            AsciiCircuitDiagram._ascii_diagram_column(circuit_qubits, grouping[1], global_phase)
            for grouping in groupings
        ]

        # Unite column strings
        lines = column_strs[0].split("\n")
        for column_str in column_strs[1:]:
            for i, moment_line in enumerate(column_str.split("\n")):
                lines[i] += moment_line

        # Adjust for column title width
        col_title_width = len(col_title)
        symbols_width = len(lines[0]) - 1
        if symbols_width < col_title_width:
            diff = col_title_width - symbols_width
            for i in range(len(lines) - 1):
                if lines[i].endswith("-"):
                    lines[i] += "-" * diff
                else:
                    lines[i] += " "

        first_line = "{:^{width}}|\n".format(col_title, width=len(lines[0]) - 1)

        return first_line + "\n".join(lines)

    @staticmethod
    def _ascii_diagram_column(
<<<<<<< HEAD
        circuit_qubits: QubitSet, items: list[Union[Instruction, ResultType]]
=======
        circuit_qubits: QubitSet,
        items: list[Union[Instruction, ResultType]],
        global_phase: float | None = None,
>>>>>>> 879133cb
    ) -> str:
        """Return a column in the ASCII string diagram of the circuit for a given list of items.

        Args:
            circuit_qubits (QubitSet): qubits in circuit
            items (list[Union[Instruction, ResultType]]): list of instructions or result types
<<<<<<< HEAD
=======
            global_phase (float | None): the integrated global phase up to this column
>>>>>>> 879133cb

        Returns:
            str: an ASCII string diagram for the specified moment in time for a column.
        """
        symbols = {qubit: "-" for qubit in circuit_qubits}
        margins = {qubit: " " for qubit in circuit_qubits}

        for item in items:
            if isinstance(item, ResultType) and not item.target:
                target_qubits = circuit_qubits
                control_qubits = QubitSet()
                target_and_control = target_qubits.union(control_qubits)
                qubits = circuit_qubits
                ascii_symbols = [item.ascii_symbols[0]] * len(circuit_qubits)
            elif isinstance(item, Instruction) and isinstance(item.operator, CompilerDirective):
                target_qubits = circuit_qubits
                control_qubits = QubitSet()
                target_and_control = target_qubits.union(control_qubits)
                qubits = circuit_qubits
                ascii_symbol = item.ascii_symbols[0]
                marker = "*" * len(ascii_symbol)
                num_after = len(circuit_qubits) - 1
                after = ["|"] * (num_after - 1) + ([marker] if num_after else [])
                ascii_symbols = [ascii_symbol, *after]
            elif (
                isinstance(item, Instruction)
                and isinstance(item.operator, Gate)
                and item.operator.name == "GPhase"
            ):
                target_qubits = circuit_qubits
                control_qubits = QubitSet()
                target_and_control = QubitSet()
                qubits = circuit_qubits
                ascii_symbols = "-" * len(circuit_qubits)
            else:
                if isinstance(item.target, list):
                    target_qubits = reduce(QubitSet.union, map(QubitSet, item.target), QubitSet())
                else:
                    target_qubits = item.target
                control_qubits = getattr(item, "control", QubitSet())
                map_control_qubit_states = AsciiCircuitDiagram._build_map_control_qubits(
                    item, control_qubits
                )

                target_and_control = target_qubits.union(control_qubits)
                qubits = QubitSet(range(min(target_and_control), max(target_and_control) + 1))

                ascii_symbols = item.ascii_symbols

            for qubit in qubits:
                # Determine if the qubit is part of the item or in the middle of a
                # multi qubit item.
                if qubit in target_qubits:
                    item_qubit_index = [
                        index for index, q in enumerate(target_qubits) if q == qubit
                    ][0]
                    power_string = (
                        f"^{power}"
                        if (
                            (power := getattr(item, "power", 1)) != 1
                            # this has the limitation of not printing the power
                            # when a user has a gate genuinely named C, but
                            # is necessary to enable proper printing of custom
                            # gates with built-in control qubits
                            and ascii_symbols[item_qubit_index] != "C"
                        )
                        else ""
                    )
                    symbols[qubit] = (
                        f"({ascii_symbols[item_qubit_index]}{power_string})"
                        if power_string
                        else ascii_symbols[item_qubit_index]
                    )
                elif qubit in control_qubits:
                    symbols[qubit] = "C" if map_control_qubit_states[qubit] else "N"
                else:
                    symbols[qubit] = "|"

                # Set the margin to be a connector if not on the first qubit
                if target_and_control and qubit != min(target_and_control):
                    margins[qubit] = "|"

        output = AsciiCircuitDiagram._create_output(symbols, margins, circuit_qubits, global_phase)
        return output

    @staticmethod
    def _create_output(
        symbols: dict[Qubit, str],
        margins: dict[Qubit, str],
        qubits: QubitSet,
        global_phase: float | None,
    ) -> str:
        symbols_width = max([len(symbol) for symbol in symbols.values()])
        output = ""

        if global_phase is not None:
            global_phase_str = (
                f"{global_phase:.2f}" if isinstance(global_phase, float) else str(global_phase)
            )
            symbols_width = max([symbols_width, len(global_phase_str)])
            output += "{0:{fill}{align}{width}}|\n".format(
                global_phase_str,
                fill=" ",
                align="^",
                width=symbols_width,
            )

        for qubit in qubits:
            output += "{0:{width}}\n".format(margins[qubit], width=symbols_width + 1)
            output += "{0:{fill}{align}{width}}\n".format(
                symbols[qubit], fill="-", align="<", width=symbols_width + 1
            )
        return output

    @staticmethod
    def _build_map_control_qubits(item: Instruction, control_qubits: QubitSet) -> dict(Qubit, int):
        control_state = getattr(item, "control_state", None)
        if control_state is not None:
            map_control_qubit_states = dict(zip(control_qubits, control_state))
        else:
            map_control_qubit_states = {qubit: 1 for qubit in control_qubits}

        return map_control_qubit_states<|MERGE_RESOLUTION|>--- conflicted
+++ resolved
@@ -24,10 +24,7 @@
 from braket.circuits.moments import MomentType
 from braket.circuits.noise import Noise
 from braket.circuits.result_type import ResultType
-<<<<<<< HEAD
-=======
 from braket.registers.qubit import Qubit
->>>>>>> 879133cb
 from braket.registers.qubit_set import QubitSet
 
 
@@ -153,12 +150,7 @@
         circuit_qubits: QubitSet,
         items: list[Union[Instruction, ResultType]],
     ) -> list[tuple[QubitSet, list[Instruction]]]:
-<<<<<<< HEAD
-        """
-        Group instructions in a moment for ASCII diagram
-=======
         """Group instructions in a moment for ASCII diagram
->>>>>>> 879133cb
 
         Args:
             circuit_qubits (QubitSet): set of qubits in circuit
@@ -216,12 +208,7 @@
     def _categorize_result_types(
         result_types: list[ResultType],
     ) -> tuple[list[str], list[ResultType]]:
-<<<<<<< HEAD
-        """
-        Categorize result types into result types with target and those without.
-=======
         """Categorize result types into result types with target and those without.
->>>>>>> 879133cb
 
         Args:
             result_types (list[ResultType]): list of result types
@@ -242,14 +229,10 @@
 
     @staticmethod
     def _ascii_diagram_column_set(
-<<<<<<< HEAD
-        col_title: str, circuit_qubits: QubitSet, items: list[Union[Instruction, ResultType]]
-=======
         col_title: str,
         circuit_qubits: QubitSet,
         items: list[Union[Instruction, ResultType]],
         global_phase: float | None,
->>>>>>> 879133cb
     ) -> str:
         """Return a set of columns in the ASCII string diagram of the circuit for a list of items.
 
@@ -257,10 +240,7 @@
             col_title (str): title of column set
             circuit_qubits (QubitSet): qubits in circuit
             items (list[Union[Instruction, ResultType]]): list of instructions or result types
-<<<<<<< HEAD
-=======
             global_phase (float | None): the integrated global phase up to this set
->>>>>>> 879133cb
 
         Returns:
             str: An ASCII string diagram for the column set.
@@ -296,23 +276,16 @@
 
     @staticmethod
     def _ascii_diagram_column(
-<<<<<<< HEAD
-        circuit_qubits: QubitSet, items: list[Union[Instruction, ResultType]]
-=======
         circuit_qubits: QubitSet,
         items: list[Union[Instruction, ResultType]],
         global_phase: float | None = None,
->>>>>>> 879133cb
     ) -> str:
         """Return a column in the ASCII string diagram of the circuit for a given list of items.
 
         Args:
             circuit_qubits (QubitSet): qubits in circuit
             items (list[Union[Instruction, ResultType]]): list of instructions or result types
-<<<<<<< HEAD
-=======
             global_phase (float | None): the integrated global phase up to this column
->>>>>>> 879133cb
 
         Returns:
             str: an ASCII string diagram for the specified moment in time for a column.
