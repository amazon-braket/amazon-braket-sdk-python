--- conflicted
+++ resolved
@@ -63,12 +63,8 @@
     def to_ir(
         self,
         ir_type: IRType = IRType.JAQCD,
-<<<<<<< HEAD
-        serialization_properties: SerializationProperties = None,
-=======
         serialization_properties: SerializationProperties | None = None,
         **kwargs,
->>>>>>> 4446f4bd
     ) -> Any:
         """Returns IR object of the result type
 
