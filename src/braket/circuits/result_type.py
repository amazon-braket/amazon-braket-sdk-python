# Copyright Amazon.com Inc. or its affiliates. All Rights Reserved.
#
# Licensed under the Apache License, Version 2.0 (the "License"). You
# may not use this file except in compliance with the License. A copy of
# the License is located at
#
#     http://aws.amazon.com/apache2.0/
#
# or in the "license" file accompanying this file. This file is
# distributed on an "AS IS" BASIS, WITHOUT WARRANTIES OR CONDITIONS OF
# ANY KIND, either express or implied. See the License for the specific
# language governing permissions and limitations under the License.

from __future__ import annotations

from typing import Any, Union

from braket.circuits.free_parameter import FreeParameter
from braket.circuits.observable import Observable
from braket.circuits.observables import Sum
from braket.circuits.serialization import (
    IRType,
    OpenQASMSerializationProperties,
    SerializationProperties,
)
<<<<<<< HEAD
from braket.pulse.pulse_sequence import PulseSequence
=======
>>>>>>> 879133cb
from braket.registers.qubit import QubitInput
from braket.registers.qubit_set import QubitSet, QubitSetInput


class ResultType:
    """Class `ResultType` represents a requested result type for the circuit.
    This class is considered the result type definition containing
    the metadata that defines what a requested result type is and what it does.
    """

    def __init__(self, ascii_symbols: list[str]):
<<<<<<< HEAD
        """
=======
        """Initializes a `ResultType`.

>>>>>>> 879133cb
        Args:
            ascii_symbols (list[str]): ASCII string symbols for the result type. This is used when
                printing a diagram of circuits.

        Raises:
            ValueError: `ascii_symbols` is `None`
        """
        if ascii_symbols is None:
            raise ValueError("ascii_symbols must not be None")

        self._ascii_symbols = ascii_symbols

    @property
    def ascii_symbols(self) -> list[str]:
        """list[str]: Returns the ascii symbols for the requested result type."""
        return self._ascii_symbols

    @property
    def name(self) -> str:
        """Returns the name of the result type

        Returns:
            str: The name of the result type as a string
        """
        return self.__class__.__name__

    def to_ir(
        self,
        ir_type: IRType = IRType.JAQCD,
        serialization_properties: SerializationProperties | None = None,
        **kwargs,
    ) -> Any:
        """Returns IR object of the result type

        Args:
            ir_type(IRType): The IRType to use for converting the result type object to its
                IR representation. Defaults to IRType.JAQCD.
            serialization_properties (SerializationProperties | None): The serialization properties
                to use while serializing the object to the IR representation. The serialization
                properties supplied must correspond to the supplied `ir_type`. Defaults to None.

        Returns:
            Any: IR object of the result type

        Raises:
            ValueError: If the supplied `ir_type` is not supported, or if the supplied serialization
                properties don't correspond to the `ir_type`.
        """
        if ir_type == IRType.JAQCD:
            return self._to_jaqcd()
        elif ir_type == IRType.OPENQASM:
            if serialization_properties and not isinstance(
                serialization_properties, OpenQASMSerializationProperties
            ):
                raise ValueError(
                    "serialization_properties must be of type OpenQASMSerializationProperties "
                    "for IRType.OPENQASM."
                )
            return self._to_openqasm(serialization_properties or OpenQASMSerializationProperties())
        else:
            raise ValueError(f"Supplied ir_type {ir_type} is not supported.")

    def _to_jaqcd(self) -> Any:
        """Returns the JAQCD representation of the result type."""
        raise NotImplementedError("to_jaqcd has not been implemented yet.")

    def _to_openqasm(self, serialization_properties: OpenQASMSerializationProperties) -> str:
        """Returns the openqasm string representation of the result type.

        Args:
            serialization_properties (OpenQASMSerializationProperties): The serialization properties
                to use while serializing the object to the IR representation.

        Raises:
            NotImplementedError: not implemented.

        Returns:
            str: Representing the openqasm representation of the result type.
        """
        raise NotImplementedError("to_openqasm has not been implemented yet.")

    def to_pulse_sequence(
        self, serialization_properties: OpenQASMSerializationProperties
    ) -> PulseSequence:
        """
        Returns the openqasm string representation of the result type.

        Args:
            serialization_properties (OpenQASMSerializationProperties): The serialization properties
                to use while serializing the object to the IR representation.

        Returns:
            PulseSequence: A PulseSequence corresponding to the full circuit.
        """
        raise NotImplementedError("to_pulse_sequence has not been implemented yet.")

    def copy(
        self,
        target_mapping: dict[QubitInput, QubitInput] | None = None,
        target: QubitSetInput | None = None,
    ) -> ResultType:
        """Return a shallow copy of the result type.

        Note:
            If `target_mapping` is specified, then `self.target` is mapped to the specified
            qubits. This is useful apply an instruction to a circuit and change the target qubits.

        Args:
            target_mapping (dict[QubitInput, QubitInput] | None): A dictionary of
                qubit mappings to apply to the target. Key is the qubit in this `target` and the
                value is what the key is changed to. Default = `None`.
            target (QubitSetInput | None): Target qubits for the new instruction.

        Returns:
            ResultType: A shallow copy of the result type.

        Raises:
            TypeError: If both `target_mapping` and `target` are supplied.

        Examples:
            >>> result_type = ResultType.Probabilities(targets=[0])
            >>> new_result_type = result_type.copy()
            >>> new_result_type.targets
            QubitSet(Qubit(0))
            >>> new_result = result_type.copy(target_mapping={0: 5})
            >>> new_result_type.target
            QubitSet(Qubit(5))
            >>> new_result = result_type.copy(target=[5])
            >>> new_result_type.target
            QubitSet(Qubit(5))
        """
        copy = self.__copy__()
        if target_mapping and target is not None:
            raise TypeError("Only 'target_mapping' or 'target' can be supplied, but not both.")
        elif target is not None:
            if hasattr(copy, "target"):
                copy.target = target
        elif hasattr(copy, "target"):
            copy.target = self._target.map(target_mapping or {})
        return copy

    @classmethod
    def register_result_type(cls, result_type: type[ResultType]) -> None:
        """Register a result type implementation by adding it into the `ResultType` class.

        Args:
            result_type (type[ResultType]): `ResultType` class to register.
        """
        setattr(cls, result_type.__name__, result_type)

    def __repr__(self) -> str:
        return f"{self.name}()"

    def __hash__(self) -> int:
        return hash(repr(self))


class ObservableResultType(ResultType):
    """Result types with observables and targets.
    If no targets are specified, the observable must only operate on 1 qubit and it
    will be applied to all qubits in parallel. Otherwise, the number of specified targets
    must be equivalent to the number of qubits the observable can be applied to.

    See :mod:`braket.circuits.observables` module for all of the supported observables.
    """

    def __init__(
        self, ascii_symbols: list[str], observable: Observable, target: QubitSetInput | None = None
    ):
        """Initializes an `ObservableResultType`.

        Args:
            ascii_symbols (list[str]): ASCII string symbols for the result type. This is used when
                printing a diagram of circuits.
            observable (Observable): the observable for the result type
            target (QubitSetInput | None): Target qubits that the
                result type is requested for. Default is `None`, which means the observable must
                only operate on 1 qubit and it will be applied to all qubits in parallel

        Raises:
            ValueError: if target=None and the observable's qubit count is not 1.
                Or, if `target!=None` and the observable's qubit count and the number of target
                qubits are not equal. Or, if `target!=None` and the observable's qubit count and
                the number of `ascii_symbols` are not equal.
        """
        super().__init__(ascii_symbols)
        self._observable = observable
        self._target = QubitSet(target)
        if not self._target:
            if self._observable.qubit_count != 1:
                raise ValueError(
                    f"Observable {self._observable} must only operate on 1 qubit for target=None"
                )
        elif isinstance(observable, Sum):  # nested target
            if len(target) != len(observable.summands):
                raise ValueError(
                    "Sum observable's target shape must be a nested list where each term's "
                    "target length is equal to the observable term's qubits count."
                )
            self._target = [QubitSet(term_target) for term_target in target]
            for term_target, obs in zip(target, observable.summands):
                if obs.qubit_count != len(term_target):
                    raise ValueError(
                        "Sum observable's target shape must be a nested list where each term's "
                        "target length is equal to the observable term's qubits count."
                    )
        elif self._observable.qubit_count != len(self._target):
            raise ValueError(
                f"Observable's qubit count {self._observable.qubit_count} and "
                f"the size of the target qubit set {self._target} must be equal"
            )
        elif self._observable.qubit_count != len(self.ascii_symbols):
            raise ValueError(
                "Observable's qubit count and the number of ASCII symbols must be equal"
            )

    @property
    def observable(self) -> Observable:
        return self._observable

    @property
    def target(self) -> QubitSet:
        return self._target

    @target.setter
    def target(self, target: QubitSetInput) -> None:
        """Sets the target.

        Args:
            target (QubitSetInput): The new target.
        """
        self._target = QubitSet(target)

    def __eq__(self, other: ObservableResultType) -> bool:
        if isinstance(other, ObservableResultType):
            return (
                self.name == other.name
                and self.target == other.target
                and self.observable == other.observable
            )
        return NotImplemented

    def __repr__(self) -> str:
        return f"{self.name}(observable={self.observable}, target={self.target})"

    def __copy__(self) -> ObservableResultType:
        return type(self)(observable=self.observable, target=self.target)

    def __hash__(self) -> int:
        return super().__hash__()


class ObservableParameterResultType(ObservableResultType):
    """Result types with observables, targets and parameters.
    If no targets are specified, the observable must only operate on 1 qubit and it
    will be applied to all qubits in parallel. Otherwise, the number of specified targets
    must be equivalent to the number of qubits the observable can be applied to.
    If no parameters are specified, observable will be applied to all the free parameters.

    See :mod:`braket.circuits.observables` module for all of the supported observables.
    """

    def __init__(
        self,
        ascii_symbols: list[str],
        observable: Observable,
        target: QubitSetInput | None = None,
        parameters: list[Union[str, FreeParameter]] | None = None,
    ):
        super().__init__(ascii_symbols, observable, target)

        self._parameters = (
            [(param.name if isinstance(param, FreeParameter) else param) for param in parameters]
            if parameters
            else parameters
        )

        """
        Args:
            ascii_symbols (list[str]): ASCII string symbols for the result type. This is used when
                printing a diagram of circuits.
            observable (Observable): the observable for the result type.
            target (QubitSetInput | None): Target qubits that the result type is requested for.
                Default is `None`, which means the observable must only operate on 1
                qubit and it will be applied to all qubits in parallel.
            parameters (list[Union[str, FreeParameter]] | None): List of string inputs or
                FreeParameter objects. These inputs will be used as parameters for
                gradient calculation. Default: `all`.

        Raises:
            ValueError: if target=None and the observable's qubit count is not 1.
                Or, if `target!=None` and the observable's qubit count and the number of target
                qubits are not equal. Or, if `target!=None` and the observable's qubit count and
                the number of `ascii_symbols` are not equal.
        """

    @property
    def parameters(self) -> list[str]:
        return self._parameters

    def __repr__(self) -> str:
        return (
            f"{self.name}(observable={self.observable}, target={self.target}, "
            f"parameters={self.parameters})"
        )

    def __copy__(self) -> ObservableResultType:
        return type(self)(
            observable=self.observable, target=self.target, parameters=self.parameters
        )<|MERGE_RESOLUTION|>--- conflicted
+++ resolved
@@ -23,10 +23,6 @@
     OpenQASMSerializationProperties,
     SerializationProperties,
 )
-<<<<<<< HEAD
-from braket.pulse.pulse_sequence import PulseSequence
-=======
->>>>>>> 879133cb
 from braket.registers.qubit import QubitInput
 from braket.registers.qubit_set import QubitSet, QubitSetInput
 
@@ -38,12 +34,8 @@
     """
 
     def __init__(self, ascii_symbols: list[str]):
-<<<<<<< HEAD
-        """
-=======
         """Initializes a `ResultType`.
 
->>>>>>> 879133cb
         Args:
             ascii_symbols (list[str]): ASCII string symbols for the result type. This is used when
                 printing a diagram of circuits.
