from functools import singledispatch
from typing import Optional, Union

import numpy as np


class BasisState:
    def __init__(self, state: "BasisStateInput", size: Optional[int] = None):
        self.state = _as_tuple(state, size)

    @property
    def size(self) -> int:
        return len(self.state)

    @property
    def as_tuple(self) -> tuple:
        return self.state

    @property
    def as_int(self) -> int:
        return 2 ** np.arange(self.size)[::-1] @ self.state

    @property
    def as_string(self) -> str:
        return "".join(map(str, self.state))

    def __len__(self) -> int:
        return len(self.state)

    def __iter__(self):
        return iter(self.state)

    def __eq__(self, other):
        return self.state == other.state

<<<<<<< HEAD
=======
    def __bool__(self):
        return any(self.state)

>>>>>>> bc126bc5
    def __str__(self):
        return self.as_string

    def __repr__(self):
        return f'BasisState("{self.as_string}")'

    def __getitem__(self, item):
        return BasisState(self.state[item])

<<<<<<< HEAD
    def __bool__(self):
        return any(self.state)

=======
>>>>>>> bc126bc5

BasisStateInput = Union[int, list[int], str, BasisState]


@singledispatch
def _as_tuple(state: BasisStateInput, size: int) -> tuple:
    size = size if size is not None else len(state)
    if state and len(state) > size:
        raise ValueError(
            "State value represents a binary sequence of length greater "
            "than the specified number of qubits."
        )
    return (0,) * (size - len(state)) + tuple(state)


@_as_tuple.register
def _(state: int, size: int):
    if size is not None and state >= 2**size:
        raise ValueError(
            "State value represents a binary sequence of length greater "
            "than the specified number of qubits."
        )
    return tuple(int(x) for x in np.binary_repr(state, size))


@_as_tuple.register
def _(state: str, size: int):
    size = size if size is not None else len(state)
    if len(state) > size:
        raise ValueError(
            "State value represents a binary sequence of length greater "
            "than the specified number of qubits."
        )
    # left-pad to match state size
    return (0,) * (size - len(state)) + tuple(int(x) for x in state)<|MERGE_RESOLUTION|>--- conflicted
+++ resolved
@@ -33,12 +33,9 @@
     def __eq__(self, other):
         return self.state == other.state
 
-<<<<<<< HEAD
-=======
     def __bool__(self):
         return any(self.state)
 
->>>>>>> bc126bc5
     def __str__(self):
         return self.as_string
 
@@ -48,12 +45,6 @@
     def __getitem__(self, item):
         return BasisState(self.state[item])
 
-<<<<<<< HEAD
-    def __bool__(self):
-        return any(self.state)
-
-=======
->>>>>>> bc126bc5
 
 BasisStateInput = Union[int, list[int], str, BasisState]
 
