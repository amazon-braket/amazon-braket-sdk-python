# Copyright Amazon.com Inc. or its affiliates. All Rights Reserved.
#
# Licensed under the Apache License, Version 2.0 (the "License"). You
# may not use this file except in compliance with the License. A copy of
# the License is located at
#
#     http://aws.amazon.com/apache2.0/
#
# or in the "license" file accompanying this file. This file is
# distributed on an "AS IS" BASIS, WITHOUT WARRANTIES OR CONDITIONS OF
# ANY KIND, either express or implied. See the License for the specific
# language governing permissions and limitations under the License.

from __future__ import annotations

import functools
import itertools
import math
from typing import Dict, List, Tuple, Union

import numpy as np

from braket.circuits.gate import Gate
from braket.circuits.observable import Observable, StandardObservable
from braket.circuits.quantum_operator_helpers import (
    get_pauli_eigenvalues,
    is_hermitian,
    verify_quantum_operator_matrix_dimensions,
)
from braket.circuits.qubit_set import QubitSet
from braket.circuits.serialization import IRType, OpenQASMSerializationProperties


class H(StandardObservable):
    """Hadamard operation as an observable."""

    def __init__(self):
        """
        Examples:
            >>> Observable.H()
        """
        super().__init__(ascii_symbols=["H"])

    def _to_jaqcd(self) -> List[str]:
        return ["h"]

    def _to_openqasm(
        self, serialization_properties: OpenQASMSerializationProperties, target: QubitSet = None
    ) -> str:
        if target:
            qubit_target = serialization_properties.format_target(int(target[0]))
            return f"h({qubit_target})"
        else:
            return "h all"

    def to_matrix(self) -> np.ndarray:
        return 1.0 / np.sqrt(2.0) * np.array([[1.0, 1.0], [1.0, -1.0]], dtype=complex)

    @property
    def basis_rotation_gates(self) -> Tuple[Gate, ...]:
        return tuple([Gate.Ry(-math.pi / 4)])


Observable.register_observable(H)


class I(Observable):  # noqa: E742, E261
    """Identity operation as an observable."""

    def __init__(self):
        """
        Examples:
            >>> Observable.I()
        """
        super().__init__(qubit_count=1, ascii_symbols=["I"])

    def _to_jaqcd(self) -> List[str]:
        return ["i"]

    def _to_openqasm(
        self, serialization_properties: OpenQASMSerializationProperties, target: QubitSet = None
    ) -> str:
        if target:
            qubit_target = serialization_properties.format_target(int(target[0]))
            return f"i({qubit_target})"
        else:
            return "i all"

    def to_matrix(self) -> np.ndarray:
        return np.eye(2, dtype=complex)

    @property
    def basis_rotation_gates(self) -> Tuple[Gate, ...]:
        return ()

    @property
    def eigenvalues(self) -> np.ndarray:
        """Returns the eigenvalues of this observable.
        Returns:
            np.ndarray: The eigenvalues of this observable.
        """
        return np.ones(2)

    def eigenvalue(self, index: int) -> float:
        return 1.0


Observable.register_observable(I)


class X(StandardObservable):
    """Pauli-X operation as an observable."""

    def __init__(self):
        """
        Examples:
            >>> Observable.X()
        """
        super().__init__(ascii_symbols=["X"])

    def _to_jaqcd(self) -> List[str]:
        return ["x"]

    def _to_openqasm(
        self, serialization_properties: OpenQASMSerializationProperties, target: QubitSet = None
    ) -> str:
        if target:
            qubit_target = serialization_properties.format_target(int(target[0]))
            return f"x({qubit_target})"
        else:
            return "x all"

    def to_matrix(self) -> np.ndarray:
        return np.array([[0.0, 1.0], [1.0, 0.0]], dtype=complex)

    @property
    def basis_rotation_gates(self) -> Tuple[Gate, ...]:
        return tuple([Gate.H()])


Observable.register_observable(X)


class Y(StandardObservable):
    """Pauli-Y operation as an observable."""

    def __init__(self):
        """
        Examples:
            >>> Observable.Y()
        """
        super().__init__(ascii_symbols=["Y"])

    def _to_jaqcd(self) -> List[str]:
        return ["y"]

    def _to_openqasm(
        self, serialization_properties: OpenQASMSerializationProperties, target: QubitSet = None
    ) -> str:
        if target:
            qubit_target = serialization_properties.format_target(int(target[0]))
            return f"y({qubit_target})"
        else:
            return "y all"

    def to_matrix(self) -> np.ndarray:
        return np.array([[0.0, -1.0j], [1.0j, 0.0]], dtype=complex)

    @property
    def basis_rotation_gates(self) -> Tuple[Gate, ...]:
        return tuple([Gate.Z(), Gate.S(), Gate.H()])


Observable.register_observable(Y)


class Z(StandardObservable):
    """Pauli-Z operation as an observable."""

    def __init__(self):
        """
        Examples:
            >>> Observable.Z()
        """
        super().__init__(ascii_symbols=["Z"])

    def _to_jaqcd(self) -> List[str]:
        return ["z"]

    def _to_openqasm(
        self, serialization_properties: OpenQASMSerializationProperties, target: QubitSet = None
    ) -> str:
        if target:
            qubit_target = serialization_properties.format_target(int(target[0]))
            return f"z({qubit_target})"
        else:
            return "z all"

    def to_matrix(self) -> np.ndarray:
        return np.array([[1.0, 0.0], [0.0, -1.0]], dtype=complex)

    @property
    def basis_rotation_gates(self) -> Tuple[Gate, ...]:
        return ()


Observable.register_observable(Z)


class TensorProduct(Observable):
    """Tensor product of observables"""

    def __init__(self, observables: List[Observable]):
        """
        Args:
            observables (List[Observable]): List of observables for tensor product

        Examples:
            >>> t1 = Observable.Y() @ Observable.X()
            >>> t1.to_matrix()
            array([[0.+0.j, 0.+0.j, 0.-0.j, 0.-1.j],
            [0.+0.j, 0.+0.j, 0.-1.j, 0.-0.j],
            [0.+0.j, 0.+1.j, 0.+0.j, 0.+0.j],
            [0.+1.j, 0.+0.j, 0.+0.j, 0.+0.j]])
            >>> t2 = Observable.Z() @ t1
            >>> t2.factors
            (Z('qubit_count': 1), Y('qubit_count': 1), X('qubit_count': 1))

        Note: You must provide the list of observables for the tensor product to be evaluated
        in the order that you want the tensor product to be calculated.
        For `TensorProduct(observables=[ob1, ob2, ob3])`, the tensor product's matrix is the
        result of the tensor product of `ob1`, `ob2`, `ob3`, or `np.kron(np.kron(ob1.to_matrix(),
        ob2.to_matrix()), ob3.to_matrix())`.
        """
        flattened_observables = []
        for obs in observables:
            if isinstance(obs, TensorProduct):
                for nested_obs in obs.factors:
                    flattened_observables.append(nested_obs)
            else:
                flattened_observables.append(obs)
        self._factors = tuple(flattened_observables)
        qubit_count = sum([obs.qubit_count for obs in flattened_observables])
        display_name = "@".join([obs.ascii_symbols[0] for obs in flattened_observables])
        super().__init__(qubit_count=qubit_count, ascii_symbols=[display_name] * qubit_count)
        self._factor_dimensions = tuple(
            len(factor.to_matrix()) for factor in reversed(self._factors)
        )
        self._eigenvalue_indices = {}
        self._all_eigenvalues = None

    def _to_jaqcd(self) -> List[str]:
        ir = []
        for obs in self.factors:
            ir.extend(obs.to_ir())
        return ir

    def _to_openqasm(
        self, serialization_properties: OpenQASMSerializationProperties, target: QubitSet = None
    ) -> str:
        factors = []
        use_qubits = iter(target)
        for obs in self._factors:
            obs_target = QubitSet()
            num_qubits = int(np.log2(obs.to_matrix().shape[0]))
            for _ in range(num_qubits):
                obs_target.add(next(use_qubits))
            factors.append(
                obs.to_ir(
                    target=obs_target,
                    ir_type=IRType.OPENQASM,
                    serialization_properties=serialization_properties,
                )
            )
        return " @ ".join(factors)

    @property
    def factors(self) -> Tuple[Observable, ...]:
        """Tuple[Observable]: The observables that comprise this tensor product."""
        return self._factors

    def to_matrix(self) -> np.ndarray:
        return functools.reduce(np.kron, [obs.to_matrix() for obs in self.factors])

    @property
    def basis_rotation_gates(self) -> Tuple[Gate, ...]:
        """Returns the basis rotation gates for this observable.
        Returns:
            Tuple[Gate, ...]: The basis rotation gates for this observable.
        """
        gates = []
        for obs in self.factors:
            gates.extend(obs.basis_rotation_gates)
        return tuple(gates)

    @property
    def eigenvalues(self) -> np.ndarray:
        """Returns the eigenvalues of this observable.
        Returns:
            np.ndarray: The eigenvalues of this observable.
        """
        if self._all_eigenvalues is None:
            self._all_eigenvalues = TensorProduct._compute_eigenvalues(
                self._factors, self.qubit_count
            )
        return self._all_eigenvalues

    def eigenvalue(self, index: int) -> float:
        """Returns the eigenvalue of this observable at the given index.

        The eigenvalues are ordered by their corresponding computational basis state
        after diagonalization.

        Args:
            index (int): The index of the desired eigenvalue

        Returns:
            float: The `index`th eigenvalue of the observable.
        """
        if index in self._eigenvalue_indices:
            return self._eigenvalue_indices[index]
        dimension = 2**self.qubit_count
        if index >= dimension:
            raise ValueError(
                f"Index {index} requested but observable has at most {dimension} eigenvalues"
            )
        # Calculating the eigenvalue amounts to converting the index to a new heterogeneous base
        # and multiplying the eigenvalues of each factor at the corresponding digit
        product = 1
        quotient = index
        for i in range(len(self._factors)):
            quotient, remainder = divmod(quotient, self._factor_dimensions[i])
            product *= self._factors[-i - 1].eigenvalue(remainder)
        self._eigenvalue_indices[index] = product
        return self._eigenvalue_indices[index]

    def __repr__(self):
        return "TensorProduct(" + ", ".join([repr(o) for o in self.factors]) + ")"

    def __eq__(self, other):
        return self.matrix_equivalence(other)

    @staticmethod
    def _compute_eigenvalues(observables: Tuple[Observable], num_qubits: int) -> np.ndarray:
        if False in [isinstance(observable, StandardObservable) for observable in observables]:
            # Tensor product of observables contains a mixture
            # of standard and non-standard observables
            eigenvalues = np.array([1])
            for k, g in itertools.groupby(observables, lambda x: isinstance(x, StandardObservable)):
                if k:
                    # Subgroup g contains only standard observables.
                    eigenvalues = np.kron(eigenvalues, get_pauli_eigenvalues(len(list(g))))
                else:
                    # Subgroup g contains only non-standard observables.
                    for nonstandard in g:
                        # loop through all non-standard observables
                        eigenvalues = np.kron(eigenvalues, nonstandard.eigenvalues)
        else:
            eigenvalues = get_pauli_eigenvalues(num_qubits=num_qubits)

        eigenvalues.setflags(write=False)
        return eigenvalues


Observable.register_observable(TensorProduct)


class Hermitian(Observable):
    """Hermitian matrix as an observable."""

    # Cache of eigenpairs
    _eigenpairs = {}

    def __init__(self, matrix: np.ndarray, display_name: str = "Hermitian"):
        """
        Args:
            matrix (numpy.ndarray): Hermitian matrix that defines the observable.
            display_name (str): Name to use for an instance of this Hermitian matrix
                observable for circuit diagrams. Defaults to `Hermitian`.

        Raises:
            ValueError: If `matrix` is not a two-dimensional square matrix,
                or has a dimension length that is not a positive power of 2,
                or is not Hermitian.

        Examples:
            >>> Observable.Hermitian(matrix=np.array([[0, 1],[1, 0]]))
        """
        verify_quantum_operator_matrix_dimensions(matrix)
        self._matrix = np.array(matrix, dtype=complex)
        if not is_hermitian(self._matrix):
            raise ValueError(f"{self._matrix} is not hermitian")

        qubit_count = int(np.log2(self._matrix.shape[0]))
        eigendecomposition = Hermitian._get_eigendecomposition(self._matrix)
        self._eigenvalues = eigendecomposition["eigenvalues"]
        self._diagonalizing_gates = (
            Gate.Unitary(matrix=eigendecomposition["eigenvectors"].conj().T),
        )

        super().__init__(qubit_count=qubit_count, ascii_symbols=[display_name] * qubit_count)

    def _to_jaqcd(self) -> List[List[List[List[float]]]]:
        return [
            [[[element.real, element.imag] for element in row] for row in self._matrix.tolist()]
        ]

    def _to_openqasm(
        self, serialization_properties: OpenQASMSerializationProperties, target: QubitSet = None
    ) -> str:
        if target:
            qubit_target = ", ".join(
                [serialization_properties.format_target(int(t)) for t in target]
            )
            return f"hermitian({self._serialized_matrix_openqasm_matrix()}) {qubit_target}"
        else:
            return f"hermitian({self._serialized_matrix_openqasm_matrix()}) all"

<<<<<<< HEAD
    def _serialized_matrix_openqasm_matrix(self):
=======
    def _serialized_matrix_openqasm_matrix(self) -> str:
>>>>>>> 792986de
        serialized = str([[f"{complex(elem)}" for elem in row] for row in self._matrix.tolist()])
        for replacements in [("(", ""), (")", ""), ("'", ""), ("j", "im")]:
            serialized = serialized.replace(replacements[0], replacements[1])
        return serialized

    def to_matrix(self) -> np.ndarray:
        return self._matrix

    def __eq__(self, other) -> bool:
        return self.matrix_equivalence(other)

    @property
    def basis_rotation_gates(self) -> Tuple[Gate, ...]:
        return self._diagonalizing_gates

    @property
    def eigenvalues(self) -> np.ndarray:
        """Returns the eigenvalues of this observable.
        Returns:
            np.ndarray: The eigenvalues of this observable.
        """
        return self._eigenvalues

    def eigenvalue(self, index: int) -> float:
        return self._eigenvalues[index]

    @staticmethod
    def _get_eigendecomposition(matrix: np.ndarray) -> Dict[str, np.ndarray]:
        """
        Decomposes the Hermitian matrix into its eigenvectors and associated eigenvalues.
        The eigendecomposition is cached so that if another Hermitian observable
        is created with the same matrix, the eigendecomposition doesn't have to
        be recalculated.

        Args:
            matrix (ndarray): The Hermitian matrix.

        Returns:
            Dict[str, ndarray]: The keys are "eigenvectors_conj_t", mapping to the
            conjugate transpose of a matrix whose columns are the eigenvectors of the matrix,
            and "eigenvalues", a list of associated eigenvalues in the order of their
            corresponding eigenvectors in the "eigenvectors" matrix. These cached values
            are immutable.
        """
        mat_key = tuple(matrix.flatten().tolist())
        if mat_key not in Hermitian._eigenpairs:
            eigenvalues, eigenvectors = np.linalg.eigh(matrix)
            eigenvalues.setflags(write=False)
            Hermitian._eigenpairs[mat_key] = {
                "eigenvectors": eigenvectors,
                "eigenvalues": eigenvalues,
            }
        return Hermitian._eigenpairs[mat_key]

    def __repr__(self):
        matrix_str = np.array2string(self.to_matrix()).replace("\n", ",")
        return f"{self.name}('qubit_count': {self.qubit_count}, 'matrix': {matrix_str})"


Observable.register_observable(Hermitian)


def observable_from_ir(ir_observable: List[Union[str, List[List[List[float]]]]]) -> Observable:
    """
    Create an observable from the IR observable list. This can be a tensor product of
    observables or a single observable.

    Args:
        ir_observable (List[Union[str, List[List[List[float]]]]]): observable as defined in IR

    Returns:
        Observable: observable object
    """
    if len(ir_observable) == 1:
        return _observable_from_ir_list_item(ir_observable[0])
    else:
        observable = TensorProduct([_observable_from_ir_list_item(obs) for obs in ir_observable])
        return observable


def _observable_from_ir_list_item(observable: Union[str, List[List[List[float]]]]) -> Observable:
    if observable == "i":
        return I()
    elif observable == "h":
        return H()
    elif observable == "x":
        return X()
    elif observable == "y":
        return Y()
    elif observable == "z":
        return Z()
    else:
        try:
            matrix = np.array(
                [[complex(element[0], element[1]) for element in row] for row in observable]
            )
            return Hermitian(matrix)
        except Exception as e:
            raise ValueError(f"Invalid observable specified: {observable} error: {e}")<|MERGE_RESOLUTION|>--- conflicted
+++ resolved
@@ -416,11 +416,7 @@
         else:
             return f"hermitian({self._serialized_matrix_openqasm_matrix()}) all"
 
-<<<<<<< HEAD
-    def _serialized_matrix_openqasm_matrix(self):
-=======
     def _serialized_matrix_openqasm_matrix(self) -> str:
->>>>>>> 792986de
         serialized = str([[f"{complex(elem)}" for elem in row] for row in self._matrix.tolist()])
         for replacements in [("(", ""), (")", ""), ("'", ""), ("j", "im")]:
             serialized = serialized.replace(replacements[0], replacements[1])
