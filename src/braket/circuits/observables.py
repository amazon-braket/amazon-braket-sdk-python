# Copyright Amazon.com Inc. or its affiliates. All Rights Reserved.
#
# Licensed under the Apache License, Version 2.0 (the "License"). You
# may not use this file except in compliance with the License. A copy of
# the License is located at
#
#     http://aws.amazon.com/apache2.0/
#
# or in the "license" file accompanying this file. This file is
# distributed on an "AS IS" BASIS, WITHOUT WARRANTIES OR CONDITIONS OF
# ANY KIND, either express or implied. See the License for the specific
# language governing permissions and limitations under the License.

from __future__ import annotations

import functools
import itertools
import math
import numbers
from copy import deepcopy
<<<<<<< HEAD
from typing import Union
=======
from typing import ClassVar, Union
>>>>>>> 879133cb

import numpy as np

from braket.circuits.gate import Gate
from braket.circuits.observable import Observable, StandardObservable
from braket.circuits.quantum_operator_helpers import (
    get_pauli_eigenvalues,
    is_hermitian,
    verify_quantum_operator_matrix_dimensions,
)
from braket.circuits.serialization import IRType, OpenQASMSerializationProperties
<<<<<<< HEAD
from braket.pulse.pulse_sequence import PulseSequence
=======
>>>>>>> 879133cb
from braket.registers.qubit_set import QubitSet


class H(StandardObservable):
    """Hadamard operation as an observable."""

    def __init__(self):
        """Examples:
        >>> Observable.H()
        """
        super().__init__(ascii_symbols=["H"])

    def _unscaled(self) -> StandardObservable:
        return H()

    def _to_jaqcd(self) -> list[str]:
        if self.coefficient != 1:
            raise ValueError("Observable coefficients not supported with Jaqcd")
        return ["h"]

    def _to_openqasm(
        self, serialization_properties: OpenQASMSerializationProperties, target: QubitSet = None
    ) -> str:
        coef_prefix = f"{self.coefficient} * " if self.coefficient != 1 else ""
        if target:
            qubit_target = serialization_properties.format_target(int(target[0]))
            return f"{coef_prefix}h({qubit_target})"
        else:
            return f"{coef_prefix}h all"

    def to_matrix(self) -> np.ndarray:
        return self.coefficient * (
            1.0 / np.sqrt(2.0) * np.array([[1.0, 1.0], [1.0, -1.0]], dtype=complex)
        )

    @property
    def basis_rotation_gates(self) -> tuple[Gate, ...]:
<<<<<<< HEAD
        return tuple([Gate.Ry(-math.pi / 4)])
=======
        return tuple([Gate.Ry(-math.pi / 4)])  # noqa: C409
>>>>>>> 879133cb


Observable.register_observable(H)


class I(Observable):  # noqa: E742
    """Identity operation as an observable."""

    def __init__(self):
        """Examples:
        >>> Observable.I()
        """
        super().__init__(qubit_count=1, ascii_symbols=["I"])

    def _unscaled(self) -> Observable:
        return I()

    def _to_jaqcd(self) -> list[str]:
        if self.coefficient != 1:
            raise ValueError("Observable coefficients not supported with Jaqcd")
        return ["i"]

    def _to_openqasm(
        self, serialization_properties: OpenQASMSerializationProperties, target: QubitSet = None
    ) -> str:
        coef_prefix = f"{self.coefficient} * " if self.coefficient != 1 else ""
        if target:
            qubit_target = serialization_properties.format_target(int(target[0]))
            return f"{coef_prefix}i({qubit_target})"
        else:
            return f"{coef_prefix}i all"

    def to_matrix(self) -> np.ndarray:
        return self.coefficient * np.eye(2, dtype=complex)

    @property
    def basis_rotation_gates(self) -> tuple[Gate, ...]:
        return ()

    @property
    def eigenvalues(self) -> np.ndarray:
        """Returns the eigenvalues of this observable.

        Returns:
            np.ndarray: The eigenvalues of this observable.
        """
        return self.coefficient * np.ones(2)

    def eigenvalue(self, index: int) -> float:
        return self.coefficient * 1.0


Observable.register_observable(I)


class X(StandardObservable):
    """Pauli-X operation as an observable."""

    def __init__(self):
        """Examples:
        >>> Observable.X()
        """
        super().__init__(ascii_symbols=["X"])

    def _unscaled(self) -> StandardObservable:
        return X()

    def _to_jaqcd(self) -> list[str]:
        if self.coefficient != 1:
            raise ValueError("Observable coefficients not supported with Jaqcd")
        return ["x"]

    def _to_openqasm(
        self, serialization_properties: OpenQASMSerializationProperties, target: QubitSet = None
    ) -> str:
        coef_prefix = f"{self.coefficient} * " if self.coefficient != 1 else ""
        if target:
            qubit_target = serialization_properties.format_target(int(target[0]))
            return f"{coef_prefix}x({qubit_target})"
        else:
            return f"{coef_prefix}x all"

    def _to_pulse_sequence(
        self, serialization_properties: OpenQASMSerializationProperties, target: QubitSet = None
    ) -> PulseSequence:
        pulse_sequence = PulseSequence()
        for gate in self.basis_rotation_gates:
            pulse_sequence += gate.pulse_sequence
        return pulse_sequence

    def to_matrix(self) -> np.ndarray:
        return self.coefficient * np.array([[0.0, 1.0], [1.0, 0.0]], dtype=complex)

    @property
    def basis_rotation_gates(self) -> tuple[Gate, ...]:
<<<<<<< HEAD
        return tuple([Gate.H()])
=======
        return tuple([Gate.H()])  # noqa: C409
>>>>>>> 879133cb


Observable.register_observable(X)


class Y(StandardObservable):
    """Pauli-Y operation as an observable."""

    def __init__(self):
        """Examples:
        >>> Observable.Y()
        """
        super().__init__(ascii_symbols=["Y"])

    def _unscaled(self) -> StandardObservable:
        return Y()

    def _to_jaqcd(self) -> list[str]:
        if self.coefficient != 1:
            raise ValueError("Observable coefficients not supported with Jaqcd")
        return ["y"]

    def _to_openqasm(
        self, serialization_properties: OpenQASMSerializationProperties, target: QubitSet = None
    ) -> str:
        coef_prefix = f"{self.coefficient} * " if self.coefficient != 1 else ""
        if target:
            qubit_target = serialization_properties.format_target(int(target[0]))
            return f"{coef_prefix}y({qubit_target})"
        else:
            return f"{coef_prefix}y all"

    def to_matrix(self) -> np.ndarray:
        return self.coefficient * np.array([[0.0, -1.0j], [1.0j, 0.0]], dtype=complex)

    @property
    def basis_rotation_gates(self) -> tuple[Gate, ...]:
<<<<<<< HEAD
        return tuple([Gate.Z(), Gate.S(), Gate.H()])
=======
        return tuple([Gate.Z(), Gate.S(), Gate.H()])  # noqa: C409
>>>>>>> 879133cb


Observable.register_observable(Y)


class Z(StandardObservable):
    """Pauli-Z operation as an observable."""

    def __init__(self):
        """Examples:
        >>> Observable.Z()
        """
        super().__init__(ascii_symbols=["Z"])

    def _unscaled(self) -> StandardObservable:
        return Z()

    def _to_jaqcd(self) -> list[str]:
        if self.coefficient != 1:
            raise ValueError("Observable coefficients not supported with Jaqcd")
        return ["z"]

    def _to_openqasm(
        self, serialization_properties: OpenQASMSerializationProperties, target: QubitSet = None
    ) -> str:
        coef_prefix = f"{self.coefficient} * " if self.coefficient != 1 else ""
        if target:
            qubit_target = serialization_properties.format_target(int(target[0]))
            return f"{coef_prefix}z({qubit_target})"
        else:
            return f"{coef_prefix}z all"

    def to_matrix(self) -> np.ndarray:
        return self.coefficient * np.array([[1.0, 0.0], [0.0, -1.0]], dtype=complex)

    @property
    def basis_rotation_gates(self) -> tuple[Gate, ...]:
        return ()


Observable.register_observable(Z)


class TensorProduct(Observable):
    """Tensor product of observables"""

    def __init__(self, observables: list[Observable]):
<<<<<<< HEAD
        """
=======
        """Initializes a `TensorProduct`.

>>>>>>> 879133cb
        Args:
            observables (list[Observable]): List of observables for tensor product

        Examples:
            >>> t1 = Observable.Y() @ Observable.X()
            >>> t1.to_matrix()
            array([[0.+0.j, 0.+0.j, 0.-0.j, 0.-1.j],
            [0.+0.j, 0.+0.j, 0.-1.j, 0.-0.j],
            [0.+0.j, 0.+1.j, 0.+0.j, 0.+0.j],
            [0.+1.j, 0.+0.j, 0.+0.j, 0.+0.j]])
            >>> t2 = Observable.Z() @ t1
            >>> t2.factors
            (Z('qubit_count': 1), Y('qubit_count': 1), X('qubit_count': 1))

        Note: You must provide the list of observables for the tensor product to be evaluated
        in the order that you want the tensor product to be calculated.
        For `TensorProduct(observables=[ob1, ob2, ob3])`, the tensor product's matrix is the
        result of the tensor product of `ob1`, `ob2`, `ob3`, or `np.kron(np.kron(ob1.to_matrix(),
        ob2.to_matrix()), ob3.to_matrix())`.
        """
        flattened_observables = []
        for obs in observables:
            if isinstance(obs, TensorProduct):
                for nested_obs in obs.factors:
                    flattened_observables.append(nested_obs)
                # make sure you don't lose coefficient of tensor product
                flattened_observables[-1] *= obs.coefficient
            elif isinstance(obs, Sum):
                raise TypeError("Sum observables not allowed in TensorProduct")
            else:
                flattened_observables.append(obs)
        qubit_count = sum([obs.qubit_count for obs in flattened_observables])
        # aggregate all coefficients for the product, since aX @ bY == ab * X @ Y
        coefficient = np.prod([obs.coefficient for obs in flattened_observables])
        unscaled_factors = tuple(obs._unscaled() for obs in flattened_observables)
        display_name = (
            f"{coefficient if coefficient != 1 else ''}"
            f"{'@'.join([obs.ascii_symbols[0] for obs in unscaled_factors])}"
        )
        super().__init__(qubit_count=qubit_count, ascii_symbols=[display_name] * qubit_count)
        self._coef = coefficient
        self._factors = unscaled_factors
        self._factor_dimensions = tuple(
            len(factor.to_matrix()) for factor in reversed(self._factors)
        )
        self._eigenvalue_indices = {}
        self._all_eigenvalues = None

    @property
    def ascii_symbols(self) -> tuple[str, ...]:
        return tuple(
            f"{self.coefficient if self.coefficient != 1 else ''}"
            f"{'@'.join([obs.ascii_symbols[0] for obs in self.factors])}"
            for _ in range(self.qubit_count)
        )

    def _unscaled(self) -> Observable:
        copied = TensorProduct(observables=self.factors)
        copied._coef = 1
        return copied

    def _to_jaqcd(self) -> list[str]:
        if self.coefficient != 1:
            raise ValueError("Observable coefficients not supported with Jaqcd")
        ir = []
        for obs in self.factors:
            ir.extend(obs.to_ir())
        return ir

    def _to_openqasm(
        self, serialization_properties: OpenQASMSerializationProperties, target: QubitSet = None
    ) -> str:
        coef_prefix = f"{self.coefficient} * " if self.coefficient != 1 else ""
        factors = []
        use_qubits = iter(target)
        for obs in self._factors:
            obs_target = QubitSet()
            num_qubits = int(np.log2(obs.to_matrix().shape[0]))
            for _ in range(num_qubits):
                obs_target.add(next(use_qubits))
            factors.append(
                obs.to_ir(
                    target=obs_target,
                    ir_type=IRType.OPENQASM,
                    serialization_properties=serialization_properties,
                )
            )
        return f"{coef_prefix}{' @ '.join(factors)}"

    @property
    def factors(self) -> tuple[Observable, ...]:
        """tuple[Observable]: The observables that comprise this tensor product."""
        return self._factors

    def to_matrix(self) -> np.ndarray:
        return self.coefficient * functools.reduce(
            np.kron, [obs.to_matrix() for obs in self.factors]
        )

    @property
    def basis_rotation_gates(self) -> tuple[Gate, ...]:
        """Returns the basis rotation gates for this observable.

        Returns:
            tuple[Gate, ...]: The basis rotation gates for this observable.
        """
        gates = []
        for obs in self.factors:
            gates.extend(obs.basis_rotation_gates)
        return tuple(gates)

    @property
    def eigenvalues(self) -> np.ndarray:
        """Returns the eigenvalues of this observable.

        Returns:
            np.ndarray: The eigenvalues of this observable.
        """
        if self._all_eigenvalues is None:
            self._all_eigenvalues = TensorProduct._compute_eigenvalues(
                self._factors, self.qubit_count
            )
        return self.coefficient * self._all_eigenvalues

    def eigenvalue(self, index: int) -> float:
        """Returns the eigenvalue of this observable at the given index.

        The eigenvalues are ordered by their corresponding computational basis state
        after diagonalization.

        Args:
            index (int): The index of the desired eigenvalue

        Returns:
            float: The `index` th eigenvalue of the observable.
        """
        if index in self._eigenvalue_indices:
            return self._eigenvalue_indices[index]
        dimension = 2**self.qubit_count
        if index >= dimension:
            raise ValueError(
                f"Index {index} requested but observable has at most {dimension} eigenvalues"
            )
        # Calculating the eigenvalue amounts to converting the index to a new heterogeneous base
        # and multiplying the eigenvalues of each factor at the corresponding digit
        product = 1
        quotient = index
        for i in range(len(self._factors)):
            quotient, remainder = divmod(quotient, self._factor_dimensions[i])
            product *= self._factors[-i - 1].eigenvalue(remainder)
        self._eigenvalue_indices[index] = product
        return self.coefficient * self._eigenvalue_indices[index]

    def __repr__(self):
        return "TensorProduct(" + ", ".join([repr(o) for o in self.factors]) + ")"

    def __eq__(self, other: TensorProduct):
        return self.matrix_equivalence(other)

    @staticmethod
    def _compute_eigenvalues(observables: tuple[Observable], num_qubits: int) -> np.ndarray:
        if False in [isinstance(observable, StandardObservable) for observable in observables]:
            # Tensor product of observables contains a mixture
            # of standard and non-standard observables
            eigenvalues = np.array([1])
            for k, g in itertools.groupby(observables, lambda x: isinstance(x, StandardObservable)):
                if k:
                    # Subgroup g contains only standard observables.
                    eigenvalues = np.kron(eigenvalues, get_pauli_eigenvalues(len(list(g))))
                else:
                    # Subgroup g contains only non-standard observables.
                    for nonstandard in g:
                        # loop through all non-standard observables
                        eigenvalues = np.kron(eigenvalues, nonstandard.eigenvalues)
        else:
            eigenvalues = get_pauli_eigenvalues(num_qubits=num_qubits)

        eigenvalues.setflags(write=False)
        return eigenvalues


Observable.register_observable(TensorProduct)


class Sum(Observable):
    """Sum of observables"""

    def __init__(self, observables: list[Observable], display_name: str = "Hamiltonian"):
<<<<<<< HEAD
        """
=======
        """Inits a `Sum`.

>>>>>>> 879133cb
        Args:
            observables (list[Observable]): List of observables for Sum
            display_name (str): Name to use for an instance of this Sum
                observable for circuit diagrams. Defaults to `Hamiltonian`.

        Examples:
            >>> t1 = -3 * Observable.Y() + 2 * Observable.X()
            Sum(X('qubit_count': 1), Y('qubit_count': 1))
            >>> t1.summands
            (X('qubit_count': 1), Y('qubit_count': 1))
        """
        flattened_observables = []
        for obs in observables:
            if isinstance(obs, Sum):
                for nested_obs in obs.summands:
                    flattened_observables.append(nested_obs)
            else:
                flattened_observables.append(obs)

        self._summands = tuple(flattened_observables)
        qubit_count = max(flattened_observables, key=lambda obs: obs.qubit_count).qubit_count
        super().__init__(qubit_count=qubit_count, ascii_symbols=[display_name] * qubit_count)

    def __mul__(self, other: numbers.Number) -> Observable:
        """Scalar multiplication"""
        if isinstance(other, numbers.Number):
            sum_copy = deepcopy(self)
            for i, _obs in enumerate(sum_copy.summands):
                sum_copy._summands[i]._coef *= other
            return sum_copy
        raise TypeError("Observable coefficients must be numbers.")

    def _to_jaqcd(self) -> list[str]:
        raise NotImplementedError("Sum Observable is not supported in Jaqcd")

    def _to_openqasm(
        self,
        serialization_properties: OpenQASMSerializationProperties,
        target: list[QubitSet] = None,
    ) -> str:
        if len(self.summands) != len(target):
            raise ValueError(
                f"Invalid target of length {len(target)} for Sum with {len(self.summands)} terms"
            )
        for i, (term, term_target) in enumerate(zip(self.summands, target)):
            if term.qubit_count != len(term_target):
                raise ValueError(
                    f"Invalid target for term {i} of Sum. "
                    f"Expected {term.qubit_count} targets, got {len(term_target)}"
                )
        return " + ".join(
            obs.to_ir(
                target=term_target,
                ir_type=IRType.OPENQASM,
                serialization_properties=serialization_properties,
            )
            for obs, term_target in zip(self.summands, target)
        ).replace("+ -", "- ")

    @property
    def summands(self) -> tuple[Observable, ...]:
        """tuple[Observable]: The observables that comprise this sum."""
        return self._summands

    def to_matrix(self) -> np.ndarray:
        raise NotImplementedError("Matrix operation is not supported for Sum")

    @property
    def basis_rotation_gates(self) -> tuple[Gate, ...]:
        raise NotImplementedError("Basis rotation calculation not supported for Sum")

    @property
    def eigenvalues(self) -> np.ndarray:
        raise NotImplementedError("Eigenvalue calculation not supported for Sum")

    def eigenvalue(self, index: int) -> float:
        raise NotImplementedError("Eigenvalue calculation not supported for Sum")

    def __repr__(self):
        return "Sum(" + ", ".join([repr(o) for o in self.summands]) + ")"

    def __eq__(self, other: Sum):
        return repr(self) == repr(other)

    @staticmethod
    def _compute_eigenvalues(observables: tuple[Observable], num_qubits: int) -> np.ndarray:
        raise NotImplementedError("Eigenvalue calculation not supported for Sum")


Observable.register_observable(Sum)


class Hermitian(Observable):
    """Hermitian matrix as an observable."""

    # Cache of eigenpairs
    _eigenpairs: ClassVar = {}

    def __init__(self, matrix: np.ndarray, display_name: str = "Hermitian"):
        """Inits a `Hermitian`.

        Args:
            matrix (np.ndarray): Hermitian matrix that defines the observable.
            display_name (str): Name to use for an instance of this Hermitian matrix
                observable for circuit diagrams. Defaults to `Hermitian`.

        Raises:
            ValueError: If `matrix` is not a two-dimensional square matrix,
                or has a dimension length that is not a positive power of 2,
                or is not Hermitian.

        Examples:
            >>> Observable.Hermitian(matrix=np.array([[0, 1],[1, 0]]))
        """
        verify_quantum_operator_matrix_dimensions(matrix)
        self._matrix = np.array(matrix, dtype=complex)
        if not is_hermitian(self._matrix):
            raise ValueError(f"{self._matrix} is not hermitian")

        qubit_count = int(np.log2(self._matrix.shape[0]))
        eigendecomposition = Hermitian._get_eigendecomposition(self._matrix)
        self._eigenvalues = eigendecomposition["eigenvalues"]
        self._diagonalizing_gates = (
            Gate.Unitary(matrix=eigendecomposition["eigenvectors"].conj().T),
        )

        super().__init__(qubit_count=qubit_count, ascii_symbols=[display_name] * qubit_count)

    def _unscaled(self) -> Observable:
        return Hermitian(matrix=self._matrix, display_name=self.ascii_symbols[0])

    def _to_jaqcd(self) -> list[list[list[list[float]]]]:
        if self.coefficient != 1:
            raise ValueError("Observable coefficients not supported with Jaqcd")
        return [
            [[[element.real, element.imag] for element in row] for row in self._matrix.tolist()]
        ]

    def _to_openqasm(
        self, serialization_properties: OpenQASMSerializationProperties, target: QubitSet = None
    ) -> str:
        coef_prefix = f"{self.coefficient} * " if self.coefficient != 1 else ""
        if target:
            qubit_target = ", ".join(
                [serialization_properties.format_target(int(t)) for t in target]
            )
            return (
                f"{coef_prefix}"
                f"hermitian({self._serialized_matrix_openqasm_matrix()}) {qubit_target}"
            )
        else:
            return f"{coef_prefix}hermitian({self._serialized_matrix_openqasm_matrix()}) all"

    def _serialized_matrix_openqasm_matrix(self) -> str:
        serialized = str([[f"{complex(elem)}" for elem in row] for row in self._matrix.tolist()])
        for replacements in [("(", ""), (")", ""), ("'", ""), ("j", "im")]:
            serialized = serialized.replace(replacements[0], replacements[1])
        return serialized

    def to_matrix(self) -> np.ndarray:
        return self.coefficient * self._matrix

    def __eq__(self, other: Hermitian) -> bool:
        return self.matrix_equivalence(other)

    @property
    def basis_rotation_gates(self) -> tuple[Gate, ...]:
        return self._diagonalizing_gates

    @property
    def eigenvalues(self) -> np.ndarray:
        """Returns the eigenvalues of this observable.

        Returns:
            np.ndarray: The eigenvalues of this observable.
        """
        return self._eigenvalues

    def eigenvalue(self, index: int) -> float:
        return self._eigenvalues[index]

    @staticmethod
    def _get_eigendecomposition(matrix: np.ndarray) -> dict[str, np.ndarray]:
<<<<<<< HEAD
        """
        Decomposes the Hermitian matrix into its eigenvectors and associated eigenvalues.
=======
        """Decomposes the Hermitian matrix into its eigenvectors and associated eigenvalues.
>>>>>>> 879133cb
        The eigendecomposition is cached so that if another Hermitian observable
        is created with the same matrix, the eigendecomposition doesn't have to
        be recalculated.

        Args:
            matrix (ndarray): The Hermitian matrix.

        Returns:
            dict[str, ndarray]: The keys are "eigenvectors_conj_t", mapping to the
            conjugate transpose of a matrix whose columns are the eigenvectors of the matrix,
            and "eigenvalues", a list of associated eigenvalues in the order of their
            corresponding eigenvectors in the "eigenvectors" matrix. These cached values
            are immutable.
        """
        mat_key = tuple(matrix.flatten().tolist())
        if mat_key not in Hermitian._eigenpairs:
            eigenvalues, eigenvectors = np.linalg.eigh(matrix)
            eigenvalues.setflags(write=False)
            Hermitian._eigenpairs[mat_key] = {
                "eigenvectors": eigenvectors,
                "eigenvalues": eigenvalues,
            }
        return Hermitian._eigenpairs[mat_key]

    def __repr__(self):
        matrix_str = np.array2string(self.to_matrix()).replace("\n", ",")
        return f"{self.name}('qubit_count': {self.qubit_count}, 'matrix': {matrix_str})"


Observable.register_observable(Hermitian)


def observable_from_ir(ir_observable: list[Union[str, list[list[list[float]]]]]) -> Observable:
<<<<<<< HEAD
    """
    Create an observable from the IR observable list. This can be a tensor product of
=======
    """Create an observable from the IR observable list. This can be a tensor product of
>>>>>>> 879133cb
    observables or a single observable.

    Args:
        ir_observable (list[Union[str, list[list[list[float]]]]]): observable as defined in IR

    Returns:
        Observable: observable object
    """
    if len(ir_observable) == 1:
        return _observable_from_ir_list_item(ir_observable[0])
    else:
        observable = TensorProduct([_observable_from_ir_list_item(obs) for obs in ir_observable])
        return observable


def _observable_from_ir_list_item(observable: Union[str, list[list[list[float]]]]) -> Observable:
    if observable == "i":
        return I()
    elif observable == "h":
        return H()
    elif observable == "x":
        return X()
    elif observable == "y":
        return Y()
    elif observable == "z":
        return Z()
    else:
        try:
            matrix = np.array(
                [[complex(element[0], element[1]) for element in row] for row in observable]
            )
            return Hermitian(matrix)
        except Exception as e:
            raise ValueError(f"Invalid observable specified: {observable} error: {e}")<|MERGE_RESOLUTION|>--- conflicted
+++ resolved
@@ -18,11 +18,7 @@
 import math
 import numbers
 from copy import deepcopy
-<<<<<<< HEAD
-from typing import Union
-=======
 from typing import ClassVar, Union
->>>>>>> 879133cb
 
 import numpy as np
 
@@ -34,10 +30,6 @@
     verify_quantum_operator_matrix_dimensions,
 )
 from braket.circuits.serialization import IRType, OpenQASMSerializationProperties
-<<<<<<< HEAD
-from braket.pulse.pulse_sequence import PulseSequence
-=======
->>>>>>> 879133cb
 from braket.registers.qubit_set import QubitSet
 
 
@@ -75,11 +67,7 @@
 
     @property
     def basis_rotation_gates(self) -> tuple[Gate, ...]:
-<<<<<<< HEAD
-        return tuple([Gate.Ry(-math.pi / 4)])
-=======
         return tuple([Gate.Ry(-math.pi / 4)])  # noqa: C409
->>>>>>> 879133cb
 
 
 Observable.register_observable(H)
@@ -175,11 +163,7 @@
 
     @property
     def basis_rotation_gates(self) -> tuple[Gate, ...]:
-<<<<<<< HEAD
-        return tuple([Gate.H()])
-=======
         return tuple([Gate.H()])  # noqa: C409
->>>>>>> 879133cb
 
 
 Observable.register_observable(X)
@@ -217,11 +201,7 @@
 
     @property
     def basis_rotation_gates(self) -> tuple[Gate, ...]:
-<<<<<<< HEAD
-        return tuple([Gate.Z(), Gate.S(), Gate.H()])
-=======
         return tuple([Gate.Z(), Gate.S(), Gate.H()])  # noqa: C409
->>>>>>> 879133cb
 
 
 Observable.register_observable(Y)
@@ -269,12 +249,8 @@
     """Tensor product of observables"""
 
     def __init__(self, observables: list[Observable]):
-<<<<<<< HEAD
-        """
-=======
         """Initializes a `TensorProduct`.
 
->>>>>>> 879133cb
         Args:
             observables (list[Observable]): List of observables for tensor product
 
@@ -463,12 +439,8 @@
     """Sum of observables"""
 
     def __init__(self, observables: list[Observable], display_name: str = "Hamiltonian"):
-<<<<<<< HEAD
-        """
-=======
         """Inits a `Sum`.
 
->>>>>>> 879133cb
         Args:
             observables (list[Observable]): List of observables for Sum
             display_name (str): Name to use for an instance of this Sum
@@ -652,12 +624,7 @@
 
     @staticmethod
     def _get_eigendecomposition(matrix: np.ndarray) -> dict[str, np.ndarray]:
-<<<<<<< HEAD
-        """
-        Decomposes the Hermitian matrix into its eigenvectors and associated eigenvalues.
-=======
         """Decomposes the Hermitian matrix into its eigenvectors and associated eigenvalues.
->>>>>>> 879133cb
         The eigendecomposition is cached so that if another Hermitian observable
         is created with the same matrix, the eigendecomposition doesn't have to
         be recalculated.
@@ -691,12 +658,7 @@
 
 
 def observable_from_ir(ir_observable: list[Union[str, list[list[list[float]]]]]) -> Observable:
-<<<<<<< HEAD
-    """
-    Create an observable from the IR observable list. This can be a tensor product of
-=======
     """Create an observable from the IR observable list. This can be a tensor product of
->>>>>>> 879133cb
     observables or a single observable.
 
     Args:
