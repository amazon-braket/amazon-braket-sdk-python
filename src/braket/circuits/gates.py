--- conflicted
+++ resolved
@@ -52,11 +52,7 @@
     def adjoint(self) -> List[Gate]:
         return [H()]
 
-<<<<<<< HEAD
-    def _to_jaqcd(self, target: QubitSet):
-=======
-    def to_ir(self, target: QubitSet):
->>>>>>> 1ba287c8
+    def _to_jaqcd(self, target: QubitSet):
         return ir.H.construct(target=target[0])
 
     def _to_openqasm(
@@ -102,11 +98,7 @@
     def adjoint(self) -> List[Gate]:
         return [I()]
 
-<<<<<<< HEAD
-    def _to_jaqcd(self, target: QubitSet):
-=======
-    def to_ir(self, target: QubitSet):
->>>>>>> 1ba287c8
+    def _to_jaqcd(self, target: QubitSet):
         return ir.I.construct(target=target[0])
 
     def _to_openqasm(
@@ -152,11 +144,7 @@
     def adjoint(self) -> List[Gate]:
         return [X()]
 
-<<<<<<< HEAD
-    def _to_jaqcd(self, target: QubitSet):
-=======
-    def to_ir(self, target: QubitSet):
->>>>>>> 1ba287c8
+    def _to_jaqcd(self, target: QubitSet):
         return ir.X.construct(target=target[0])
 
     def _to_openqasm(
@@ -202,11 +190,7 @@
     def adjoint(self) -> List[Gate]:
         return [Y()]
 
-<<<<<<< HEAD
-    def _to_jaqcd(self, target: QubitSet):
-=======
-    def to_ir(self, target: QubitSet):
->>>>>>> 1ba287c8
+    def _to_jaqcd(self, target: QubitSet):
         return ir.Y.construct(target=target[0])
 
     def _to_openqasm(
@@ -252,11 +236,7 @@
     def adjoint(self) -> List[Gate]:
         return [Z()]
 
-<<<<<<< HEAD
-    def _to_jaqcd(self, target: QubitSet):
-=======
-    def to_ir(self, target: QubitSet):
->>>>>>> 1ba287c8
+    def _to_jaqcd(self, target: QubitSet):
         return ir.Z.construct(target=target[0])
 
     def _to_openqasm(
@@ -302,11 +282,7 @@
     def adjoint(self) -> List[Gate]:
         return [Si()]
 
-<<<<<<< HEAD
-    def _to_jaqcd(self, target: QubitSet):
-=======
-    def to_ir(self, target: QubitSet):
->>>>>>> 1ba287c8
+    def _to_jaqcd(self, target: QubitSet):
         return ir.S.construct(target=target[0])
 
     def to_matrix(self) -> np.ndarray:
@@ -346,11 +322,7 @@
     def adjoint(self) -> List[Gate]:
         return [S()]
 
-<<<<<<< HEAD
-    def _to_jaqcd(self, target: QubitSet):
-=======
-    def to_ir(self, target: QubitSet):
->>>>>>> 1ba287c8
+    def _to_jaqcd(self, target: QubitSet):
         return ir.Si.construct(target=target[0])
 
     def to_matrix(self) -> np.ndarray:
@@ -390,11 +362,7 @@
     def adjoint(self) -> List[Gate]:
         return [Ti()]
 
-<<<<<<< HEAD
-    def _to_jaqcd(self, target: QubitSet):
-=======
-    def to_ir(self, target: QubitSet):
->>>>>>> 1ba287c8
+    def _to_jaqcd(self, target: QubitSet):
         return ir.T.construct(target=target[0])
 
     def _to_openqasm(
@@ -440,11 +408,7 @@
     def adjoint(self) -> List[Gate]:
         return [T()]
 
-<<<<<<< HEAD
-    def _to_jaqcd(self, target: QubitSet):
-=======
-    def to_ir(self, target: QubitSet):
->>>>>>> 1ba287c8
+    def _to_jaqcd(self, target: QubitSet):
         return ir.Ti.construct(target=target[0])
 
     def to_matrix(self) -> np.ndarray:
@@ -484,11 +448,7 @@
     def adjoint(self) -> List[Gate]:
         return [Vi()]
 
-<<<<<<< HEAD
-    def _to_jaqcd(self, target: QubitSet):
-=======
-    def to_ir(self, target: QubitSet):
->>>>>>> 1ba287c8
+    def _to_jaqcd(self, target: QubitSet):
         return ir.V.construct(target=target[0])
 
     def _to_openqasm(
@@ -534,11 +494,7 @@
     def adjoint(self) -> List[Gate]:
         return [V()]
 
-<<<<<<< HEAD
-    def _to_jaqcd(self, target: QubitSet):
-=======
-    def to_ir(self, target: QubitSet):
->>>>>>> 1ba287c8
+    def _to_jaqcd(self, target: QubitSet):
         return ir.Vi.construct(target=target[0])
 
     def _to_openqasm(
@@ -814,11 +770,7 @@
     def adjoint(self) -> List[Gate]:
         return [CNot()]
 
-<<<<<<< HEAD
-    def _to_jaqcd(self, target: QubitSet):
-=======
-    def to_ir(self, target: QubitSet):
->>>>>>> 1ba287c8
+    def _to_jaqcd(self, target: QubitSet):
         return ir.CNot.construct(control=target[0], target=target[1])
 
     def to_matrix(self) -> np.ndarray:
@@ -866,11 +818,7 @@
     def adjoint(self) -> List[Gate]:
         return [Swap()]
 
-<<<<<<< HEAD
-    def _to_jaqcd(self, target: QubitSet):
-=======
-    def to_ir(self, target: QubitSet):
->>>>>>> 1ba287c8
+    def _to_jaqcd(self, target: QubitSet):
         return ir.Swap.construct(targets=[target[0], target[1]])
 
     def _to_openqasm(
@@ -925,11 +873,7 @@
     def adjoint(self) -> List[Gate]:
         return [self, self, self]
 
-<<<<<<< HEAD
-    def _to_jaqcd(self, target: QubitSet):
-=======
-    def to_ir(self, target: QubitSet):
->>>>>>> 1ba287c8
+    def _to_jaqcd(self, target: QubitSet):
         return ir.ISwap.construct(targets=[target[0], target[1]])
 
     def _to_openqasm(
@@ -1342,11 +1286,7 @@
     def adjoint(self) -> List[Gate]:
         return [self, self, self]
 
-<<<<<<< HEAD
-    def _to_jaqcd(self, target: QubitSet):
-=======
-    def to_ir(self, target: QubitSet):
->>>>>>> 1ba287c8
+    def _to_jaqcd(self, target: QubitSet):
         return ir.CV.construct(control=target[0], target=target[1])
 
     def _to_openqasm(
@@ -1401,11 +1341,7 @@
     def adjoint(self) -> List[Gate]:
         return [CY()]
 
-<<<<<<< HEAD
-    def _to_jaqcd(self, target: QubitSet):
-=======
-    def to_ir(self, target: QubitSet):
->>>>>>> 1ba287c8
+    def _to_jaqcd(self, target: QubitSet):
         return ir.CY.construct(control=target[0], target=target[1])
 
     def _to_openqasm(
@@ -1460,11 +1396,7 @@
     def adjoint(self) -> List[Gate]:
         return [CZ()]
 
-<<<<<<< HEAD
-    def _to_jaqcd(self, target: QubitSet):
-=======
-    def to_ir(self, target: QubitSet):
->>>>>>> 1ba287c8
+    def _to_jaqcd(self, target: QubitSet):
         return ir.CZ.construct(control=target[0], target=target[1])
 
     def _to_openqasm(
@@ -1511,11 +1443,7 @@
     def adjoint(self) -> List[Gate]:
         return [ECR()]
 
-<<<<<<< HEAD
-    def _to_jaqcd(self, target: QubitSet):
-=======
-    def to_ir(self, target: QubitSet):
->>>>>>> 1ba287c8
+    def _to_jaqcd(self, target: QubitSet):
         return ir.ECR.construct(targets=[target[0], target[1]])
 
     def _to_openqasm(
@@ -1789,11 +1717,7 @@
     def adjoint(self) -> List[Gate]:
         return [CCNot()]
 
-<<<<<<< HEAD
-    def _to_jaqcd(self, target: QubitSet):
-=======
-    def to_ir(self, target: QubitSet):
->>>>>>> 1ba287c8
+    def _to_jaqcd(self, target: QubitSet):
         return ir.CCNot.construct(controls=[target[0], target[1]], target=target[2])
 
     def to_matrix(self) -> np.ndarray:
@@ -1846,11 +1770,7 @@
     def adjoint(self) -> List[Gate]:
         return [CSwap()]
 
-<<<<<<< HEAD
-    def _to_jaqcd(self, target: QubitSet):
-=======
-    def to_ir(self, target: QubitSet):
->>>>>>> 1ba287c8
+    def _to_jaqcd(self, target: QubitSet):
         return ir.CSwap.construct(control=target[0], targets=[target[1], target[2]])
 
     def _to_openqasm(
@@ -1933,11 +1853,7 @@
     def adjoint(self) -> List[Gate]:
         return [Unitary(self._matrix.conj().T, display_name=f"({self.ascii_symbols})^†")]
 
-<<<<<<< HEAD
-    def _to_jaqcd(self, target: QubitSet):
-=======
-    def to_ir(self, target: QubitSet):
->>>>>>> 1ba287c8
+    def _to_jaqcd(self, target: QubitSet):
         return ir.Unitary.construct(
             targets=[qubit for qubit in target],
             matrix=Unitary._transform_matrix_to_ir(self._matrix),
