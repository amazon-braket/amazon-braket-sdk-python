# Copyright Amazon.com Inc. or its affiliates. All Rights Reserved.
#
# Licensed under the Apache License, Version 2.0 (the "License"). You
# may not use this file except in compliance with the License. A copy of
# the License is located at
#
#     http://aws.amazon.com/apache2.0/
#
# or in the "license" file accompanying this file. This file is
# distributed on an "AS IS" BASIS, WITHOUT WARRANTIES OR CONDITIONS OF
# ANY KIND, either express or implied. See the License for the specific
# language governing permissions and limitations under the License.

from typing import Any, Iterable, List, Union

import numpy as np
from sympy import Float

import braket.ir.jaqcd as ir
from braket.circuits import circuit
from braket.circuits.angled_gate import AngledGate, DoubleAngledGate
from braket.circuits.free_parameter_expression import FreeParameterExpression
from braket.circuits.gate import Gate
from braket.circuits.instruction import Instruction
from braket.circuits.quantum_operator_helpers import (
    is_unitary,
    verify_quantum_operator_matrix_dimensions,
)
from braket.circuits.qubit import QubitInput
from braket.circuits.qubit_set import QubitSet, QubitSetInput
from braket.circuits.serialization import OpenQASMSerializationProperties

"""
To add a new gate:
    1. Implement the class and extend `Gate`
    2. Add a method with the `@circuit.subroutine(register=True)` decorator. Method name
       will be added into the `Circuit` class. This method is the default way
       clients add this gate to a circuit.
    3. Register the class with the `Gate` class via `Gate.register_gate()`.
"""


# Single qubit gates #


class H(Gate):
    """Hadamard gate."""

    def __init__(self):
        super().__init__(qubit_count=None, ascii_symbols=["H"])

    def adjoint(self) -> List[Gate]:
        return [H()]

    def _to_jaqcd(self, target: QubitSet) -> Any:
        return ir.H.construct(target=target[0])

    def _to_openqasm(
        self, target: QubitSet, serialization_properties: OpenQASMSerializationProperties, **kwargs
    ) -> str:
        target_qubit = serialization_properties.format_target(int(target[0]))
        return f"h {target_qubit};"

    def to_matrix(self) -> np.ndarray:
        return 1.0 / np.sqrt(2.0) * np.array([[1.0, 1.0], [1.0, -1.0]], dtype=complex)

    @staticmethod
    def fixed_qubit_count() -> int:
        return 1

    @staticmethod
    @circuit.subroutine(register=True)
    def h(target: QubitSetInput) -> Iterable[Instruction]:
        """Registers this function into the circuit class.

        Args:
            target (QubitSetInput): Target qubit(s)

        Returns:
            Iterable[Instruction]: `Iterable` of H instructions.

        Examples:
            >>> circ = Circuit().h(0)
            >>> circ = Circuit().h([0, 1, 2])
        """
        return [Instruction(H(), target=qubit) for qubit in QubitSet(target)]


Gate.register_gate(H)


class I(Gate):  # noqa: E742, E261
    """Identity gate."""

    def __init__(self):
        super().__init__(qubit_count=None, ascii_symbols=["I"])

    def adjoint(self) -> List[Gate]:
        return [I()]

    def _to_jaqcd(self, target: QubitSet) -> Any:
        return ir.I.construct(target=target[0])

    def _to_openqasm(
        self, target: QubitSet, serialization_properties: OpenQASMSerializationProperties, **kwargs
    ) -> str:
        target_qubit = serialization_properties.format_target(int(target[0]))
        return f"i {target_qubit};"

    def to_matrix(self) -> np.ndarray:
        return np.eye(2, dtype=complex)

    @staticmethod
    def fixed_qubit_count() -> int:
        return 1

    @staticmethod
    @circuit.subroutine(register=True)
    def i(target: QubitSetInput) -> Iterable[Instruction]:
        """Registers this function into the circuit class.

        Args:
            target (QubitSetInput): Target qubit(s)

        Returns:
            Iterable[Instruction]: `Iterable` of I instructions.

        Examples:
            >>> circ = Circuit().i(0)
            >>> circ = Circuit().i([0, 1, 2])
        """
        return [Instruction(I(), target=qubit) for qubit in QubitSet(target)]


Gate.register_gate(I)


class X(Gate):
    """Pauli-X gate."""

    def __init__(self):
        super().__init__(qubit_count=None, ascii_symbols=["X"])

    def adjoint(self) -> List[Gate]:
        return [X()]

    def _to_jaqcd(self, target: QubitSet) -> Any:
        return ir.X.construct(target=target[0])

    def _to_openqasm(
        self, target: QubitSet, serialization_properties: OpenQASMSerializationProperties, **kwargs
    ) -> str:
        target_qubit = serialization_properties.format_target(int(target[0]))
        return f"x {target_qubit};"

    def to_matrix(self) -> np.ndarray:
        return np.array([[0.0, 1.0], [1.0, 0.0]], dtype=complex)

    @staticmethod
    def fixed_qubit_count() -> int:
        return 1

    @staticmethod
    @circuit.subroutine(register=True)
    def x(target: QubitSetInput) -> Iterable[Instruction]:
        """Registers this function into the circuit class.

        Args:
            target (QubitSetInput): Target qubit(s)

        Returns:
            Iterable[Instruction]: `Iterable` of X instructions.

        Examples:
            >>> circ = Circuit().x(0)
            >>> circ = Circuit().x([0, 1, 2])
        """
        return [Instruction(X(), target=qubit) for qubit in QubitSet(target)]


Gate.register_gate(X)


class Y(Gate):
    """Pauli-Y gate."""

    def __init__(self):
        super().__init__(qubit_count=None, ascii_symbols=["Y"])

    def adjoint(self) -> List[Gate]:
        return [Y()]

    def _to_jaqcd(self, target: QubitSet) -> Any:
        return ir.Y.construct(target=target[0])

    def _to_openqasm(
        self, target: QubitSet, serialization_properties: OpenQASMSerializationProperties, **kwargs
    ) -> str:
        target_qubit = serialization_properties.format_target(int(target[0]))
        return f"y {target_qubit};"

    def to_matrix(self) -> np.ndarray:
        return np.array([[0.0, -1.0j], [1.0j, 0.0]], dtype=complex)

    @staticmethod
    def fixed_qubit_count() -> int:
        return 1

    @staticmethod
    @circuit.subroutine(register=True)
    def y(target: QubitSetInput) -> Iterable[Instruction]:
        """Registers this function into the circuit class.

        Args:
            target (QubitSetInput): Target qubit(s)

        Returns:
            Iterable[Instruction]: `Iterable` of Y instructions.

        Examples:
            >>> circ = Circuit().y(0)
            >>> circ = Circuit().y([0, 1, 2])
        """
        return [Instruction(Y(), target=qubit) for qubit in QubitSet(target)]


Gate.register_gate(Y)


class Z(Gate):
    """Pauli-Z gate."""

    def __init__(self):
        super().__init__(qubit_count=None, ascii_symbols=["Z"])

    def adjoint(self) -> List[Gate]:
        return [Z()]

    def _to_jaqcd(self, target: QubitSet) -> Any:
        return ir.Z.construct(target=target[0])

    def _to_openqasm(
        self, target: QubitSet, serialization_properties: OpenQASMSerializationProperties, **kwargs
    ) -> str:
        target_qubit = serialization_properties.format_target(int(target[0]))
        return f"z {target_qubit};"

    def to_matrix(self) -> np.ndarray:
        return np.array([[1.0, 0.0], [0.0, -1.0]], dtype=complex)

    @staticmethod
    def fixed_qubit_count() -> int:
        return 1

    @staticmethod
    @circuit.subroutine(register=True)
    def z(target: QubitSetInput) -> Iterable[Instruction]:
        """Registers this function into the circuit class.

        Args:
            target (QubitSetInput): Target qubit(s)

        Returns:
            Iterable[Instruction]: `Iterable` of Z instructions.

        Examples:
            >>> circ = Circuit().z(0)
            >>> circ = Circuit().z([0, 1, 2])
        """
        return [Instruction(Z(), target=qubit) for qubit in QubitSet(target)]


Gate.register_gate(Z)


class S(Gate):
    """S gate."""

    def __init__(self):
        super().__init__(qubit_count=None, ascii_symbols=["S"])

    def adjoint(self) -> List[Gate]:
        return [Si()]

    def _to_jaqcd(self, target: QubitSet) -> Any:
        return ir.S.construct(target=target[0])

    def _to_openqasm(
        self, target: QubitSet, serialization_properties: OpenQASMSerializationProperties, **kwargs
    ) -> str:
        target_qubit = serialization_properties.format_target(int(target[0]))
        return f"s {target_qubit};"

    def to_matrix(self) -> np.ndarray:
        return np.array([[1.0, 0.0], [0.0, 1.0j]], dtype=complex)

    @staticmethod
    def fixed_qubit_count() -> int:
        return 1

    @staticmethod
    @circuit.subroutine(register=True)
    def s(target: QubitSetInput) -> Iterable[Instruction]:
        """Registers this function into the circuit class.

        Args:
            target (QubitSetInput): Target qubit(s)

        Returns:
            Iterable[Instruction]: `Iterable` of S instructions.

        Examples:
            >>> circ = Circuit().s(0)
            >>> circ = Circuit().s([0, 1, 2])
        """
        return [Instruction(S(), target=qubit) for qubit in QubitSet(target)]


Gate.register_gate(S)


class Si(Gate):
    """Conjugate transpose of S gate."""

    def __init__(self):
        super().__init__(qubit_count=None, ascii_symbols=["Si"])

    def adjoint(self) -> List[Gate]:
        return [S()]

    def _to_jaqcd(self, target: QubitSet) -> Any:
        return ir.Si.construct(target=target[0])

    def _to_openqasm(
        self, target: QubitSet, serialization_properties: OpenQASMSerializationProperties, **kwargs
    ) -> str:
        target_qubit = serialization_properties.format_target(int(target[0]))
        return f"si {target_qubit};"

    def to_matrix(self) -> np.ndarray:
        return np.array([[1, 0], [0, -1j]], dtype=complex)

    @staticmethod
    def fixed_qubit_count() -> int:
        return 1

    @staticmethod
    @circuit.subroutine(register=True)
    def si(target: QubitSetInput) -> Iterable[Instruction]:
        """Registers this function into the circuit class.

        Args:
            target (QubitSetInput): Target qubit(s)

        Returns:
            Iterable[Instruction]: Iterable of Si instructions.

        Examples:
            >>> circ = Circuit().si(0)
            >>> circ = Circuit().si([0, 1, 2])
        """
        return [Instruction(Si(), target=qubit) for qubit in QubitSet(target)]


Gate.register_gate(Si)


class T(Gate):
    """T gate."""

    def __init__(self):
        super().__init__(qubit_count=None, ascii_symbols=["T"])

    def adjoint(self) -> List[Gate]:
        return [Ti()]

    def _to_jaqcd(self, target: QubitSet) -> Any:
        return ir.T.construct(target=target[0])

    def _to_openqasm(
        self, target: QubitSet, serialization_properties: OpenQASMSerializationProperties, **kwargs
    ) -> str:
        target_qubit = serialization_properties.format_target(int(target[0]))
        return f"t {target_qubit};"

    def to_matrix(self) -> np.ndarray:
        return np.array([[1.0, 0.0], [0.0, np.exp(1j * np.pi / 4)]], dtype=complex)

    @staticmethod
    def fixed_qubit_count() -> int:
        return 1

    @staticmethod
    @circuit.subroutine(register=True)
    def t(target: QubitSetInput) -> Iterable[Instruction]:
        """Registers this function into the circuit class.

        Args:
            target (QubitSetInput): Target qubit(s)

        Returns:
            Iterable[Instruction]: `Iterable` of T instructions.

        Examples:
            >>> circ = Circuit().t(0)
            >>> circ = Circuit().t([0, 1, 2])
        """
        return [Instruction(T(), target=qubit) for qubit in QubitSet(target)]


Gate.register_gate(T)


class Ti(Gate):
    """Conjugate transpose of T gate."""

    def __init__(self):
        super().__init__(qubit_count=None, ascii_symbols=["Ti"])

    def adjoint(self) -> List[Gate]:
        return [T()]

    def _to_jaqcd(self, target: QubitSet) -> Any:
        return ir.Ti.construct(target=target[0])

    def _to_openqasm(
        self, target: QubitSet, serialization_properties: OpenQASMSerializationProperties, **kwargs
    ) -> str:
        target_qubit = serialization_properties.format_target(int(target[0]))
        return f"ti {target_qubit};"

    def to_matrix(self) -> np.ndarray:
        return np.array([[1.0, 0.0], [0.0, np.exp(-1j * np.pi / 4)]], dtype=complex)

    @staticmethod
    def fixed_qubit_count() -> int:
        return 1

    @staticmethod
    @circuit.subroutine(register=True)
    def ti(target: QubitSetInput) -> Iterable[Instruction]:
        """Registers this function into the circuit class.

        Args:
            target (QubitSetInput): Target qubit(s)

        Returns:
            Iterable[Instruction]: `Iterable` of Ti instructions.

        Examples:
            >>> circ = Circuit().ti(0)
            >>> circ = Circuit().ti([0, 1, 2])
        """
        return [Instruction(Ti(), target=qubit) for qubit in QubitSet(target)]


Gate.register_gate(Ti)


class V(Gate):
    """Square root of not gate."""

    def __init__(self):
        super().__init__(qubit_count=None, ascii_symbols=["V"])

    def adjoint(self) -> List[Gate]:
        return [Vi()]

    def _to_jaqcd(self, target: QubitSet) -> Any:
        return ir.V.construct(target=target[0])

    def _to_openqasm(
        self, target: QubitSet, serialization_properties: OpenQASMSerializationProperties, **kwargs
    ) -> str:
        target_qubit = serialization_properties.format_target(int(target[0]))
        return f"v {target_qubit};"

    def to_matrix(self) -> np.ndarray:
        return np.array([[0.5 + 0.5j, 0.5 - 0.5j], [0.5 - 0.5j, 0.5 + 0.5j]], dtype=complex)

    @staticmethod
    def fixed_qubit_count() -> int:
        return 1

    @staticmethod
    @circuit.subroutine(register=True)
    def v(target: QubitSetInput) -> Iterable[Instruction]:
        """Registers this function into the circuit class.

        Args:
            target (QubitSetInput): Target qubit(s)

        Returns:
            Iterable[Instruction]: `Iterable` of V instructions.

        Examples:
            >>> circ = Circuit().v(0)
            >>> circ = Circuit().v([0, 1, 2])
        """
        return [Instruction(V(), target=qubit) for qubit in QubitSet(target)]


Gate.register_gate(V)


class Vi(Gate):
    """Conjugate transpose of square root of not gate."""

    def __init__(self):
        super().__init__(qubit_count=None, ascii_symbols=["Vi"])

    def adjoint(self) -> List[Gate]:
        return [V()]

    def _to_jaqcd(self, target: QubitSet) -> Any:
        return ir.Vi.construct(target=target[0])

    def _to_openqasm(
        self, target: QubitSet, serialization_properties: OpenQASMSerializationProperties, **kwargs
    ) -> str:
        target_qubit = serialization_properties.format_target(int(target[0]))
        return f"vi {target_qubit};"

    def to_matrix(self) -> np.ndarray:
        return np.array(([[0.5 - 0.5j, 0.5 + 0.5j], [0.5 + 0.5j, 0.5 - 0.5j]]), dtype=complex)

    @staticmethod
    def fixed_qubit_count() -> int:
        return 1

    @staticmethod
    @circuit.subroutine(register=True)
    def vi(target: QubitSetInput) -> Iterable[Instruction]:
        """Registers this function into the circuit class.

        Args:
            target (QubitSetInput): Target qubit(s)

        Returns:
            Iterable[Instruction]: `Iterable` of Vi instructions.

        Examples:
            >>> circ = Circuit().vi(0)
            >>> circ = Circuit().vi([0, 1, 2])
        """
        return [Instruction(Vi(), target=qubit) for qubit in QubitSet(target)]


Gate.register_gate(Vi)


# Single qubit gates with rotation #


class Rx(AngledGate):
    """X-axis rotation gate.

    Args:
        angle (Union[FreeParameterExpression, float]): angle in radians.
    """

    def __init__(self, angle: Union[FreeParameterExpression, float]):
        super().__init__(
            angle=angle,
            qubit_count=None,
            ascii_symbols=[angled_ascii_characters("Rx", angle)],
        )

    def _to_jaqcd(self, target: QubitSet, **kwargs) -> Any:
        return ir.Rx.construct(target=target[0], angle=self.angle)

    def _to_openqasm(
        self, target: QubitSet, serialization_properties: OpenQASMSerializationProperties, **kwargs
    ) -> str:
        target_qubit = serialization_properties.format_target(int(target[0]))
        return f"rx({self.angle}) {target_qubit};"

    def to_matrix(self) -> np.ndarray:
        """Returns a matrix representation of this gate.
        Returns:
            ndarray: The matrix representation of this gate.
        """
        cos = np.cos(self.angle / 2)
        sin = np.sin(self.angle / 2)
        return np.array([[cos, -1j * sin], [-1j * sin, cos]], dtype=complex)

    @staticmethod
    def fixed_qubit_count() -> int:
        return 1

    def bind_values(self, **kwargs) -> AngledGate:
        return get_angle(self, **kwargs)

    @staticmethod
    @circuit.subroutine(register=True)
    def rx(
        target: QubitInput, angle: Union[FreeParameterExpression, float]
    ) -> Iterable[Instruction]:
        """Registers this function into the circuit class.

        Args:
            target (QubitInput): Target qubit index.
            angle (Union[FreeParameterExpression, float]): Angle in radians.

        Returns:
            Iterable[Instruction]: Rx instruction.

        Examples:
            >>> circ = Circuit().rx(0, 0.15)
        """
        return [Instruction(Rx(angle), target=qubit) for qubit in QubitSet(target)]


Gate.register_gate(Rx)


class Ry(AngledGate):
    """Y-axis rotation gate.

    Args:
        angle (Union[FreeParameterExpression, float]): angle in radians.
    """

    def __init__(self, angle: Union[FreeParameterExpression, float]):
        super().__init__(
            angle=angle,
            qubit_count=None,
            ascii_symbols=[angled_ascii_characters("Ry", angle)],
        )

    def _to_jaqcd(self, target: QubitSet) -> Any:
        return ir.Ry.construct(target=target[0], angle=self.angle)

    def _to_openqasm(
        self, target: QubitSet, serialization_properties: OpenQASMSerializationProperties, **kwargs
    ) -> str:
        target_qubit = serialization_properties.format_target(int(target[0]))
        return f"ry({self.angle}) {target_qubit};"

    def to_matrix(self) -> np.ndarray:
        """Returns a matrix representation of this gate.
        Returns:
            ndarray: The matrix representation of this gate.
        """
        cos = np.cos(self.angle / 2)
        sin = np.sin(self.angle / 2)
        return np.array([[cos, -sin], [+sin, cos]], dtype=complex)

    @staticmethod
    def fixed_qubit_count() -> int:
        return 1

    def bind_values(self, **kwargs) -> AngledGate:
        return get_angle(self, **kwargs)

    @staticmethod
    @circuit.subroutine(register=True)
    def ry(
        target: QubitInput, angle: Union[FreeParameterExpression, float]
    ) -> Iterable[Instruction]:
        """Registers this function into the circuit class.

        Args:
            target (QubitInput): Target qubit index.
            angle (Union[FreeParameterExpression, float]): Angle in radians.

        Returns:
            Iterable[Instruction]: Ry instruction.

        Examples:
            >>> circ = Circuit().ry(0, 0.15)
        """
        return [Instruction(Ry(angle), target=qubit) for qubit in QubitSet(target)]


Gate.register_gate(Ry)


class Rz(AngledGate):
    """Z-axis rotation gate.

    Args:
        angle (Union[FreeParameterExpression, float]): angle in radians.
    """

    def __init__(self, angle: Union[FreeParameterExpression, float]):
        super().__init__(
            angle=angle,
            qubit_count=None,
            ascii_symbols=[angled_ascii_characters("Rz", angle)],
        )

    def _to_jaqcd(self, target: QubitSet) -> Any:
        return ir.Rz.construct(target=target[0], angle=self.angle)

    def _to_openqasm(
        self, target: QubitSet, serialization_properties: OpenQASMSerializationProperties, **kwargs
    ) -> str:
        target_qubit = serialization_properties.format_target(int(target[0]))
        return f"rz({self.angle}) {target_qubit};"

    def to_matrix(self) -> np.ndarray:
        return np.array(
            [[np.exp(-1j * self.angle / 2), 0], [0, np.exp(1j * self.angle / 2)]], dtype=complex
        )

    def bind_values(self, **kwargs) -> AngledGate:
        return get_angle(self, **kwargs)

    @staticmethod
    def fixed_qubit_count() -> int:
        return 1

    @staticmethod
    @circuit.subroutine(register=True)
    def rz(
        target: QubitInput, angle: Union[FreeParameterExpression, float]
    ) -> Iterable[Instruction]:
        """Registers this function into the circuit class.

        Args:
            target (QubitInput): Target qubit index.
            angle (Union[FreeParameterExpression, float]): angle in radians.

        Returns:
            Iterable[Instruction]: Rz instruction.

        Examples:
            >>> circ = Circuit().rz(0, 0.15)
        """
        return [Instruction(Rz(angle), target=qubit) for qubit in QubitSet(target)]


Gate.register_gate(Rz)


class PhaseShift(AngledGate):
    """Phase shift gate.

    Args:
        angle (Union[FreeParameterExpression, float]): angle in radians.
    """

    def __init__(self, angle: Union[FreeParameterExpression, float]):
        super().__init__(
            angle=angle,
            qubit_count=None,
            ascii_symbols=[angled_ascii_characters("PHASE", angle)],
        )

    def _to_jaqcd(self, target: QubitSet) -> Any:
        return ir.PhaseShift.construct(target=target[0], angle=self.angle)

    def _to_openqasm(
        self, target: QubitSet, serialization_properties: OpenQASMSerializationProperties, **kwargs
    ) -> str:
        target_qubit = serialization_properties.format_target(int(target[0]))
        # alternatively, "ctrl @ phase({self.angle}) {target_qubit};"
        return f"phaseshift({self.angle}) {target_qubit};"

    def to_matrix(self) -> np.ndarray:
        return np.array([[1.0, 0.0], [0.0, np.exp(1j * self.angle)]], dtype=complex)

    def bind_values(self, **kwargs) -> AngledGate:
        return get_angle(self, **kwargs)

    @staticmethod
    def fixed_qubit_count() -> int:
        return 1

    @staticmethod
    @circuit.subroutine(register=True)
    def phaseshift(
        target: QubitInput, angle: Union[FreeParameterExpression, float]
    ) -> Iterable[Instruction]:
        """Registers this function into the circuit class.

        Args:
            target (QubitInput): Target qubit index.
            angle (Union[FreeParameterExpression, float]): angle in radians.

        Returns:
            Iterable[Instruction]: PhaseShift instruction.

        Examples:
            >>> circ = Circuit().phaseshift(0, 0.15)
        """
        return [Instruction(PhaseShift(angle), target=qubit) for qubit in QubitSet(target)]


Gate.register_gate(PhaseShift)


# Two qubit gates #


class CNot(Gate):
    """Controlled NOT gate."""

    def __init__(self):
        super().__init__(qubit_count=None, ascii_symbols=["C", "X"])

    def adjoint(self) -> List[Gate]:
        return [CNot()]

    def _to_jaqcd(self, target: QubitSet) -> Any:
        return ir.CNot.construct(control=target[0], target=target[1])

    def _to_openqasm(
        self, target: QubitSet, serialization_properties: OpenQASMSerializationProperties, **kwargs
    ) -> str:
        control_qubit = serialization_properties.format_target(int(target[0]))
        target_qubit = serialization_properties.format_target(int(target[1]))
        return f"cnot {control_qubit}, {target_qubit};"

    def to_matrix(self) -> np.ndarray:
        return np.array(
            [
                [1.0, 0.0, 0.0, 0.0],
                [0.0, 1.0, 0.0, 0.0],
                [0.0, 0.0, 0.0, 1.0],
                [0.0, 0.0, 1.0, 0.0],
            ],
            dtype=complex,
        )

    @staticmethod
    def fixed_qubit_count() -> int:
        return 2

    @staticmethod
    @circuit.subroutine(register=True)
    def cnot(control: QubitInput, target: QubitInput) -> Instruction:
        """Registers this function into the circuit class.

        Args:
            control (QubitInput): Control qubit index.
            target (QubitInput): Target qubit index.

        Returns:
            Instruction: CNot instruction.

        Examples:
            >>> circ = Circuit().cnot(0, 1)
        """
        return Instruction(CNot(), target=[control, target])


Gate.register_gate(CNot)


class Swap(Gate):
    """Swap gate."""

    def __init__(self):
        super().__init__(qubit_count=None, ascii_symbols=["SWAP", "SWAP"])

    def adjoint(self) -> List[Gate]:
        return [Swap()]

    def _to_jaqcd(self, target: QubitSet) -> Any:
        return ir.Swap.construct(targets=[target[0], target[1]])

    def _to_openqasm(
        self, target: QubitSet, serialization_properties: OpenQASMSerializationProperties, **kwargs
    ) -> str:
        target_qubit_0 = serialization_properties.format_target(int(target[0]))
        target_qubit_1 = serialization_properties.format_target(int(target[1]))
        return f"swap {target_qubit_0}, {target_qubit_1};"

    def to_matrix(self) -> np.ndarray:
        return np.array(
            [
                [1.0, 0.0, 0.0, 0.0],
                [0.0, 0.0, 1.0, 0.0],
                [0.0, 1.0, 0.0, 0.0],
                [0.0, 0.0, 0.0, 1.0],
            ],
            dtype=complex,
        )

    @staticmethod
    def fixed_qubit_count() -> int:
        return 2

    @staticmethod
    @circuit.subroutine(register=True)
    def swap(target1: QubitInput, target2: QubitInput) -> Instruction:
        """Registers this function into the circuit class.

        Args:
            target1 (QubitInput): Target qubit 1 index.
            target2 (QubitInput): Target qubit 2 index.

        Returns:
            Instruction: Swap instruction.

        Examples:
            >>> circ = Circuit().swap(0, 1)
        """
        return Instruction(Swap(), target=[target1, target2])


Gate.register_gate(Swap)


class ISwap(Gate):
    """ISwap gate."""

    def __init__(self):
        super().__init__(qubit_count=None, ascii_symbols=["ISWAP", "ISWAP"])

    def adjoint(self) -> List[Gate]:
        return [self, self, self]

    def _to_jaqcd(self, target: QubitSet) -> Any:
        return ir.ISwap.construct(targets=[target[0], target[1]])

    def _to_openqasm(
        self, target: QubitSet, serialization_properties: OpenQASMSerializationProperties, **kwargs
    ) -> str:
        target_qubit_0 = serialization_properties.format_target(int(target[0]))
        target_qubit_1 = serialization_properties.format_target(int(target[1]))
        return f"iswap {target_qubit_0}, {target_qubit_1};"

    def to_matrix(self) -> np.ndarray:
        return np.array(
            [
                [1.0, 0.0, 0.0, 0.0],
                [0.0, 0.0, 1.0j, 0.0],
                [0.0, 1.0j, 0.0, 0.0],
                [0.0, 0.0, 0.0, 1.0],
            ],
            dtype=complex,
        )

    @staticmethod
    def fixed_qubit_count() -> int:
        return 2

    @staticmethod
    @circuit.subroutine(register=True)
    def iswap(target1: QubitInput, target2: QubitInput) -> Instruction:
        """Registers this function into the circuit class.

        Args:
            target1 (QubitInput): Target qubit 1 index.
            target2 (QubitInput): Target qubit 2 index.

        Returns:
            Instruction: ISwap instruction.

        Examples:
            >>> circ = Circuit().iswap(0, 1)
        """
        return Instruction(ISwap(), target=[target1, target2])


Gate.register_gate(ISwap)


class PSwap(AngledGate):
    """PSwap gate.

    Args:
        angle (Union[FreeParameterExpression, float]): angle in radians.
    """

    def __init__(self, angle: Union[FreeParameterExpression, float]):
        super().__init__(
            angle=angle,
            qubit_count=None,
            ascii_symbols=[
                angled_ascii_characters("PSWAP", angle),
                angled_ascii_characters("PSWAP", angle),
            ],
        )

    def _to_jaqcd(self, target: QubitSet) -> Any:
        return ir.PSwap.construct(targets=[target[0], target[1]], angle=self.angle)

    def _to_openqasm(
        self, target: QubitSet, serialization_properties: OpenQASMSerializationProperties, **kwargs
    ) -> str:
        target_qubit_0 = serialization_properties.format_target(int(target[0]))
        target_qubit_1 = serialization_properties.format_target(int(target[1]))
        return f"pswap({self.angle}) {target_qubit_0}, {target_qubit_1};"

    def to_matrix(self) -> np.ndarray:
        return np.array(
            [
                [1.0, 0.0, 0.0, 0.0],
                [0.0, 0.0, np.exp(1j * self.angle), 0.0],
                [0.0, np.exp(1j * self.angle), 0.0, 0.0],
                [0.0, 0.0, 0.0, 1.0],
            ],
            dtype=complex,
        )

    def bind_values(self, **kwargs) -> AngledGate:
        return get_angle(self, **kwargs)

    @staticmethod
    def fixed_qubit_count() -> int:
        return 2

    @staticmethod
    @circuit.subroutine(register=True)
    def pswap(
        target1: QubitInput, target2: QubitInput, angle: Union[FreeParameterExpression, float]
    ) -> Instruction:
        """Registers this function into the circuit class.

        Args:
            target1 (QubitInput): Target qubit 1 index.
            target2 (QubitInput): Target qubit 2 index.
            angle (Union[FreeParameterExpression, float]): angle in radians.

        Returns:
            Instruction: PSwap instruction.

        Examples:
            >>> circ = Circuit().pswap(0, 1, 0.15)
        """
        return Instruction(PSwap(angle), target=[target1, target2])


Gate.register_gate(PSwap)


class XY(AngledGate):
    """XY gate.

    Reference: https://arxiv.org/abs/1912.04424v1

    Args:
        angle (Union[FreeParameterExpression, float]): angle in radians.
    """

    def __init__(self, angle: Union[FreeParameterExpression, float]):
        super().__init__(
            angle=angle,
            qubit_count=None,
            ascii_symbols=[
                angled_ascii_characters("XY", angle),
                angled_ascii_characters("XY", angle),
            ],
        )

    def _to_jaqcd(self, target: QubitSet) -> Any:
        return ir.XY.construct(targets=[target[0], target[1]], angle=self.angle)

    def _to_openqasm(
        self, target: QubitSet, serialization_properties: OpenQASMSerializationProperties, **kwargs
    ) -> str:
        target_qubit_1 = serialization_properties.format_target(int(target[0]))
        target_qubit_2 = serialization_properties.format_target(int(target[1]))
        return f"xy({self.angle}) {target_qubit_1}, {target_qubit_2};"

    def to_matrix(self) -> np.ndarray:
        """Returns a matrix representation of this gate.
        Returns:
            ndarray: The matrix representation of this gate.
        """
        cos = np.cos(self.angle / 2)
        sin = np.sin(self.angle / 2)
        return np.array(
            [
                [1.0, 0.0, 0.0, 0.0],
                [0.0, cos, 1.0j * sin, 0.0],
                [0.0, 1.0j * sin, cos, 0.0],
                [0.0, 0.0, 0.0, 1.0],
            ],
            dtype=complex,
        )

    def bind_values(self, **kwargs) -> AngledGate:
        return get_angle(self, **kwargs)

    @staticmethod
    def fixed_qubit_count() -> int:
        return 2

    @staticmethod
    @circuit.subroutine(register=True)
    def xy(
        target1: QubitInput, target2: QubitInput, angle: Union[FreeParameterExpression, float]
    ) -> Instruction:
        """Registers this function into the circuit class.

        Args:
            target1 (QubitInput): Target qubit 1 index.
            target2 (QubitInput): Target qubit 2 index.
            angle (Union[FreeParameterExpression, float]): angle in radians.

        Returns:
            Instruction: XY instruction.

        Examples:
            >>> circ = Circuit().xy(0, 1, 0.15)
        """
        return Instruction(XY(angle), target=[target1, target2])


Gate.register_gate(XY)


class CPhaseShift(AngledGate):
    """Controlled phase shift gate.

    Args:
        angle (Union[FreeParameterExpression, float]): angle in radians.
    """

    def __init__(self, angle: Union[FreeParameterExpression, float]):
        super().__init__(
            angle=angle,
            qubit_count=None,
            ascii_symbols=["C", angled_ascii_characters("PHASE", angle)],
        )

    def _to_jaqcd(self, target: QubitSet) -> Any:
        return ir.CPhaseShift.construct(control=target[0], target=target[1], angle=self.angle)

    def _to_openqasm(
        self, target: QubitSet, serialization_properties: OpenQASMSerializationProperties, **kwargs
    ) -> str:
        control_qubit = serialization_properties.format_target(int(target[0]))
        target_qubit = serialization_properties.format_target(int(target[1]))
        return f"cphaseshift({self.angle}) {control_qubit}, {target_qubit};"

    def to_matrix(self) -> np.ndarray:
        return np.diag([1.0, 1.0, 1.0, np.exp(1j * self.angle)])

    def bind_values(self, **kwargs) -> AngledGate:
        return get_angle(self, **kwargs)

    @staticmethod
    def fixed_qubit_count() -> int:
        return 2

    @staticmethod
    @circuit.subroutine(register=True)
    def cphaseshift(
        control: QubitInput, target: QubitInput, angle: Union[FreeParameterExpression, float]
    ) -> Instruction:
        """Registers this function into the circuit class.

        Args:
            control (QubitInput): Control qubit index.
            target (QubitInput): Target qubit index.
            angle (Union[FreeParameterExpression, float]): angle in radians.

        Returns:
            Instruction: CPhaseShift instruction.

        Examples:
            >>> circ = Circuit().cphaseshift(0, 1, 0.15)
        """
        return Instruction(CPhaseShift(angle), target=[control, target])


Gate.register_gate(CPhaseShift)


class CPhaseShift00(AngledGate):
    """Controlled phase shift gate for phasing the \\|00> state.

    Args:
        angle (Union[FreeParameterExpression, float]): angle in radians.
    """

    def __init__(self, angle: Union[FreeParameterExpression, float]):
        super().__init__(
            angle=angle,
            qubit_count=None,
            ascii_symbols=["C", angled_ascii_characters("PHASE00", angle)],
        )

    def _to_jaqcd(self, target: QubitSet) -> Any:
        return ir.CPhaseShift00.construct(control=target[0], target=target[1], angle=self.angle)

    def _to_openqasm(
        self, target: QubitSet, serialization_properties: OpenQASMSerializationProperties, **kwargs
    ) -> str:
        control_qubit = serialization_properties.format_target(int(target[0]))
        target_qubit = serialization_properties.format_target(int(target[1]))
        return f"cphaseshift00({self.angle}) {control_qubit}, {target_qubit};"

    def to_matrix(self) -> np.ndarray:
        return np.diag([np.exp(1j * self.angle), 1.0, 1.0, 1.0])

    def bind_values(self, **kwargs) -> AngledGate:
        return get_angle(self, **kwargs)

    @staticmethod
    def fixed_qubit_count() -> int:
        return 2

    @staticmethod
    @circuit.subroutine(register=True)
    def cphaseshift00(
        control: QubitInput, target: QubitInput, angle: Union[FreeParameterExpression, float]
    ) -> Instruction:
        """Registers this function into the circuit class.

        Args:
            control (QubitInput): Control qubit index.
            target (QubitInput): Target qubit index.
            angle (Union[FreeParameterExpression, float]): angle in radians.

        Returns:
            Instruction: CPhaseShift00 instruction.

        Examples:
            >>> circ = Circuit().cphaseshift00(0, 1, 0.15)
        """
        return Instruction(CPhaseShift00(angle), target=[control, target])


Gate.register_gate(CPhaseShift00)


class CPhaseShift01(AngledGate):
    """Controlled phase shift gate for phasing the \\|01> state.

    Args:
        angle (Union[FreeParameterExpression, float]): angle in radians.
    """

    def __init__(self, angle: Union[FreeParameterExpression, float]):
        super().__init__(
            angle=angle,
            qubit_count=None,
            ascii_symbols=["C", angled_ascii_characters("PHASE01", angle)],
        )

    def _to_jaqcd(self, target: QubitSet) -> Any:
        return ir.CPhaseShift01.construct(control=target[0], target=target[1], angle=self.angle)

    def _to_openqasm(
        self, target: QubitSet, serialization_properties: OpenQASMSerializationProperties, **kwargs
    ) -> str:
        control_qubit = serialization_properties.format_target(int(target[0]))
        target_qubit = serialization_properties.format_target(int(target[1]))
        return f"cphaseshift01({self.angle}) {control_qubit}, {target_qubit};"

    def to_matrix(self) -> np.ndarray:
        return np.diag([1.0, np.exp(1j * self.angle), 1.0, 1.0])

    def bind_values(self, **kwargs) -> AngledGate:
        return get_angle(self, **kwargs)

    @staticmethod
    def fixed_qubit_count() -> int:
        return 2

    @staticmethod
    @circuit.subroutine(register=True)
    def cphaseshift01(
        control: QubitInput, target: QubitInput, angle: Union[FreeParameterExpression, float]
    ) -> Instruction:
        """Registers this function into the circuit class.

        Args:
            control (QubitInput): Control qubit index.
            target (QubitInput): Target qubit index.
            angle (Union[FreeParameterExpression, float]): angle in radians.

        Returns:
            Instruction: CPhaseShift01 instruction.

        Examples:
            >>> circ = Circuit().cphaseshift01(0, 1, 0.15)
        """
        return Instruction(CPhaseShift01(angle), target=[control, target])


Gate.register_gate(CPhaseShift01)


class CPhaseShift10(AngledGate):
    """Controlled phase shift gate for phasing the \\|10> state.

    Args:
        angle (Union[FreeParameterExpression, float]): angle in radians.
    """

    def __init__(self, angle: Union[FreeParameterExpression, float]):
        super().__init__(
            angle=angle,
            qubit_count=None,
            ascii_symbols=["C", angled_ascii_characters("PHASE10", angle)],
        )

    def _to_jaqcd(self, target: QubitSet) -> Any:
        return ir.CPhaseShift10.construct(control=target[0], target=target[1], angle=self.angle)

    def _to_openqasm(
        self, target: QubitSet, serialization_properties: OpenQASMSerializationProperties, **kwargs
    ) -> str:
        control_qubit = serialization_properties.format_target(int(target[0]))
        target_qubit = serialization_properties.format_target(int(target[1]))
        return f"cphaseshift10({self.angle}) {control_qubit}, {target_qubit};"

    def to_matrix(self) -> np.ndarray:
        return np.diag([1.0, 1.0, np.exp(1j * self.angle), 1.0])

    def bind_values(self, **kwargs) -> AngledGate:
        return get_angle(self, **kwargs)

    @staticmethod
    def fixed_qubit_count() -> int:
        return 2

    @staticmethod
    @circuit.subroutine(register=True)
    def cphaseshift10(
        control: QubitInput, target: QubitInput, angle: Union[FreeParameterExpression, float]
    ) -> Instruction:
        """Registers this function into the circuit class.

        Args:
            control (QubitInput): Control qubit index.
            target (QubitInput): Target qubit index.
            angle (Union[FreeParameterExpression, float]): angle in radians.

        Returns:
            Instruction: CPhaseShift10 instruction.

        Examples:
            >>> circ = Circuit().cphaseshift10(0, 1, 0.15)
        """
        return Instruction(CPhaseShift10(angle), target=[control, target])


Gate.register_gate(CPhaseShift10)


class CV(Gate):
    """Controlled Sqrt of NOT gate."""

    def __init__(self):
        super().__init__(qubit_count=None, ascii_symbols=["C", "V"])

    def adjoint(self) -> List[Gate]:
        return [self, self, self]

    def _to_jaqcd(self, target: QubitSet) -> Any:
        return ir.CV.construct(control=target[0], target=target[1])

    def _to_openqasm(
        self, target: QubitSet, serialization_properties: OpenQASMSerializationProperties, **kwargs
    ) -> str:
        control_qubit = serialization_properties.format_target(int(target[0]))
        target_qubit = serialization_properties.format_target(int(target[1]))
        return f"cv {control_qubit}, {target_qubit};"

    def to_matrix(self) -> np.ndarray:
        return np.array(
            [
                [1.0, 0.0, 0.0, 0.0],
                [0.0, 1.0, 0.0, 0.0],
                [0.0, 0.0, 0.5 + 0.5j, 0.5 - 0.5j],  # if the control bit, then apply the V gate
                [0.0, 0.0, 0.5 - 0.5j, 0.5 + 0.5j],  # which is the sqrt(NOT) gate.
            ],
            dtype=complex,
        )

    @staticmethod
    def fixed_qubit_count() -> int:
        return 2

    @staticmethod
    @circuit.subroutine(register=True)
    def cv(control: QubitInput, target: QubitInput) -> Instruction:
        """Registers this function into the circuit class.

        Args:
            control (QubitInput): Control qubit index.
            target (QubitInput): Target qubit index.

        Returns:
            Instruction: CV instruction.

        Examples:
            >>> circ = Circuit().cv(0, 1)
        """
        return Instruction(CV(), target=[control, target])


Gate.register_gate(CV)


class CY(Gate):
    """Controlled Pauli-Y gate."""

    def __init__(self):
        super().__init__(qubit_count=None, ascii_symbols=["C", "Y"])

    def adjoint(self) -> List[Gate]:
        return [CY()]

    def _to_jaqcd(self, target: QubitSet) -> Any:
        return ir.CY.construct(control=target[0], target=target[1])

    def _to_openqasm(
        self, target: QubitSet, serialization_properties: OpenQASMSerializationProperties, **kwargs
    ) -> str:
        target_qubit = serialization_properties.format_target(int(target[1]))
        control_qubit = serialization_properties.format_target(int(target[0]))
        return f"cy {control_qubit}, {target_qubit};"

    def to_matrix(self) -> np.ndarray:
        return np.array(
            [
                [1.0, 0.0, 0.0, 0.0],
                [0.0, 1.0, 0.0, 0.0],
                [0.0, 0.0, 0.0, -1.0j],
                [0.0, 0.0, +1.0j, 0.0],
            ],
            dtype=complex,
        )

    @staticmethod
    def fixed_qubit_count() -> int:
        return 2

    @staticmethod
    @circuit.subroutine(register=True)
    def cy(control: QubitInput, target: QubitInput) -> Instruction:
        """Registers this function into the circuit class.

        Args:
            control (QubitInput): Control qubit index.
            target (QubitInput): Target qubit index.

        Returns:
            Instruction: CY instruction.

        Examples:
            >>> circ = Circuit().cy(0, 1)
        """
        return Instruction(CY(), target=[control, target])


Gate.register_gate(CY)


class CZ(Gate):
    """Controlled Pauli-Z gate."""

    def __init__(self):
        super().__init__(qubit_count=None, ascii_symbols=["C", "Z"])

    def adjoint(self) -> List[Gate]:
        return [CZ()]

    def _to_jaqcd(self, target: QubitSet) -> Any:
        return ir.CZ.construct(control=target[0], target=target[1])

    def _to_openqasm(
        self, target: QubitSet, serialization_properties: OpenQASMSerializationProperties, **kwargs
    ) -> str:
        target_qubit = serialization_properties.format_target(int(target[1]))
        control_qubit = serialization_properties.format_target(int(target[0]))
        return f"cz {control_qubit}, {target_qubit};"

    def to_matrix(self) -> np.ndarray:
        return np.diag([complex(1.0), 1.0, 1.0, -1.0])

    @staticmethod
    def fixed_qubit_count() -> int:
        return 2

    @staticmethod
    @circuit.subroutine(register=True)
    def cz(control: QubitInput, target: QubitInput) -> Instruction:
        """Registers this function into the circuit class.

        Args:
            control (QubitInput): Control qubit index.
            target (QubitInput): Target qubit index.

        Returns:
            Instruction: CZ instruction.

        Examples:
            >>> circ = Circuit().cz(0, 1)
        """
        return Instruction(CZ(), target=[control, target])


Gate.register_gate(CZ)


class ECR(Gate):
    """An echoed RZX(pi/2) gate."""

    def __init__(self):
        super().__init__(qubit_count=None, ascii_symbols=["ECR", "ECR"])

    def adjoint(self) -> List[Gate]:
        return [ECR()]

    def _to_jaqcd(self, target: QubitSet) -> Any:
        return ir.ECR.construct(targets=[target[0], target[1]])

    def _to_openqasm(
        self, target: QubitSet, serialization_properties: OpenQASMSerializationProperties, **kwargs
    ) -> str:
        target_qubit_0 = serialization_properties.format_target(int(target[0]))
        target_qubit_1 = serialization_properties.format_target(int(target[1]))
        return f"ecr {target_qubit_0}, {target_qubit_1};"

    def to_matrix(self) -> np.ndarray:
        return (
            1
            / np.sqrt(2)
            * np.array(
                [[0, 0, 1, 1.0j], [0, 0, 1.0j, 1], [1, -1.0j, 0, 0], [-1.0j, 1, 0, 0]],
                dtype=complex,
            )
        )

    @staticmethod
    def fixed_qubit_count() -> int:
        return 2

    @staticmethod
    @circuit.subroutine(register=True)
    def ecr(target1: QubitInput, target2: QubitInput) -> Instruction:
        """Registers this function into the circuit class.

        Args:
            target1 (QubitInput): Target qubit 1 index.
            target2 (QubitInput): Target qubit 2 index.

        Returns:
            Instruction: ECR instruction.

        Examples:
            >>> circ = Circuit().ecr(0, 1)
        """
        return Instruction(ECR(), target=[target1, target2])


Gate.register_gate(ECR)


class XX(AngledGate):
    """Ising XX coupling gate.

    Reference: https://arxiv.org/abs/1707.06356

    Args:
        angle (Union[FreeParameterExpression, float]): angle in radians.
    """

    def __init__(self, angle: Union[FreeParameterExpression, float]):
        super().__init__(
            angle=angle,
            qubit_count=None,
            ascii_symbols=[
                angled_ascii_characters("XX", angle),
                angled_ascii_characters("XX", angle),
            ],
        )

    def _to_jaqcd(self, target: QubitSet) -> Any:
        return ir.XX.construct(targets=[target[0], target[1]], angle=self.angle)

    def _to_openqasm(
        self, target: QubitSet, serialization_properties: OpenQASMSerializationProperties, **kwargs
    ) -> str:
        target_qubit_1 = serialization_properties.format_target(int(target[0]))
        target_qubit_2 = serialization_properties.format_target(int(target[1]))
        return f"xx({self.angle}) {target_qubit_1}, {target_qubit_2};"

    def to_matrix(self) -> np.ndarray:
        """Returns a matrix representation of this gate.
        Returns:
            ndarray: The matrix representation of this gate.
        """
        cos = np.cos(self.angle / 2)
        isin = 1.0j * np.sin(self.angle / 2)
        return np.array(
            [
                [cos, 0.0, 0.0, -isin],
                [0.0, cos, -isin, 0.0],
                [0.0, -isin, cos, 0.0],
                [-isin, 0.0, 0.0, cos],
            ],
            dtype=complex,
        )

    def bind_values(self, **kwargs) -> AngledGate:
        return get_angle(self, **kwargs)

    @staticmethod
    def fixed_qubit_count() -> int:
        return 2

    @staticmethod
    @circuit.subroutine(register=True)
    def xx(
        target1: QubitInput, target2: QubitInput, angle: Union[FreeParameterExpression, float]
    ) -> Instruction:
        """Registers this function into the circuit class.

        Args:
            target1 (QubitInput): Target qubit 1 index.
            target2 (QubitInput): Target qubit 2 index.
            angle (Union[FreeParameterExpression, float]): angle in radians.

        Returns:
            Instruction: XX instruction.

        Examples:
            >>> circ = Circuit().xx(0, 1, 0.15)
        """
        return Instruction(XX(angle), target=[target1, target2])


Gate.register_gate(XX)


class YY(AngledGate):
    """Ising YY coupling gate.

    Reference: https://arxiv.org/abs/1707.06356

    Args:
        angle (Union[FreeParameterExpression, float]): angle in radians.
    """

    def __init__(self, angle: Union[FreeParameterExpression, float]):
        super().__init__(
            angle=angle,
            qubit_count=None,
            ascii_symbols=[
                angled_ascii_characters("YY", angle),
                angled_ascii_characters("YY", angle),
            ],
        )

    def _to_jaqcd(self, target: QubitSet) -> Any:
        return ir.YY.construct(targets=[target[0], target[1]], angle=self.angle)

    def _to_openqasm(
        self, target: QubitSet, serialization_properties: OpenQASMSerializationProperties, **kwargs
    ) -> str:
        target_qubit_1 = serialization_properties.format_target(int(target[0]))
        target_qubit_2 = serialization_properties.format_target(int(target[1]))
        return f"yy({self.angle}) {target_qubit_1}, {target_qubit_2};"

    def to_matrix(self) -> np.ndarray:
        """Returns a matrix representation of this gate.
        Returns:
            ndarray: The matrix representation of this gate.
        """
        cos = np.cos(self.angle / 2)
        isin = 1.0j * np.sin(self.angle / 2)
        return np.array(
            [
                [cos, 0.0, 0.0, isin],
                [0.0, cos, -isin, 0.0],
                [0.0, -isin, cos, 0.0],
                [isin, 0.0, 0.0, cos],
            ],
            dtype=complex,
        )

    def bind_values(self, **kwargs) -> AngledGate:
        return get_angle(self, **kwargs)

    @staticmethod
    def fixed_qubit_count() -> int:
        return 2

    @staticmethod
    @circuit.subroutine(register=True)
    def yy(
        target1: QubitInput, target2: QubitInput, angle: Union[FreeParameterExpression, float]
    ) -> Instruction:
        """Registers this function into the circuit class.

        Args:
            target1 (QubitInput): Target qubit 1 index.
            target2 (QubitInput): Target qubit 2 index.
            angle (Union[FreeParameterExpression, float]): angle in radians.

        Returns:
            Instruction: YY instruction.

        Examples:
            >>> circ = Circuit().yy(0, 1, 0.15)
        """
        return Instruction(YY(angle), target=[target1, target2])


Gate.register_gate(YY)


class ZZ(AngledGate):
    """Ising ZZ coupling gate.

    Reference: https://arxiv.org/abs/1707.06356

    Args:
        angle (Union[FreeParameterExpression, float]): angle in radians.
    """

    def __init__(self, angle: Union[FreeParameterExpression, float]):
        super().__init__(
            angle=angle,
            qubit_count=None,
            ascii_symbols=[
                angled_ascii_characters("ZZ", angle),
                angled_ascii_characters("ZZ", angle),
            ],
        )

    def _to_jaqcd(self, target: QubitSet) -> Any:
        return ir.ZZ.construct(targets=[target[0], target[1]], angle=self.angle)

    def _to_openqasm(
        self, target: QubitSet, serialization_properties: OpenQASMSerializationProperties, **kwargs
    ) -> str:
        target_qubit_1 = serialization_properties.format_target(int(target[0]))
        target_qubit_2 = serialization_properties.format_target(int(target[1]))
        return f"zz({self.angle}) {target_qubit_1}, {target_qubit_2};"

    def to_matrix(self) -> np.ndarray:
        return np.array(
            [
                [np.exp(-1j * (self.angle / 2)), 0.0, 0.0, 0.0],
                [0.0, np.exp(1j * (self.angle / 2)), 0.0, 0.0],
                [0.0, 0.0, np.exp(1j * (self.angle / 2)), 0.0],
                [0.0, 0.0, 0.0, np.exp(-1j * (self.angle / 2))],
            ],
            dtype=complex,
        )

    def bind_values(self, **kwargs) -> AngledGate:
        return get_angle(self, **kwargs)

    @staticmethod
    def fixed_qubit_count() -> int:
        return 2

    @staticmethod
    @circuit.subroutine(register=True)
    def zz(
        target1: QubitInput, target2: QubitInput, angle: Union[FreeParameterExpression, float]
    ) -> Instruction:
        """Registers this function into the circuit class.

        Args:
            target1 (QubitInput): Target qubit 1 index.
            target2 (QubitInput): Target qubit 2 index.
            angle (Union[FreeParameterExpression, float]): angle in radians.

        Returns:
            Instruction: ZZ instruction.

        Examples:
            >>> circ = Circuit().zz(0, 1, 0.15)
        """
        return Instruction(ZZ(angle), target=[target1, target2])


Gate.register_gate(ZZ)


# Three qubit gates #


class CCNot(Gate):
    """CCNOT gate or Toffoli gate."""

    def __init__(self):
        super().__init__(qubit_count=None, ascii_symbols=["C", "C", "X"])

    def adjoint(self) -> List[Gate]:
        return [CCNot()]

    def _to_jaqcd(self, target: QubitSet) -> Any:
        return ir.CCNot.construct(controls=[target[0], target[1]], target=target[2])

    def _to_openqasm(
        self, target: QubitSet, serialization_properties: OpenQASMSerializationProperties, **kwargs
    ) -> str:
        control_qubit_0 = serialization_properties.format_target(int(target[0]))
        control_qubit_1 = serialization_properties.format_target(int(target[1]))
        target_qubit = serialization_properties.format_target(int(target[2]))
        return f"ccnot {control_qubit_0}, {control_qubit_1}, {target_qubit};"

    def to_matrix(self) -> np.ndarray:
        return np.array(
            [
                [1, 0, 0, 0, 0, 0, 0, 0],
                [0, 1, 0, 0, 0, 0, 0, 0],
                [0, 0, 1, 0, 0, 0, 0, 0],
                [0, 0, 0, 1, 0, 0, 0, 0],
                [0, 0, 0, 0, 1, 0, 0, 0],
                [0, 0, 0, 0, 0, 1, 0, 0],
                [0, 0, 0, 0, 0, 0, 0, 1],
                [0, 0, 0, 0, 0, 0, 1, 0],
            ],
            dtype=complex,
        )

    @staticmethod
    def fixed_qubit_count() -> int:
        return 3

    @staticmethod
    @circuit.subroutine(register=True)
    def ccnot(control1: QubitInput, control2: QubitInput, target: QubitInput) -> Instruction:
        """Registers this function into the circuit class.

        Args:
            control1 (QubitInput): Control qubit 1 index.
            control2 (QubitInput): Control qubit 2 index.
            target (QubitInput): Target qubit index.

        Returns:
            Instruction: CCNot instruction.

        Examples:
            >>> circ = Circuit().ccnot(0, 1, 2)
        """
        return Instruction(CCNot(), target=[control1, control2, target])


Gate.register_gate(CCNot)


class CSwap(Gate):
    """Controlled Swap gate."""

    def __init__(self):
        super().__init__(qubit_count=None, ascii_symbols=["C", "SWAP", "SWAP"])

    def adjoint(self) -> List[Gate]:
        return [CSwap()]

    def _to_jaqcd(self, target: QubitSet) -> Any:
        return ir.CSwap.construct(control=target[0], targets=[target[1], target[2]])

    def _to_openqasm(
        self, target: QubitSet, serialization_properties: OpenQASMSerializationProperties, **kwargs
    ) -> str:
        control_qubit = serialization_properties.format_target(int(target[0]))
        target_qubit_0 = serialization_properties.format_target(int(target[1]))
        target_qubit_1 = serialization_properties.format_target(int(target[2]))

        return f"cswap {control_qubit}, {target_qubit_0}, {target_qubit_1};"

    def to_matrix(self) -> np.ndarray:
        return np.array(
            [
                [1, 0, 0, 0, 0, 0, 0, 0],
                [0, 1, 0, 0, 0, 0, 0, 0],
                [0, 0, 1, 0, 0, 0, 0, 0],
                [0, 0, 0, 1, 0, 0, 0, 0],
                [0, 0, 0, 0, 1, 0, 0, 0],
                [0, 0, 0, 0, 0, 0, 1, 0],
                [0, 0, 0, 0, 0, 1, 0, 0],
                [0, 0, 0, 0, 0, 0, 0, 1],
            ],
            dtype=complex,
        )

    @staticmethod
    def fixed_qubit_count() -> int:
        return 3

    @staticmethod
    @circuit.subroutine(register=True)
    def cswap(control: QubitInput, target1: QubitInput, target2: QubitInput) -> Instruction:
        """Registers this function into the circuit class.

        Args:
            control (QubitInput): Control qubit index
            target1 (QubitInput): Target qubit 1 index.
            target2 (QubitInput): Target qubit 2 index.

        Returns:
            Instruction: CSwap instruction.

        Examples:
            >>> circ = Circuit().cswap(0, 1, 2)
        """
        return Instruction(CSwap(), target=[control, target1, target2])


Gate.register_gate(CSwap)


class GPi(AngledGate):
    """IonQ GPi gate.

    Args:
        angle (Union[FreeParameterExpression, float]): angle in radians.
    """

    def __init__(self, angle: Union[FreeParameterExpression, float]):
        super().__init__(
            angle=angle,
            qubit_count=None,
            ascii_symbols=[angled_ascii_characters("GPi", angle)],
        )

    def _to_openqasm(
        self, target: QubitSet, serialization_properties: OpenQASMSerializationProperties, **kwargs
    ):
        target_qubit = serialization_properties.format_target(int(target[0]))
        return f"gpi({self.angle}) {target_qubit};"

    def to_matrix(self) -> np.ndarray:
        return np.array(
            [
                [0, np.exp(-1j * self.angle)],
                [np.exp(1j * self.angle), 0],
            ]
        )

    def adjoint(self) -> List[Gate]:
        return [GPi(self.angle)]

    @staticmethod
    def fixed_qubit_count() -> int:
        return 1

    def bind_values(self, **kwargs):
        return get_angle(self, **kwargs)

    @staticmethod
    @circuit.subroutine(register=True)
    def gpi(
        target: QubitInput, angle: Union[FreeParameterExpression, float]
    ) -> Iterable[Instruction]:
        """Registers this function into the circuit class.

        Args:
            target (Qubit or int): Target qubit index.
            angle (Union[FreeParameterExpression, float]): Angle in radians.

        Returns:
            Iterable[Instruction]: GPi instruction.

        Examples:
            >>> circ = Circuit().gpi(0, 0.15)
        """
        return [Instruction(GPi(angle), target=qubit) for qubit in QubitSet(target)]


Gate.register_gate(GPi)


class GPi2(AngledGate):
    """IonQ GPi2 gate.

    Args:
        angle (Union[FreeParameterExpression, float]): angle in radians.
    """

    def __init__(self, angle: Union[FreeParameterExpression, float]):
        super().__init__(
            angle=angle,
            qubit_count=None,
            ascii_symbols=[angled_ascii_characters("GPi2", angle)],
        )

    def _to_openqasm(
        self, target: QubitSet, serialization_properties: OpenQASMSerializationProperties, **kwargs
    ):
        target_qubit = serialization_properties.format_target(int(target[0]))
        return f"gpi2({self.angle}) {target_qubit};"

    def to_matrix(self) -> np.ndarray:
        return np.array(
            [
                [1, -1j * np.exp(-1j * self.angle)],
                [-1j * np.exp(1j * self.angle), 1],
            ]
        ) / np.sqrt(2)

    def adjoint(self) -> List[Gate]:
        return [GPi2(self.angle + np.pi)]

    @staticmethod
    def fixed_qubit_count() -> int:
        return 1

    def bind_values(self, **kwargs):
        return get_angle(self, **kwargs)

    @staticmethod
    @circuit.subroutine(register=True)
    def gpi2(
        target: QubitInput, angle: Union[FreeParameterExpression, float]
    ) -> Iterable[Instruction]:
        """Registers this function into the circuit class.

        Args:
            target (Qubit or int): Target qubit index.
            angle (Union[FreeParameterExpression, float]): Angle in radians.

        Returns:
            Iterable[Instruction]: GPi2 instruction.

        Examples:
            >>> circ = Circuit().gpi2(0, 0.15)
        """
        return [Instruction(GPi2(angle), target=qubit) for qubit in QubitSet(target)]


Gate.register_gate(GPi2)


class MS(DoubleAngledGate):
    """IonQ MS gate.

    Args:
        angle_1 (Union[FreeParameterExpression, float]): angle in radians.
        angle_2 (Union[FreeParameterExpression, float]): angle in radians.
    """

    def __init__(
        self,
        angle_1: Union[FreeParameterExpression, float],
        angle_2: Union[FreeParameterExpression, float],
    ):
        super().__init__(
            angle_1=angle_1,
            angle_2=angle_2,
            qubit_count=None,
            ascii_symbols=[_double_angled_ascii_characters("MS", angle_1, angle_2)] * 2,
        )

    def _to_openqasm(
        self, target: QubitSet, serialization_properties: OpenQASMSerializationProperties, **kwargs
    ):
        target_qubit_1 = serialization_properties.format_target(int(target[0]))
        target_qubit_2 = serialization_properties.format_target(int(target[1]))
        return f"ms({self.angle_1}, {self.angle_2}) {target_qubit_1}, {target_qubit_2};"

    def to_matrix(self) -> np.ndarray:
        return np.array(
            [
                [1, 0, 0, -1j * np.exp(-1j * (self.angle_1 + self.angle_2))],
                [0, 1, -1j * np.exp(-1j * (self.angle_1 - self.angle_2)), 0],
                [0, -1j * np.exp(1j * (self.angle_1 - self.angle_2)), 1, 0],
                [-1j * np.exp(1j * (self.angle_1 + self.angle_2)), 0, 0, 1],
            ]
        ) / np.sqrt(2)

    def adjoint(self) -> List[Gate]:
        return [MS(self.angle_1 + np.pi, self.angle_2)]

    @staticmethod
    def fixed_qubit_count() -> int:
        return 2

    def bind_values(self, **kwargs):
        return _get_angles(self, **kwargs)

    @staticmethod
    @circuit.subroutine(register=True)
    def ms(
        target1: QubitInput,
        target2: QubitInput,
        angle_1: Union[FreeParameterExpression, float],
        angle_2: Union[FreeParameterExpression, float],
    ) -> Iterable[Instruction]:
        """Registers this function into the circuit class.

        Args:
            target (Qubit or int): Target qubit index.
            angle (Union[FreeParameterExpression, float]): Angle in radians.

        Returns:
            Iterable[Instruction]: MS instruction.

        Examples:
            >>> circ = Circuit().ms(0, 1, 0.15, 0.34)
        """
        return [Instruction(MS(angle_1, angle_2), target=[target1, target2])]


Gate.register_gate(MS)


class Unitary(Gate):
    """Arbitrary unitary gate

    Args:
        matrix (numpy.ndarray): Unitary matrix which defines the gate.
        display_name (str): Name to be used for an instance of this unitary gate
            for circuit diagrams. Defaults to `U`.

    Raises:
        ValueError: If `matrix` is not a two-dimensional square matrix,
            or has a dimension length that is not a positive power of 2,
            or is not unitary.
    """

    def __init__(self, matrix: np.ndarray, display_name: str = "U"):
        verify_quantum_operator_matrix_dimensions(matrix)
        self._matrix = np.array(matrix, dtype=complex)
        qubit_count = int(np.log2(self._matrix.shape[0]))

        if not is_unitary(self._matrix):
            raise ValueError(f"{self._matrix} is not unitary")

        super().__init__(qubit_count=qubit_count, ascii_symbols=[display_name] * qubit_count)

    def to_matrix(self) -> np.ndarray:
        return np.array(self._matrix)

    def adjoint(self) -> List[Gate]:
        return [Unitary(self._matrix.conj().T, display_name=f"({self.ascii_symbols})^†")]

    def _to_jaqcd(self, target: QubitSet) -> Any:
        return ir.Unitary.construct(
            targets=[qubit for qubit in target],
            matrix=Unitary._transform_matrix_to_ir(self._matrix),
        )

    def _to_openqasm(
        self, target: QubitSet, serialization_properties: OpenQASMSerializationProperties, **kwargs
    ) -> str:
        qubits = [serialization_properties.format_target(int(qubit)) for qubit in target]
        formatted_matrix = np.array2string(
            self._matrix,
            separator=", ",
            formatter={"all": lambda x: format_complex(x)},
            threshold=float("inf"),
        ).replace("\n", "")

        return f"#pragma braket unitary({formatted_matrix}) {', '.join(qubits)}"

    def __eq__(self, other):
        if isinstance(other, Unitary):
            return self.matrix_equivalence(other)
        return False

    @staticmethod
    def _transform_matrix_to_ir(matrix: np.ndarray) -> List:
        return [[[element.real, element.imag] for element in row] for row in matrix.tolist()]

    @staticmethod
    @circuit.subroutine(register=True)
    def unitary(targets: QubitSet, matrix: np.ndarray, display_name: str = "U") -> Instruction:
        """Registers this function into the circuit class.

        Args:
            targets (QubitSet): Target qubits.
            matrix (numpy.ndarray): Unitary matrix which defines the gate. Matrix should be
                compatible with the supplied targets, with `2 ** len(targets) == matrix.shape[0]`.
            display_name (str): Name to be used for an instance of this unitary gate
                for circuit diagrams. Defaults to `U`.

        Returns:
            Instruction: Unitary instruction.

        Raises:
            ValueError: If `matrix` is not a two-dimensional square matrix,
                or has a dimension length that is not compatible with the `targets`,
                or is not unitary,

        Examples:
            >>> circ = Circuit().unitary(matrix=np.array([[0, 1],[1, 0]]), targets=[0])
        """
        if 2 ** len(targets) != matrix.shape[0]:
            raise ValueError("Dimensions of the supplied unitary are incompatible with the targets")

        return Instruction(Unitary(matrix, display_name), target=targets)


Gate.register_gate(Unitary)


def angled_ascii_characters(gate: str, angle: Union[FreeParameterExpression, float]) -> str:
    """
    Generates a formatted ascii representation of an angled gate.

    Args:
        gate (str): The name of the gate.
        angle (Union[FreeParameterExpression, float]): The angle for the gate.

    Returns:
        str: Returns the ascii representation for an angled gate.

    """
    return f'{gate}({angle:{".2f" if isinstance(angle, (float, Float)) else ""}})'


<<<<<<< HEAD
def _double_angled_ascii_characters(
    gate: str,
    angle_1: Union[FreeParameterExpression, float],
    angle_2: Union[FreeParameterExpression, float],
) -> str:
    """
    Generates a formatted ascii representation of an angled gate.

    Args:
        gate (str): The name of the gate.
        angle (Union[FreeParameterExpression, float]): The angle for the gate.

    Returns:
        str: Returns the ascii representation for an angled gate.

    """
    return (
        f"{gate}("
        f'{angle_1:{".2f" if isinstance(angle_1, (float, Float)) else ""}}, '
        f'{angle_2:{".2f" if isinstance(angle_2, (float, Float)) else ""}})'
    )


def get_angle(self, **kwargs):
=======
def get_angle(self: AngledGate, **kwargs) -> AngledGate:
>>>>>>> 1ea8cb6a
    """
    Gets the angle with all values substituted in that are requested.

    Args:
        self (AngledGate): The subclass of AngledGate for which the angle is being obtained.

    Returns:
        AngledGate: A new gate of the type of the AngledGate originally used with all
        angles updated.
    """
    new_angle = (
        self.angle.subs(kwargs) if isinstance(self.angle, FreeParameterExpression) else self.angle
    )
    return type(self)(angle=new_angle)


def _get_angles(self, **kwargs):
    """
    Gets the angle with all values substituted in that are requested.

    Args:
        self: The subclass of AngledGate for which the angle is being obtained.
        **kwargs: The named parameters that are being filled for a particular gate.

    Returns:
        A new gate of the type of the AngledGate originally used with all angles updated.
    """
    new_angles = [
        (
            getattr(self, angle).subs(kwargs)
            if isinstance(getattr(self, angle), FreeParameterExpression)
            else getattr(self, angle)
        )
        for angle in ("angle_1", "angle_2")
    ]
    return type(self)(angle_1=new_angles[0], angle_2=new_angles[1])


def format_complex(number: complex) -> str:
    """
    Format a complex number into <a> + <b>im to be consumed by the braket unitary pragma

    Args:
        number (complex): A complex number.

    Returns:
        str: The formatted string.
    """
    if number.real:
        if number.imag:
            imag_sign = "+" if number.imag > 0 else "-"
            return f"{number.real} {imag_sign} {abs(number.imag)}im"
        else:
            return f"{number.real}"
    else:
        if number.imag:
            return f"{number.imag}im"
        else:
            return "0"<|MERGE_RESOLUTION|>--- conflicted
+++ resolved
@@ -2199,7 +2199,7 @@
     return f'{gate}({angle:{".2f" if isinstance(angle, (float, Float)) else ""}})'
 
 
-<<<<<<< HEAD
+
 def _double_angled_ascii_characters(
     gate: str,
     angle_1: Union[FreeParameterExpression, float],
@@ -2223,10 +2223,7 @@
     )
 
 
-def get_angle(self, **kwargs):
-=======
 def get_angle(self: AngledGate, **kwargs) -> AngledGate:
->>>>>>> 1ea8cb6a
     """
     Gets the angle with all values substituted in that are requested.
 
