# Copyright Amazon.com Inc. or its affiliates. All Rights Reserved.
#
# Licensed under the Apache License, Version 2.0 (the "License"). You
# may not use this file except in compliance with the License. A copy of
# the License is located at
#
#     http://aws.amazon.com/apache2.0/
#
# or in the "license" file accompanying this file. This file is
# distributed on an "AS IS" BASIS, WITHOUT WARRANTIES OR CONDITIONS OF
# ANY KIND, either express or implied. See the License for the specific
# language governing permissions and limitations under the License.

from collections.abc import Iterable
from typing import Optional, Union

from braket.circuits.quantum_operator import QuantumOperator
from braket.registers.qubit_set import QubitSetInput


def parse_operator_input(
<<<<<<< HEAD
    operators: Union[QuantumOperator, Iterable[QuantumOperator]]
) -> Optional[set[QuantumOperator]]:
    """
    Processes the quantum operator input to __init__ to validate and return a set of
=======
    operators: Union[QuantumOperator, Iterable[QuantumOperator]],
) -> Optional[set[QuantumOperator]]:
    """Processes the quantum operator input to __init__ to validate and return a set of
>>>>>>> 879133cb
    QuantumOperators.

    Args:
        operators (Union[QuantumOperator, Iterable[QuantumOperator]]): QuantumOperator input.

    Returns:
        Optional[set[QuantumOperator]]: The set of relevant QuantumOperators or None if none
        is specified.

    Throws:
        ValueError: If no quantum operator are provided, if the quantum operator don't all operate
            on the same number of qubits.
    """
    if not operators:
        return None
    if not isinstance(operators, Iterable):
        return {operators}
    fixed_qubit_counts = {operator.fixed_qubit_count() for operator in operators}
    if len(fixed_qubit_counts) != 1:
        raise ValueError("All operators in a criteria must operate on the same number of qubits.")
    return set(operators)


def parse_qubit_input(
    qubits: Optional[QubitSetInput], expected_qubit_count: Optional[int] = 0
) -> Optional[set[Union[int, tuple[int]]]]:
<<<<<<< HEAD
    """
    Processes the qubit input to __init__ to validate and return a set of qubit targets.
=======
    """Processes the qubit input to __init__ to validate and return a set of qubit targets.
>>>>>>> 879133cb

    Args:
        qubits (Optional[QubitSetInput]): Qubit input.
        expected_qubit_count (Optional[int]): The expected number of qubits that the input
            gates operates on. If the value is non-zero, this method will validate that the
            expected qubit count matches the actual qubit count. Default is 0.

    Returns:
        Optional[set[Union[int, tuple[int]]]]: The set of qubit targets, or None if no qubits
        are specified.
    """
    if qubits is None:
        return None
    if not isinstance(qubits, Iterable):
        return {int(qubits)}
    if len(qubits) == 0:
        return None
    types = {type(item) for item in qubits}
    if len(types) != 1:
        raise TypeError("Qubit targets must be all the same type.")
    qubit_count = (
        expected_qubit_count if expected_qubit_count is not None and expected_qubit_count > 0 else 1
    )
    if isinstance(qubits[0], Iterable):
        qubit_count = (
            expected_qubit_count
            if expected_qubit_count is not None and expected_qubit_count > 0
            else len(qubits[0])
        )
        target_set_all_same = all(len(item) == qubit_count for item in qubits)
        if not target_set_all_same:
            raise ValueError(f"Qubits must all target {qubit_count}-qubit operations.")
        if qubit_count == 1:
            return {item[0] for item in qubits}
        return {tuple(item) for item in qubits}
    if qubit_count > 1:
        return {tuple(qubits)}
    return set(qubits)<|MERGE_RESOLUTION|>--- conflicted
+++ resolved
@@ -19,16 +19,9 @@
 
 
 def parse_operator_input(
-<<<<<<< HEAD
-    operators: Union[QuantumOperator, Iterable[QuantumOperator]]
-) -> Optional[set[QuantumOperator]]:
-    """
-    Processes the quantum operator input to __init__ to validate and return a set of
-=======
     operators: Union[QuantumOperator, Iterable[QuantumOperator]],
 ) -> Optional[set[QuantumOperator]]:
     """Processes the quantum operator input to __init__ to validate and return a set of
->>>>>>> 879133cb
     QuantumOperators.
 
     Args:
@@ -55,12 +48,7 @@
 def parse_qubit_input(
     qubits: Optional[QubitSetInput], expected_qubit_count: Optional[int] = 0
 ) -> Optional[set[Union[int, tuple[int]]]]:
-<<<<<<< HEAD
-    """
-    Processes the qubit input to __init__ to validate and return a set of qubit targets.
-=======
     """Processes the qubit input to __init__ to validate and return a set of qubit targets.
->>>>>>> 879133cb
 
     Args:
         qubits (Optional[QubitSetInput]): Qubit input.
