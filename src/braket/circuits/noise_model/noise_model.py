--- conflicted
+++ resolved
@@ -109,12 +109,7 @@
 
     @property
     def instructions(self) -> list[NoiseModelInstruction]:
-<<<<<<< HEAD
-        """
-        List all the noise in the NoiseModel.
-=======
         """List all the noise in the NoiseModel.
->>>>>>> 879133cb
 
         Returns:
             list[NoiseModelInstruction]: The noise model instructions.
@@ -338,12 +333,7 @@
     def _items_to_string(
         cls, instructions_title: str, instructions: list[NoiseModelInstruction]
     ) -> list[str]:
-<<<<<<< HEAD
-        """
-        Creates a string representation of a list of instructions.
-=======
         """Creates a string representation of a list of instructions.
->>>>>>> 879133cb
 
         Args:
             instructions_title (str): The title for this list of instructions.
