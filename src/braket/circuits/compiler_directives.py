--- conflicted
+++ resolved
@@ -24,14 +24,10 @@
     def __init__(self):
         super().__init__(["StartVerbatim"])
 
-<<<<<<< HEAD
-    def _to_jaqcd(self, *args, **kwargs):
-=======
     def counterpart(self) -> CompilerDirective:
         return EndVerbatimBox()
 
-    def to_ir(self, *args, **kwargs):
->>>>>>> f45bf393
+    def _to_jaqcd(self, *args, **kwargs):
         return ir.StartVerbatimBox.construct()
 
     def _to_openqasm(self) -> str:
@@ -47,16 +43,11 @@
     def __init__(self):
         super().__init__(["EndVerbatim"])
 
-<<<<<<< HEAD
+    def counterpart(self) -> CompilerDirective:
+        return StartVerbatimBox()
+
     def _to_jaqcd(self, *args, **kwargs):
         return ir.EndVerbatimBox.construct()
 
     def _to_openqasm(self) -> str:
-        return "}"
-=======
-    def counterpart(self) -> CompilerDirective:
-        return StartVerbatimBox()
-
-    def to_ir(self, *args, **kwargs):
-        return ir.EndVerbatimBox.construct()
->>>>>>> f45bf393
+        return "}"