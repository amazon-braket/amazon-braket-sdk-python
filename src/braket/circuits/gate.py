# Copyright Amazon.com Inc. or its affiliates. All Rights Reserved.
#
# Licensed under the Apache License, Version 2.0 (the "License"). You
# may not use this file except in compliance with the License. A copy of
# the License is located at
#
#     http://aws.amazon.com/apache2.0/
#
# or in the "license" file accompanying this file. This file is
# distributed on an "AS IS" BASIS, WITHOUT WARRANTIES OR CONDITIONS OF
# ANY KIND, either express or implied. See the License for the specific
# language governing permissions and limitations under the License.

from __future__ import annotations

<<<<<<< HEAD
from typing import Any, Optional, Sequence, Type
=======
from typing import Any, List, Optional, Sequence, Tuple
>>>>>>> 46b64732

from braket.circuits.quantum_operator import QuantumOperator
from braket.circuits.qubit_set import QubitSet


class Gate(QuantumOperator):
    """
    Class `Gate` represents a quantum gate that operates on N qubits. Gates are considered the
    building blocks of quantum circuits. This class is considered the gate definition containing
    the metadata that defines what a gate is and what it does.
    """

    def __init__(self, qubit_count: Optional[int], ascii_symbols: Sequence[str]):
        """
        Args:
            qubit_count (int, optional): Number of qubits this gate interacts with.
            ascii_symbols (Sequence[str]): ASCII string symbols for the gate. These are used when
                printing a diagram of circuits. Length must be the same as `qubit_count`, and
                index ordering is expected to correlate with target ordering on the instruction.
                For instance, if CNOT instruction has the control qubit on the first index and
                target qubit on the second index. Then ASCII symbols would have ["C", "X"] to
                correlate a symbol with that index.

        Raises:
            ValueError: `qubit_count` is less than 1, `ascii_symbols` are `None`, or
                `ascii_symbols` length != `qubit_count`
        """
        super().__init__(qubit_count=qubit_count, ascii_symbols=ascii_symbols)

    def adjoint(self) -> List[Gate]:
        """Returns a list of gates that implement the adjoint of this gate.

        This is a list because some gates do not have an inverse defined by a single existing gate.

        Returns:
            List[Gate]: The gates comprising the adjoint of this gate.
        """
        raise NotImplementedError(f"Gate {self.name} does not have adjoint implemented")

    def to_ir(self, target: QubitSet) -> Any:
        """Returns IR object of quantum operator and target

        Args:
            target (QubitSet): target qubit(s)
        Returns:
            IR object of the quantum operator and target
        """
        raise NotImplementedError("to_ir has not been implemented yet.")

    @property
    def ascii_symbols(self) -> Tuple[str, ...]:
        """Tuple[str, ...]: Returns the ascii symbols for the quantum operator."""
        return self._ascii_symbols

    def __eq__(self, other):
        return isinstance(other, Gate) and self.name == other.name

    def __repr__(self):
        return f"{self.name}('qubit_count': {self._qubit_count})"

    @classmethod
<<<<<<< HEAD
    def register_gate(cls, gate: Type[Gate]):
=======
    def register_gate(cls, gate: Gate):
>>>>>>> 46b64732
        """Register a gate implementation by adding it into the Gate class.

        Args:
            gate (Gate): Gate class to register.
        """
        setattr(cls, gate.__name__, gate)<|MERGE_RESOLUTION|>--- conflicted
+++ resolved
@@ -13,11 +13,7 @@
 
 from __future__ import annotations
 
-<<<<<<< HEAD
-from typing import Any, Optional, Sequence, Type
-=======
-from typing import Any, List, Optional, Sequence, Tuple
->>>>>>> 46b64732
+from typing import Any, List, Optional, Sequence, Tuple, Type
 
 from braket.circuits.quantum_operator import QuantumOperator
 from braket.circuits.qubit_set import QubitSet
@@ -79,14 +75,10 @@
         return f"{self.name}('qubit_count': {self._qubit_count})"
 
     @classmethod
-<<<<<<< HEAD
     def register_gate(cls, gate: Type[Gate]):
-=======
-    def register_gate(cls, gate: Gate):
->>>>>>> 46b64732
         """Register a gate implementation by adding it into the Gate class.
 
         Args:
-            gate (Gate): Gate class to register.
+            gate (Type[Gate]): Gate class to register.
         """
         setattr(cls, gate.__name__, gate)