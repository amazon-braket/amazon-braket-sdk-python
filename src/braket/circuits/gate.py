--- conflicted
+++ resolved
@@ -74,11 +74,7 @@
                 while serializing the object to the IR representation. The serialization properties
                 supplied must correspond to the supplied `ir_type`. Defaults to None.
         Returns:
-<<<<<<< HEAD
-            IR object of the quantum operator and target
-=======
             Any: IR object of the quantum operator and target
->>>>>>> 792986de
 
         Raises:
             ValueError: If the supplied `ir_type` is not supported, or if the supplied serialization
@@ -140,11 +136,7 @@
         return f"{self.name}('qubit_count': {self._qubit_count})"
 
     @classmethod
-<<<<<<< HEAD
-    def register_gate(cls, gate: Type[Gate]):
-=======
     def register_gate(cls, gate: Type[Gate]) -> None:
->>>>>>> 792986de
         """Register a gate implementation by adding it into the Gate class.
 
         Args:
