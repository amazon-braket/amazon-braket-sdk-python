--- conflicted
+++ resolved
@@ -48,14 +48,6 @@
         """
         super().__init__(qubit_count=qubit_count, ascii_symbols=ascii_symbols)
 
-<<<<<<< HEAD
-    def to_ir(
-        self,
-        target: QubitSet,
-        ir_type: IRType = IRType.JAQCD,
-        serialization_properties: SerializationProperties = None,
-    ) -> Any:
-=======
     def adjoint(self) -> List[Gate]:
         """Returns a list of gates that implement the adjoint of this gate.
 
@@ -66,8 +58,12 @@
         """
         raise NotImplementedError(f"Gate {self.name} does not have adjoint implemented")
 
-    def to_ir(self, target: QubitSet) -> Any:
->>>>>>> f45bf393
+    def to_ir(
+        self,
+        target: QubitSet,
+        ir_type: IRType = IRType.JAQCD,
+        serialization_properties: SerializationProperties = None,
+    ) -> Any:
         """Returns IR object of quantum operator and target
 
         Args:
