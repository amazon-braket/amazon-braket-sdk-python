# Copyright Amazon.com Inc. or its affiliates. All Rights Reserved.
#
# Licensed under the Apache License, Version 2.0 (the "License"). You
# may not use this file except in compliance with the License. A copy of
# the License is located at
#
#     http://aws.amazon.com/apache2.0/
#
# or in the "license" file accompanying this file. This file is
# distributed on an "AS IS" BASIS, WITHOUT WARRANTIES OR CONDITIONS OF
# ANY KIND, either express or implied. See the License for the specific
# language governing permissions and limitations under the License.

<<<<<<< HEAD
from __future__ import annotations

=======
import copy
>>>>>>> 46b64732
import math
from typing import List, Optional, Sequence, Union

from braket.circuits.free_parameter_expression import FreeParameterExpression
from braket.circuits.gate import Gate
from braket.circuits.parameterizable import Parameterizable


class AngledGate(Gate, Parameterizable):
    """
    Class `AngledGate` represents a quantum gate that operates on N qubits and an angle.
    """

    def __init__(
        self,
        angle: Union[FreeParameterExpression, float],
        qubit_count: Optional[int],
        ascii_symbols: Sequence[str],
    ):
        """
        Args:
            angle (Union[FreeParameterExpression, float]): The angle of the gate in radians
                or expression representation.
            qubit_count (int, optional): The number of qubits that this gate interacts with.
            ascii_symbols (Sequence[str]): ASCII string symbols for the gate. These are used when
                printing a diagram of a circuit. The length must be the same as `qubit_count`, and
                index ordering is expected to correlate with the target ordering on the instruction.
                For instance, if a CNOT instruction has the control qubit on the first index and
                target qubit on the second index, the ASCII symbols should have `["C", "X"]` to
                correlate a symbol with that index.

        Raises:
            ValueError: If the `qubit_count` is less than 1, `ascii_symbols` are `None`, or
                `ascii_symbols` length != `qubit_count`, or `angle` is `None`
        """
        super().__init__(qubit_count=qubit_count, ascii_symbols=ascii_symbols)
        if angle is None:
            raise ValueError("angle must not be None")
        if isinstance(angle, FreeParameterExpression):
            self._parameters = [angle]
        else:
            self._parameters = [float(angle)]  # explicit casting in case angle is e.g. np.float32

    @property
    def parameters(self) -> List[Union[FreeParameterExpression, float]]:
        """
        Returns the parameters associated with the object, either unbound free parameters or
        bound values.

        Returns:
            List[Union[FreeParameterExpression, float]]: The free parameters or fixed value
            associated with the object.
        """
        return self._parameters

    @property
    def angle(self) -> Union[FreeParameterExpression, float]:
        """
        Returns the angle for the gate

        Returns:
            Union[FreeParameterExpression, float]: The angle of the gate in radians
        """
        return self._parameters[0]

    def bind_values(self, **kwargs) -> AngledGate:
        """
        Takes in parameters and attempts to assign them to values.

        Args:
            **kwargs: The parameters that are being assigned.

        Returns:
            AngledGate: A new Gate of the same type with the requested parameters bound.

        Raises:
            NotImplementedError: Subclasses should implement this function.
        """
        raise NotImplementedError

    def adjoint(self) -> List[Gate]:
        """Returns the adjoint of this gate as a singleton list.

        Returns:
            List[Gate]: A list containing the gate with negated angle.
        """
        new = copy.copy(self)
        new._parameters = [-angle for angle in self._parameters]
        return [new]

    def __eq__(self, other):
        if isinstance(other, AngledGate):
            if isinstance(self.angle, FreeParameterExpression):
                return self.name == other.name and self.angle == other.angle
            else:
                return self.name == other.name and math.isclose(self.angle, other.angle)
        return False

    def __repr__(self):
        return f"{self.name}('angle': {self.angle}, 'qubit_count': {self.qubit_count})"<|MERGE_RESOLUTION|>--- conflicted
+++ resolved
@@ -11,12 +11,9 @@
 # ANY KIND, either express or implied. See the License for the specific
 # language governing permissions and limitations under the License.
 
-<<<<<<< HEAD
 from __future__ import annotations
 
-=======
 import copy
->>>>>>> 46b64732
 import math
 from typing import List, Optional, Sequence, Union
 
