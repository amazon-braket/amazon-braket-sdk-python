--- conflicted
+++ resolved
@@ -401,11 +401,7 @@
 
     Args:
         gate (str): The name of the gate.
-<<<<<<< HEAD
-        ``*angles`` (Union[FreeParameterExpression, float]): angles in radians.
-=======
         `*angles` (Union[FreeParameterExpression, float]): angles in radians.
->>>>>>> 02a35e02
 
     Returns:
         str: Returns the ascii representation for an angled gate.
@@ -413,7 +409,6 @@
     """
 
     def format_string(angle: Union[FreeParameterExpression, float]) -> str:
-<<<<<<< HEAD
         """
         Formats an angle for ASCII representation.
 
@@ -423,8 +418,6 @@
         Returns:
             str: The ASCII representation of the angle.
         """
-=======
->>>>>>> 02a35e02
         return ".2f" if isinstance(angle, (float, Float)) else ""
 
     return f"{gate}({', '.join(f'{angle:{format_string(angle)}}' for angle in angles)})"
