# Copyright Amazon.com Inc. or its affiliates. All Rights Reserved.
#
# Licensed under the Apache License, Version 2.0 (the "License"). You
# may not use this file except in compliance with the License. A copy of
# the License is located at
#
#     http://aws.amazon.com/apache2.0/
#
# or in the "license" file accompanying this file. This file is
# distributed on an "AS IS" BASIS, WITHOUT WARRANTIES OR CONDITIONS OF
# ANY KIND, either express or implied. See the License for the specific
# language governing permissions and limitations under the License.

from __future__ import annotations

from copy import deepcopy
<<<<<<< HEAD
from typing import Any, Optional
=======
from typing import Any
>>>>>>> 879133cb

from braket.circuits.gate import Gate
from braket.circuits.serialization import (
    IRType,
    OpenQASMSerializationProperties,
    QubitReferenceType,
)
from braket.pulse.pulse_sequence import PulseSequence
from braket.registers.qubit_set import QubitSet


class GateCalibrations:
    """An object containing gate calibration data. The data respresents the mapping on a particular gate
    on a set of qubits to its calibration to be used by a quantum device. This is represented by a dictionary
    with keys of `Tuple(Gate, QubitSet)` mapped to a `PulseSequence`.
    """  # noqa: E501

    def __init__(
        self,
        pulse_sequences: dict[tuple[Gate, QubitSet], PulseSequence],
    ):
        """Inits a `GateCalibrations`.

        Args:
<<<<<<< HEAD
            pulse_sequences (dict[tuple[Gate, QubitSet], PulseSequence]): A mapping containing a key of
                `(Gate, QubitSet)` mapped to the corresponding pulse sequence.

        """  # noqa: E501
=======
            pulse_sequences (dict[tuple[Gate, QubitSet], PulseSequence]): A mapping containing a key
                of `(Gate, QubitSet)` mapped to the corresponding pulse sequence.

        """
>>>>>>> 879133cb
        self.pulse_sequences: dict[tuple[Gate, QubitSet], PulseSequence] = pulse_sequences

    @property
    def pulse_sequences(self) -> dict[tuple[Gate, QubitSet], PulseSequence]:
<<<<<<< HEAD
        """
        Gets the mapping of (Gate, Qubit) to the corresponding `PulseSequence`.
=======
        """Gets the mapping of (Gate, Qubit) to the corresponding `PulseSequence`.
>>>>>>> 879133cb

        Returns:
            dict[tuple[Gate, QubitSet], PulseSequence]: The calibration data Dictionary.
        """
        return self._pulse_sequences

    @pulse_sequences.setter
    def pulse_sequences(self, value: Any) -> None:
        """Sets the mapping of (Gate, Qubit) to the corresponding `PulseSequence`.

        Args:
            value(Any): The value for the pulse_sequences property to be set to.

        Raises:
            TypeError: Raised if the type is not dict[tuple[Gate, QubitSet], PulseSequence]

        """
        if isinstance(value, dict) and all(
            isinstance(k[0], Gate) and isinstance(k[1], QubitSet) and isinstance(v, PulseSequence)
            for (k, v) in value.items()
        ):
            self._pulse_sequences = value
        else:
            raise TypeError(
                "The value for pulse_sequence must be of type: "
                "dict[tuple[Gate, QubitSet], PulseSequence]"
            )

    def copy(self) -> GateCalibrations:
        """Returns a copy of the object.

        Returns:
            GateCalibrations: a copy of the calibrations.
        """
        return GateCalibrations(deepcopy(self._pulse_sequences))

    def __len__(self):
        return len(self._pulse_sequences)

    def filter(
<<<<<<< HEAD
        self, gates: Optional[list[Gate]] = None, qubits: Optional[QubitSet] = None
    ) -> Optional[GateCalibrations]:
        """
        Filters the data based on optional lists of gates and QubitSets.

        Args:
            gates (Optional[list[Gate]]): An optional list of gates to filter on.
            qubits (Optional[QubitSet]): An optional `QubitSet` to filter on.
=======
        self,
        gates: list[Gate] | None = None,
        qubits: QubitSet | list[QubitSet] | None = None,
    ) -> GateCalibrations:
        """Filters the data based on optional lists of gates and QubitSets.

        Args:
            gates (list[Gate] | None): An optional list of gates to filter on.
            qubits (QubitSet | list[QubitSet] | None): An optional `QubitSet` or
                list of `QubitSet` to filter on.
>>>>>>> 879133cb

        Returns:
            GateCalibrations: A filtered GateCalibrations object.
        """
        keys = self.pulse_sequences.keys()
        if isinstance(qubits, QubitSet):
            qubits = [qubits]
        filtered_calibration_keys = [
            tup
            for tup in keys
            if (gates is None or tup[0] in gates)
            and (qubits is None or any(qset.issubset(tup[1]) for qset in qubits))
        ]
        return GateCalibrations(
            {k: v for (k, v) in self.pulse_sequences.items() if k in filtered_calibration_keys},
        )

<<<<<<< HEAD
    def to_ir(self, calibration_key: Optional[tuple[Gate, QubitSet]] = None) -> str:
        """
        Returns the defcal representation for the `GateCalibrations` object.

        Args:
            calibration_key (Optional[tuple[Gate, QubitSet]]): An optional key to get a specific defcal.
=======
    def to_ir(self, calibration_key: tuple[Gate, QubitSet] | None = None) -> str:
        """Returns the defcal representation for the `GateCalibrations` object.

        Args:
            calibration_key (tuple[Gate, QubitSet] | None): An optional key to get a specific defcal.
>>>>>>> 879133cb
                Default: None

        Raises:
            ValueError: Key does not exist in the `GateCalibrations` object.

        Returns:
            str: the defcal string for the object.

        """  # noqa: E501
        if calibration_key is not None:
            if calibration_key not in self.pulse_sequences.keys():
                raise ValueError(
                    f"The key {calibration_key} does not exist in this GateCalibrations object."
                )
            return (
                self.pulse_sequences[calibration_key]
                .to_ir()
                .replace("cal", self._def_cal_gate(calibration_key), 1)
            )
        else:
            defcal = "\n".join(
                v.to_ir().replace("cal", self._def_cal_gate(k), 1)
                for (k, v) in self.pulse_sequences.items()
            )
            return defcal

    def _def_cal_gate(self, gate_key: tuple[Gate, QubitSet]) -> str:
        return " ".join(
            [
                "defcal",
                gate_key[0].to_ir(
                    target=gate_key[1],
                    serialization_properties=OpenQASMSerializationProperties(
                        QubitReferenceType.PHYSICAL
                    ),
                    ir_type=IRType.OPENQASM,
                )[:-1],
            ]
        )

    def __eq__(self, other: GateCalibrations):
        return isinstance(other, GateCalibrations) and other.pulse_sequences == self.pulse_sequences<|MERGE_RESOLUTION|>--- conflicted
+++ resolved
@@ -14,11 +14,7 @@
 from __future__ import annotations
 
 from copy import deepcopy
-<<<<<<< HEAD
-from typing import Any, Optional
-=======
 from typing import Any
->>>>>>> 879133cb
 
 from braket.circuits.gate import Gate
 from braket.circuits.serialization import (
@@ -43,27 +39,15 @@
         """Inits a `GateCalibrations`.
 
         Args:
-<<<<<<< HEAD
-            pulse_sequences (dict[tuple[Gate, QubitSet], PulseSequence]): A mapping containing a key of
-                `(Gate, QubitSet)` mapped to the corresponding pulse sequence.
-
-        """  # noqa: E501
-=======
             pulse_sequences (dict[tuple[Gate, QubitSet], PulseSequence]): A mapping containing a key
                 of `(Gate, QubitSet)` mapped to the corresponding pulse sequence.
 
         """
->>>>>>> 879133cb
         self.pulse_sequences: dict[tuple[Gate, QubitSet], PulseSequence] = pulse_sequences
 
     @property
     def pulse_sequences(self) -> dict[tuple[Gate, QubitSet], PulseSequence]:
-<<<<<<< HEAD
-        """
-        Gets the mapping of (Gate, Qubit) to the corresponding `PulseSequence`.
-=======
         """Gets the mapping of (Gate, Qubit) to the corresponding `PulseSequence`.
->>>>>>> 879133cb
 
         Returns:
             dict[tuple[Gate, QubitSet], PulseSequence]: The calibration data Dictionary.
@@ -104,16 +88,6 @@
         return len(self._pulse_sequences)
 
     def filter(
-<<<<<<< HEAD
-        self, gates: Optional[list[Gate]] = None, qubits: Optional[QubitSet] = None
-    ) -> Optional[GateCalibrations]:
-        """
-        Filters the data based on optional lists of gates and QubitSets.
-
-        Args:
-            gates (Optional[list[Gate]]): An optional list of gates to filter on.
-            qubits (Optional[QubitSet]): An optional `QubitSet` to filter on.
-=======
         self,
         gates: list[Gate] | None = None,
         qubits: QubitSet | list[QubitSet] | None = None,
@@ -124,7 +98,6 @@
             gates (list[Gate] | None): An optional list of gates to filter on.
             qubits (QubitSet | list[QubitSet] | None): An optional `QubitSet` or
                 list of `QubitSet` to filter on.
->>>>>>> 879133cb
 
         Returns:
             GateCalibrations: A filtered GateCalibrations object.
@@ -142,20 +115,11 @@
             {k: v for (k, v) in self.pulse_sequences.items() if k in filtered_calibration_keys},
         )
 
-<<<<<<< HEAD
-    def to_ir(self, calibration_key: Optional[tuple[Gate, QubitSet]] = None) -> str:
-        """
-        Returns the defcal representation for the `GateCalibrations` object.
-
-        Args:
-            calibration_key (Optional[tuple[Gate, QubitSet]]): An optional key to get a specific defcal.
-=======
     def to_ir(self, calibration_key: tuple[Gate, QubitSet] | None = None) -> str:
         """Returns the defcal representation for the `GateCalibrations` object.
 
         Args:
             calibration_key (tuple[Gate, QubitSet] | None): An optional key to get a specific defcal.
->>>>>>> 879133cb
                 Default: None
 
         Raises:
