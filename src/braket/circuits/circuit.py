# Copyright Amazon.com Inc. or its affiliates. All Rights Reserved.
#
# Licensed under the Apache License, Version 2.0 (the "License"). You
# may not use this file except in compliance with the License. A copy of
# the License is located at
#
#     http://aws.amazon.com/apache2.0/
#
# or in the "license" file accompanying this file. This file is
# distributed on an "AS IS" BASIS, WITHOUT WARRANTIES OR CONDITIONS OF
# ANY KIND, either express or implied. See the License for the specific
# language governing permissions and limitations under the License.

from __future__ import annotations

from collections import Counter
from collections.abc import Callable, Iterable
from numbers import Number
from typing import Any, Optional, TypeVar, Union

import numpy as np
import oqpy
from sympy import Expr

from braket.circuits import compiler_directives
from braket.circuits.free_parameter import FreeParameter
from braket.circuits.free_parameter_expression import FreeParameterExpression
from braket.circuits.gate import Gate
from braket.circuits.instruction import Instruction
from braket.circuits.measure import Measure
from braket.circuits.moments import Moments, MomentType
from braket.circuits.noise import Noise
from braket.circuits.noise_helpers import (
    apply_noise_to_gates,
    apply_noise_to_moments,
    check_noise_target_gates,
    check_noise_target_qubits,
    check_noise_target_unitary,
    wrap_with_list,
)
from braket.circuits.observable import Observable
from braket.circuits.observables import TensorProduct
from braket.circuits.parameterizable import Parameterizable
from braket.circuits.result_type import (
    ObservableParameterResultType,
    ObservableResultType,
    ResultType,
)
from braket.circuits.serialization import (
    IRType,
    OpenQASMSerializationProperties,
    QubitReferenceType,
    SerializationProperties,
)
from braket.circuits.text_diagram_builders.unicode_circuit_diagram import UnicodeCircuitDiagram
from braket.circuits.unitary_calculation import calculate_unitary_big_endian
from braket.default_simulator.openqasm.interpreter import Interpreter
from braket.ir.jaqcd import Program as JaqcdProgram
from braket.ir.openqasm import Program as OpenQasmProgram
from braket.ir.openqasm.program_v1 import io_type
from braket.pulse.ast.qasm_parser import ast_to_qasm
from braket.pulse.frame import Frame
from braket.pulse.pulse_sequence import PulseSequence, _validate_uniqueness
from braket.pulse.waveforms import Waveform
from braket.registers.qubit import QubitInput
from braket.registers.qubit_set import QubitSet, QubitSetInput

SubroutineReturn = TypeVar(
    "SubroutineReturn", Iterable[Instruction], Instruction, ResultType, Iterable[ResultType]
)
SubroutineCallable = TypeVar("SubroutineCallable", bound=Callable[..., SubroutineReturn])
AddableTypes = TypeVar("AddableTypes", SubroutineReturn, SubroutineCallable)


class Circuit:
    """A representation of a quantum circuit that contains the instructions to be performed on a
    quantum device and the requested result types.

    See :mod:`braket.circuits.gates` module for all of the supported instructions.

    See :mod:`braket.circuits.result_types` module for all of the supported result types.

    `AddableTypes` are `Instruction`, iterable of `Instruction`, `ResultType`,
    iterable of `ResultType`, or `SubroutineCallable`
    """

    _ALL_QUBITS = "ALL"  # Flag to indicate all qubits in _qubit_observable_mapping

    @classmethod
    def register_subroutine(cls, func: SubroutineCallable) -> None:
        """Register the subroutine `func` as an attribute of the `Circuit` class. The attribute name
        is the name of `func`.

        Args:
            func (SubroutineCallable): The function of the subroutine to add to the class.

        Examples:
            >>> def h_on_all(target):
            ...     circ = Circuit()
            ...     for qubit in target:
            ...         circ += Instruction(Gate.H(), qubit)
            ...     return circ
            ...
            >>> Circuit.register_subroutine(h_on_all)
            >>> circ = Circuit().h_on_all(range(2))
            >>> for instr in circ.instructions:
            ...     print(instr)
            ...
            Instruction('operator': 'H', 'target': QubitSet(Qubit(0),))
            Instruction('operator': 'H', 'target': QubitSet(Qubit(1),))
        """

        def method_from_subroutine(self, *args, **kwargs) -> SubroutineReturn:
            return self.add(func, *args, **kwargs)

        function_name = func.__name__
        setattr(cls, function_name, method_from_subroutine)

        function_attr = getattr(cls, function_name)
        function_attr.__doc__ = func.__doc__

    def __init__(self, addable: AddableTypes | None = None, *args, **kwargs):
        """Inits a `Circuit`.

        Args:
            addable (AddableTypes | None): The item(s) to add to self.
                Default = None.

        Raises:
            TypeError: If `addable` is an unsupported type.

        Examples:
            >>> circ = Circuit([Instruction(Gate.H(), 4), Instruction(Gate.CNot(), [4, 5])])
            >>> circ = Circuit().h(0).cnot(0, 1)
            >>> circ = Circuit().h(0).cnot(0, 1).probability([0, 1])

            >>> @circuit.subroutine(register=True)
            >>> def bell_pair(target):
            ...     return Circ().h(target[0]).cnot(target[0:2])
            ...
            >>> circ = Circuit(bell_pair, [4,5])
            >>> circ = Circuit().bell_pair([4,5])

        """
        self._moments: Moments = Moments()
        self._result_types: dict[ResultType] = {}
        self._qubit_observable_mapping: dict[Union[int, Circuit._ALL_QUBITS], Observable] = {}
        self._qubit_observable_target_mapping: dict[int, tuple[int]] = {}
        self._qubit_observable_set = set()
        self._parameters = set()
        self._observables_simultaneously_measurable = True
        self._has_compiler_directives = False
        self._measure_targets = None

        if addable is not None:
            self.add(addable, *args, **kwargs)

    @property
    def depth(self) -> int:
        """int: Get the circuit depth."""
        return self._moments.depth

    @property
    def global_phase(self) -> float:
        """float: Get the global phase of the circuit."""
        return sum(
            [
                instr.operator.angle
                for moment, instr in self._moments.items()
                if moment.moment_type == MomentType.GLOBAL_PHASE
            ]
        )

    @property
    def instructions(self) -> list[Instruction]:
        """Iterable[Instruction]: Get an `iterable` of instructions in the circuit."""
        return list(self._moments.values())

    @property
    def result_types(self) -> list[ResultType]:
        """list[ResultType]: Get a list of requested result types in the circuit."""
        return list(self._result_types.keys())

    @property
    def basis_rotation_instructions(self) -> list[Instruction]:
        """Gets a list of basis rotation instructions.

        Returns:
            list[Instruction]: Get a list of basis rotation instructions in the circuit.
            These basis rotation instructions are added if result types are requested for
            an observable other than Pauli-Z.

            This only makes sense if all observables are simultaneously measurable;
            if not, this method will return an empty list.
        """
        # Note that basis_rotation_instructions can change each time a new instruction
        # is added to the circuit because `self._moments.qubits` would change
        basis_rotation_instructions = []
        all_qubit_observable = self._qubit_observable_mapping.get(Circuit._ALL_QUBITS)
        if all_qubit_observable:
            for target in self.qubits:
                basis_rotation_instructions += Circuit._observable_to_instruction(
                    all_qubit_observable, target
                )
            return basis_rotation_instructions

        target_lists = sorted(set(self._qubit_observable_target_mapping.values()))
        for target_list in target_lists:
            observable = self._qubit_observable_mapping[target_list[0]]
            basis_rotation_instructions += Circuit._observable_to_instruction(
                observable, target_list
            )
        return basis_rotation_instructions

    @staticmethod
    def _observable_to_instruction(
        observable: Observable, target_list: list[int]
    ) -> list[Instruction]:
        return [Instruction(gate, target_list) for gate in observable.basis_rotation_gates]

    @property
    def moments(self) -> Moments:
        """Moments: Get the `moments` for this circuit. Note that this includes observables."""
        return self._moments

    @property
    def qubit_count(self) -> int:
        """Get the qubit count for this circuit. Note that this includes observables.

        Returns:
            int: The qubit count for this circuit.
        """
        all_qubits = self._moments.qubits.union(self._qubit_observable_set)
        return len(all_qubits)

    @property
    def qubits(self) -> QubitSet:
        """QubitSet: Get a copy of the qubits for this circuit."""
        return QubitSet(self._moments.qubits.union(self._qubit_observable_set))

    @property
    def parameters(self) -> set[FreeParameter]:
        """Gets a set of the parameters in the Circuit.

        Returns:
            set[FreeParameter]: The `FreeParameters` in the Circuit.
        """
        return self._parameters

    def add_result_type(
        self,
        result_type: ResultType,
        target: QubitSetInput | None = None,
        target_mapping: dict[QubitInput, QubitInput] | None = None,
    ) -> Circuit:
        """Add a requested result type to `self`, returns `self` for chaining ability.

        Args:
            result_type (ResultType): `ResultType` to add into `self`.
            target (QubitSetInput | None): Target qubits for the
                `result_type`.
                Default = `None`.
            target_mapping (dict[QubitInput, QubitInput] | None): A dictionary of
                qubit mappings to apply to the `result_type.target`. Key is the qubit in
                `result_type.target` and the value is what the key will be changed to.
                Default = `None`.


        Returns:
            Circuit: self

        Note:
            Target and target_mapping will only be applied to those requested result types with
            the attribute `target`. The result_type will be appended to the end of the dict keys of
            `circuit.result_types` only if it does not already exist in `circuit.result_types`

        Raises:
            TypeError: If both `target_mapping` and `target` are supplied.
            ValueError: If a meaure instruction exists on the current circuit.

        Examples:
            >>> result_type = ResultType.Probability(target=[0, 1])
            >>> circ = Circuit().add_result_type(result_type)
            >>> print(circ.result_types[0])
            Probability(target=QubitSet([Qubit(0), Qubit(1)]))

            >>> result_type = ResultType.Probability(target=[0, 1])
            >>> circ = Circuit().add_result_type(result_type, target_mapping={0: 10, 1: 11})
            >>> print(circ.result_types[0])
            Probability(target=QubitSet([Qubit(10), Qubit(11)]))

            >>> result_type = ResultType.Probability(target=[0, 1])
            >>> circ = Circuit().add_result_type(result_type, target=[10, 11])
            >>> print(circ.result_types[0])
            Probability(target=QubitSet([Qubit(10), Qubit(11)]))

            >>> result_type = ResultType.StateVector()
            >>> circ = Circuit().add_result_type(result_type)
            >>> print(circ.result_types[0])
            StateVector()
        """
        if target_mapping and target is not None:
            raise TypeError("Only one of 'target_mapping' or 'target' can be supplied.")

        if self._measure_targets:
            raise ValueError(
                "cannot add a result type to a circuit which already contains a "
                "measure instruction."
            )

        if not target_mapping and not target:
            # Nothing has been supplied, add result_type
            result_type_to_add = result_type
        elif target_mapping:
            # Target mapping has been supplied, copy result_type
            result_type_to_add = result_type.copy(target_mapping=target_mapping)
        else:
            # ResultType with target
            result_type_to_add = result_type.copy(target=target)

        if result_type_to_add not in self._result_types:
            observable = Circuit._extract_observable(result_type_to_add)
            # We can skip this for now for AdjointGradient (the only subtype of this
            # type) because AdjointGradient can only be used when `shots=0`, and the
            # qubit_observable_mapping is used to generate basis rotation instrunctions
            # and make sure the observables are simultaneously commuting for `shots>0` mode.
            supports_basis_rotation_instructions = not isinstance(
                result_type_to_add, ObservableParameterResultType
            )
            if (
                observable
                and self._observables_simultaneously_measurable
                and supports_basis_rotation_instructions
            ):
                # Only check if all observables can be simultaneously measured
                self._add_to_qubit_observable_mapping(observable, result_type_to_add.target)

            self._add_to_qubit_observable_set(result_type_to_add)
            # using dict as an ordered set, value is arbitrary
            self._result_types[result_type_to_add] = None
        return self

    @staticmethod
    def _extract_observable(result_type: ResultType) -> Optional[Observable]:
        if isinstance(result_type, ResultType.Probability):
            return Observable.Z()  # computational basis
        elif isinstance(result_type, ObservableResultType):
            return result_type.observable
        else:
            return None

    def _add_to_qubit_observable_mapping(
        self, observable: Observable, observable_target: QubitSet
    ) -> None:
        targets = observable_target or list(self._qubit_observable_set)
        all_qubits_observable = self._qubit_observable_mapping.get(Circuit._ALL_QUBITS)
        tensor_product_dict = (
            Circuit._tensor_product_index_dict(observable, observable_target)
            if isinstance(observable, TensorProduct)
            else None
        )
        identity = Observable.I()
        for i in range(len(targets)):
            target = targets[i]
            new_observable = tensor_product_dict[i][0] if tensor_product_dict else observable
            current_observable = all_qubits_observable or self._qubit_observable_mapping.get(target)

            add_observable = not current_observable or (
                current_observable == identity and new_observable != identity
            )
            if (
                not add_observable
                and current_observable != identity
                and new_observable != identity
                and current_observable != new_observable
            ):
                return self._encounter_noncommuting_observable()

            if observable_target:
                new_targets = (
                    tensor_product_dict[i][1] if tensor_product_dict else tuple(observable_target)
                )

                if add_observable:
                    self._qubit_observable_target_mapping[target] = new_targets
                    self._qubit_observable_mapping[target] = new_observable
                elif new_observable.qubit_count > 1:
                    current_target = self._qubit_observable_target_mapping.get(target)
                    if current_target and current_target != new_targets:
                        return self._encounter_noncommuting_observable()

        if not observable_target and observable != identity:
            if all_qubits_observable and all_qubits_observable != observable:
                return self._encounter_noncommuting_observable()
            self._qubit_observable_mapping[Circuit._ALL_QUBITS] = observable

    @staticmethod
    def _tensor_product_index_dict(
        observable: TensorProduct, observable_target: QubitSet
    ) -> dict[int, tuple[Observable, tuple[int, ...]]]:
        obj_dict = {}
        i = 0
        factors = list(observable.factors)
        total = factors[0].qubit_count
        while factors:
            if i >= total:
                factors.pop(0)
                if factors:
                    total += factors[0].qubit_count
            if factors:
                first = total - factors[0].qubit_count
                obj_dict[i] = (factors[0], tuple(observable_target[first:total]))
            i += 1
        return obj_dict

    def _add_to_qubit_observable_set(self, result_type: ResultType) -> None:
        if isinstance(result_type, ObservableResultType) and result_type.target:
            self._qubit_observable_set.update(result_type.target)

    def _check_if_qubit_measured(
        self,
        instruction: Instruction | None = None,
        target: QubitSetInput | None = None,
        target_mapping: dict[QubitInput, QubitInput] | None = None,
        target_qubits: QubitSet | None = None,
    ) -> None:
        """Checks if the target qubits are measured. If the qubit is already measured
        the instruction will not be added to the Circuit.

        Args:
            instruction (Instruction | None): `Instruction` to add into `self`.
                Default = `None`.
            target (QubitSetInput | None): Target qubits for the
                `instruction`. If a single qubit gate, an instruction is created for every index
                in `target`.
                Default = `None`.
            target_mapping (dict[QubitInput, QubitInput] | None): A dictionary of
                qubit mappings to apply to the `instruction.target`. Key is the qubit in
                `instruction.target` and the value is what the key will be changed to.
                Default = `None`.
            target_qubits (QubitSet | None): the target qubits for a Noise `instruction`.
                Default = `None`.

        Raises:
            ValueError: If adding a gate or noise operation after a measure instruction.
        """
        if self._measure_targets:
            if (
                # check if the target qubits are in the measured targets
                target_qubits
                and any(target_qubits in self._measure_targets)
                or (
                    # check if there is a measure instruction on the target qubit
                    target
                    and target in self._measure_targets
                )
                # check if there is a measure instruction on any qubits in the target_mapping
                or (
                    target_mapping and any(targ in self._measure_targets for targ in target_mapping)
                )
                # If no target or target_mapping is supplied, check if there is a measure
                # instruction on the current instructions target qubit
                or (
                    instruction.target
                    and any(targ in self._measure_targets for targ in instruction.target)
                )
            ):
                raise ValueError(
                    "cannot add a gate or noise operation on a qubit after a measure instruction."
                )

    def add_instruction(
        self,
        instruction: Instruction,
        target: QubitSetInput | None = None,
        target_mapping: dict[QubitInput, QubitInput] | None = None,
    ) -> Circuit:
        """Add an instruction to `self`, returns `self` for chaining ability.

        Args:
            instruction (Instruction): `Instruction` to add into `self`.
            target (QubitSetInput | None): Target qubits for the
                `instruction`. If a single qubit gate, an instruction is created for every index
                in `target`.
                Default = `None`.
            target_mapping (dict[QubitInput, QubitInput] | None): A dictionary of
                qubit mappings to apply to the `instruction.target`. Key is the qubit in
                `instruction.target` and the value is what the key will be changed to.
                Default = `None`.

        Returns:
            Circuit: self

        Raises:
            TypeError: If both `target_mapping` and `target` are supplied.
            ValueError: If adding a gate or noise after a measure instruction.

        Examples:
            >>> instr = Instruction(Gate.CNot(), [0, 1])
            >>> circ = Circuit().add_instruction(instr)
            >>> print(circ.instructions[0])
            Instruction('operator': 'CNOT', 'target': QubitSet(Qubit(0), Qubit(1)))

            >>> instr = Instruction(Gate.CNot(), [0, 1])
            >>> circ = Circuit().add_instruction(instr, target_mapping={0: 10, 1: 11})
            >>> print(circ.instructions[0])
            Instruction('operator': 'CNOT', 'target': QubitSet(Qubit(10), Qubit(11)))

            >>> instr = Instruction(Gate.CNot(), [0, 1])
            >>> circ = Circuit().add_instruction(instr, target=[10, 11])
            >>> print(circ.instructions[0])
            Instruction('operator': 'CNOT', 'target': QubitSet(Qubit(10), Qubit(11)))

            >>> instr = Instruction(Gate.H(), 0)
            >>> circ = Circuit().add_instruction(instr, target=[10, 11])
            >>> print(circ.instructions[0])
            Instruction('operator': 'H', 'target': QubitSet(Qubit(10),))
            >>> print(circ.instructions[1])
            Instruction('operator': 'H', 'target': QubitSet(Qubit(11),))
        """
        if target_mapping and target is not None:
            raise TypeError("Only one of 'target_mapping' or 'target' can be supplied.")

        # Check if there is a measure instruction on the circuit
        if not isinstance(instruction.operator, Measure):
            self._check_if_qubit_measured(instruction, target, target_mapping)

        if not target_mapping and not target:
            # Nothing has been supplied, add instruction
            instructions_to_add = [instruction]
        elif target_mapping:
            # Target mapping has been supplied, copy instruction
            instructions_to_add = [instruction.copy(target_mapping=target_mapping)]
        elif hasattr(instruction.operator, "qubit_count") and instruction.operator.qubit_count == 1:
            # single qubit operator with target, add an instruction for each target
            instructions_to_add = [instruction.copy(target=qubit) for qubit in target]
        else:
            # non single qubit operator with target, add instruction with target
            instructions_to_add = [instruction.copy(target=target)]

        if self._check_for_params(instruction):
            for param in instruction.operator.parameters:
                if isinstance(param, FreeParameterExpression) and isinstance(
                    param.expression, Expr
                ):
                    free_params = param.expression.free_symbols
                    for parameter in free_params:
                        self._parameters.add(FreeParameter(parameter.name))
        self._moments.add(instructions_to_add)

        return self

    def _check_for_params(self, instruction: Instruction) -> bool:
        """This checks for free parameters in an :class:{Instruction}. Checks children classes of
        :class:{Parameterizable}.

        Args:
            instruction (Instruction): The instruction to check for a
                :class:{FreeParameterExpression}.

        Returns:
            bool: Whether an object is parameterized.
        """
        return issubclass(type(instruction.operator), Parameterizable) and any(
            issubclass(type(param), FreeParameterExpression)
            for param in instruction.operator.parameters
        )

    def add_circuit(
        self,
        circuit: Circuit,
        target: QubitSetInput | None = None,
        target_mapping: dict[QubitInput, QubitInput] | None = None,
    ) -> Circuit:
        """Add a `Circuit` to `self`, returning `self` for chaining ability.

        Args:
            circuit (Circuit): Circuit to add into self.
            target (QubitSetInput | None): Target qubits for the
                supplied circuit. This is a macro over `target_mapping`; `target` is converted to
                a `target_mapping` by zipping together a sorted `circuit.qubits` and `target`.
                Default = `None`.
            target_mapping (dict[QubitInput, QubitInput] | None): A dictionary of
                qubit mappings to apply to the qubits of `circuit.instructions`. Key is the qubit
                to map, and the value is what to change it to. Default = `None`.

        Returns:
            Circuit: self

        Raises:
            TypeError: If both `target_mapping` and `target` are supplied.

        Note:
            Supplying `target` sorts `circuit.qubits` to have deterministic behavior since
            `circuit.qubits` ordering is based on how instructions are inserted.
            Use caution when using this with circuits that with a lot of qubits, as the sort
            can be resource-intensive. Use `target_mapping` to use a linear runtime to remap
            the qubits.

            Requested result types of the circuit that will be added will be appended to the end
            of the list for the existing requested result types. A result type to be added that is
            equivalent to an existing requested result type will not be added.

        Examples:
            >>> widget = Circuit().h(0).cnot(0, 1)
            >>> circ = Circuit().add_circuit(widget)
            >>> instructions = list(circ.instructions)
            >>> print(instructions[0])
            Instruction('operator': 'H', 'target': QubitSet(Qubit(0),))
            >>> print(instructions[1])
            Instruction('operator': 'CNOT', 'target': QubitSet(Qubit(0), Qubit(1)))

            >>> widget = Circuit().h(0).cnot(0, 1)
            >>> circ = Circuit().add_circuit(widget, target_mapping={0: 10, 1: 11})
            >>> instructions = list(circ.instructions)
            >>> print(instructions[0])
            Instruction('operator': 'H', 'target': QubitSet(Qubit(10),))
            >>> print(instructions[1])
            Instruction('operator': 'CNOT', 'target': QubitSet(Qubit(10), Qubit(11)))

            >>> widget = Circuit().h(0).cnot(0, 1)
            >>> circ = Circuit().add_circuit(widget, target=[10, 11])
            >>> instructions = list(circ.instructions)
            >>> print(instructions[0])
            Instruction('operator': 'H', 'target': QubitSet(Qubit(10),))
            >>> print(instructions[1])
            Instruction('operator': 'CNOT', 'target': QubitSet(Qubit(10), Qubit(11)))
        """
        if target_mapping and target is not None:
            raise TypeError("Only one of 'target_mapping' or 'target' can be supplied.")
        elif target is not None:
            keys = sorted(circuit.qubits)
            values = target
            target_mapping = dict(zip(keys, values))

        for instruction in circuit.instructions:
            self.add_instruction(instruction, target_mapping=target_mapping)

        for result_type in circuit.result_types:
            self.add_result_type(result_type, target_mapping=target_mapping)

        return self

    def add_verbatim_box(
        self,
        verbatim_circuit: Circuit,
        target: QubitSetInput | None = None,
        target_mapping: dict[QubitInput, QubitInput] | None = None,
    ) -> Circuit:
        """Add a verbatim `Circuit` to `self`, ensuring that the circuit is not modified in
        any way by the compiler.

        Args:
            verbatim_circuit (Circuit): Circuit to add into self.
            target (QubitSetInput | None): Target qubits for the
                supplied circuit. This is a macro over `target_mapping`; `target` is converted to
                a `target_mapping` by zipping together a sorted `circuit.qubits` and `target`.
                Default = `None`.
            target_mapping (dict[QubitInput, QubitInput] | None): A dictionary of
                qubit mappings to apply to the qubits of `circuit.instructions`. Key is the qubit
                to map, and the value is what to change it to. Default = `None`.

        Returns:
            Circuit: self

        Raises:
            TypeError: If both `target_mapping` and `target` are supplied.
            ValueError: If `circuit` has result types attached

        Examples:
            >>> widget = Circuit().h(0).h(1)
            >>> circ = Circuit().add_verbatim_box(widget)
            >>> print(list(circ.instructions))
            [Instruction('operator': StartVerbatimBox, 'target': QubitSet([])),
             Instruction('operator': H('qubit_count': 1), 'target': QubitSet([Qubit(0)])),
             Instruction('operator': H('qubit_count': 1), 'target': QubitSet([Qubit(1)])),
             Instruction('operator': EndVerbatimBox, 'target': QubitSet([]))]

            >>> widget = Circuit().h(0).cnot(0, 1)
            >>> circ = Circuit().add_verbatim_box(widget, target_mapping={0: 10, 1: 11})
            >>> print(list(circ.instructions))
            [Instruction('operator': StartVerbatimBox, 'target': QubitSet([])),
             Instruction('operator': H('qubit_count': 1), 'target': QubitSet([Qubit(10)])),
             Instruction('operator': H('qubit_count': 1), 'target': QubitSet([Qubit(11)])),
             Instruction('operator': EndVerbatimBox, 'target': QubitSet([]))]

            >>> widget = Circuit().h(0).cnot(0, 1)
            >>> circ = Circuit().add_verbatim_box(widget, target=[10, 11])
            >>> print(list(circ.instructions))
            [Instruction('operator': StartVerbatimBox, 'target': QubitSet([])),
             Instruction('operator': H('qubit_count': 1), 'target': QubitSet([Qubit(10)])),
             Instruction('operator': H('qubit_count': 1), 'target': QubitSet([Qubit(11)])),
             Instruction('operator': EndVerbatimBox, 'target': QubitSet([]))]
        """
        if target_mapping and target is not None:
            raise TypeError("Only one of 'target_mapping' or 'target' can be supplied.")
        elif target is not None:
            keys = sorted(verbatim_circuit.qubits)
            values = target
            target_mapping = dict(zip(keys, values))

        if verbatim_circuit.result_types:
            raise ValueError("Verbatim subcircuit is not measured and cannot have result types")

        if verbatim_circuit._measure_targets:
            raise ValueError("cannot measure a subcircuit inside a verbatim box.")

        if verbatim_circuit.instructions:
            self.add_instruction(Instruction(compiler_directives.StartVerbatimBox()))
            for instruction in verbatim_circuit.instructions:
                self.add_instruction(instruction, target_mapping=target_mapping)
            self.add_instruction(Instruction(compiler_directives.EndVerbatimBox()))
            self._has_compiler_directives = True
        return self

    def _add_measure(self, target_qubits: QubitSetInput) -> None:
        """Adds a measure instruction to the the circuit

        Args:
            target_qubits (QubitSetInput): target qubits to measure.
        """
        for idx, target in enumerate(target_qubits):
            num_qubits_measured = (
                len(self._measure_targets)
                if self._measure_targets and len(target_qubits) == 1
                else 0
            )
            self.add_instruction(
                Instruction(
                    operator=Measure(index=idx + num_qubits_measured),
                    target=target,
                )
            )
            if self._measure_targets:
                self._measure_targets.append(target)
            else:
                self._measure_targets = [target]

    def measure(self, target_qubits: QubitSetInput) -> Circuit:
        """
        Add a `measure` operator to `self` ensuring only the target qubits are measured.

        Args:
            target_qubits (QubitSetInput): target qubits to measure.

        Returns:
            Circuit: self

        Raises:
            IndexError: If `self` has no qubits.
            IndexError: If target qubits are not within the range of the current circuit.
            ValueError: If the current circuit contains any result types.
            ValueError: If the target qubit is already measured.

        Examples:
            >>> circ = Circuit.h(0).cnot(0, 1).measure([0])
            >>> circ.print(list(circ.instructions))
            [Instruction('operator': H('qubit_count': 1), 'target': QubitSet([Qubit(0)]),
            Instruction('operator': CNot('qubit_count': 2), 'target': QubitSet([Qubit(0),
                Qubit(1)]),
            Instruction('operator': H('qubit_count': 1), 'target': QubitSet([Qubit(2)]),
            Instruction('operator': Measure, 'target': QubitSet([Qubit(0)])]
        """
        if isinstance(target_qubits, int):
            target_qubits = [target_qubits]

        # Check if target is a FreeParameter or a float
        if isinstance(target_qubits, FreeParameter) or isinstance(target_qubits, float):
            raise ValueError(f"target qubit index '{target_qubits}' must be an integer.")

        # Check if result types are added on the circuit
        if self.result_types:
            raise ValueError("a circuit cannot contain both measure instructions and result types.")

<<<<<<< HEAD
        # Check if the target_qubits are already measured
        if self._measure_targets and all(
            target in self._measure_targets for target in target_qubits
        ):
            intersection = set(target_qubits) & set(self._measure_targets)
            raise ValueError(
                f"cannot measure the same qubit(s) {', '.join(map(str, intersection))} "
                "more than once."
            )
        self._add_measure(target_qubits=target_qubits)
=======
        if target_qubits:
            # Check if the target_qubits are already measured
            if self._measure_targets and any(
                target in self._measure_targets for target in target_qubits
            ):
                intersection = set(target_qubits) & set(self._measure_targets)
                raise ValueError(
                    f"cannot measure the same qubit(s) {', '.join(map(str, intersection))} "
                    "more than once."
                )
            # Check if there are repeated qubits in the same measurement
            if len(target_qubits) != len(set(target_qubits)):
                intersection = [
                    qubit for qubit, count in Counter(target_qubits).items() if count > 1
                ]
                raise ValueError(
                    f"cannot repeat qubit(s) {', '.join(map(str, intersection))} "
                    "in the same measurement."
                )
            self._add_measure(target_qubits=target_qubits)
        else:
            # Check if any qubits are already measured
            if self._measure_targets:
                intersection = set(self.qubits) & set(self._measure_targets)
                raise ValueError(
                    f"cannot measure the same qubit(s) {', '.join(map(str, intersection))} "
                    "more than once."
                )
            # Measure all the qubits
            self._add_measure(target_qubits=self.qubits)
>>>>>>> c57a9ba1

        return self

    def apply_gate_noise(
        self,
        noise: Union[type[Noise], Iterable[type[Noise]]],
        target_gates: Optional[Union[type[Gate], Iterable[type[Gate]]]] = None,
        target_unitary: Optional[np.ndarray] = None,
        target_qubits: Optional[QubitSetInput] = None,
    ) -> Circuit:
        """Apply `noise` to the circuit according to `target_gates`, `target_unitary` and
        `target_qubits`.

        For any parameter that is None, that specification is ignored (e.g. if `target_gates`
        is None then the noise is applied after every gate in `target_qubits`).
        If `target_gates` and `target_qubits` are both None, then `noise` is
        applied to every qubit after every gate.

        Noise is either applied to `target_gates` or `target_unitary`, so they cannot be
        provided at the same time.

        When `noise.qubit_count` == 1, ie. `noise` is single-qubit, `noise` is added to all
        qubits in `target_gates` or `target_unitary` (or to all qubits in `target_qubits`
        if `target_gates` is None).

        When `noise.qubit_count` > 1 and `target_gates` is not None, the number of qubits of
        any gate in `target_gates` must be the same as `noise.qubit_count`.

        When `noise.qubit_count` > 1, `target_gates` and `target_unitary` is None, noise is
        only applied to gates with the same qubit_count in target_qubits.

        Args:
            noise (Union[type[Noise], Iterable[type[Noise]]]): Noise channel(s) to be applied
                to the circuit.
            target_gates (Optional[Union[type[Gate], Iterable[type[Gate]]]]): Gate class or
                List of Gate classes which `noise` is applied to. Default=None.
            target_unitary (Optional[ndarray]): matrix of the target unitary gates. Default=None.
            target_qubits (Optional[QubitSetInput]): Index or indices of qubit(s).
                Default=None.

        Returns:
            Circuit: self

        Raises:
            TypeError:
                If `noise` is not Noise type.
                If `target_gates` is not a Gate type, Iterable[Gate].
                If `target_unitary` is not a np.ndarray type.
                If `target_qubits` has non-integers or negative integers.
            IndexError:
                If applying noise to an empty circuit.
                If `target_qubits` is out of range of circuit.qubits.
            ValueError:
                If both `target_gates` and `target_unitary` are provided.
                If `target_unitary` is not a unitary.
                If `noise` is multi-qubit noise and `target_gates` contain gates
                with the number of qubits not the same as `noise.qubit_count`.

        Warning:
                If `noise` is multi-qubit noise while there is no gate with the same
                number of qubits in `target_qubits` or in the whole circuit when
                `target_qubits` is not given.
                If no `target_gates` or  `target_unitary` exist in `target_qubits` or
                in the whole circuit when they are not given.

        Examples:
        ::
            >>> circ = Circuit().x(0).y(1).z(0).x(1).cnot(0,1)
            >>> print(circ)
            T  : |0|1|2|

            q0 : -X-Z-C-
                      |
            q1 : -Y-X-X-

            T  : |0|1|2|

            >>> noise = Noise.Depolarizing(probability=0.1)
            >>> circ = Circuit().x(0).y(1).z(0).x(1).cnot(0,1)
            >>> print(circ.apply_gate_noise(noise, target_gates = Gate.X))
            T  : |     0     |     1     |2|

            q0 : -X-DEPO(0.1)-Z-----------C-
                                          |
            q1 : -Y-----------X-DEPO(0.1)-X-

            T  : |     0     |     1     |2|

            >>> circ = Circuit().x(0).y(1).z(0).x(1).cnot(0,1)
            >>> print(circ.apply_gate_noise(noise, target_qubits = 1))
            T  : |     0     |     1     |     2     |

            q0 : -X-----------Z-----------C-----------
                                          |
            q1 : -Y-DEPO(0.1)-X-DEPO(0.1)-X-DEPO(0.1)-

            T  : |     0     |     1     |     2     |

            >>> circ = Circuit().x(0).y(1).z(0).x(1).cnot(0,1)
            >>> print(circ.apply_gate_noise(noise,
            ...                             target_gates = [Gate.X,Gate.Y],
            ...                             target_qubits = [0,1])
            ... )
            T  : |     0     |     1     |2|

            q0 : -X-DEPO(0.1)-Z-----------C-
                                          |
            q1 : -Y-DEPO(0.1)-X-DEPO(0.1)-X-

            T  : |     0     |     1     |2|

        """
        # check whether gate noise is applied to an empty circuit
        if not self.qubits:
            raise IndexError("Gate noise cannot be applied to an empty circuit.")

        # check if target_gates and target_unitary are both given
        if (target_unitary is not None) and (target_gates is not None):
            raise ValueError("target_unitary and target_gates cannot be input at the same time.")

        # check target_qubits
        target_qubits = check_noise_target_qubits(self, target_qubits)
        if not all(qubit in self.qubits for qubit in target_qubits):
            raise IndexError("target_qubits must be within the range of the current circuit.")

        # Check if there is a measure instruction on the circuit
        self._check_if_qubit_measured(target_qubits=target_qubits)

        # make noise a list
        noise = wrap_with_list(noise)

        # make target_gates a list
        if target_gates is not None:
            target_gates = wrap_with_list(target_gates)
            # remove duplicate items
            target_gates = list(dict.fromkeys(target_gates))

        for noise_channel in noise:
            if not isinstance(noise_channel, Noise):
                raise TypeError("Noise must be an instance of the Noise class")
                # check whether target_gates is valid
            if target_gates is not None:
                check_noise_target_gates(noise_channel, target_gates)
            if target_unitary is not None:
                check_noise_target_unitary(noise_channel, target_unitary)

        if target_unitary is not None:
            return apply_noise_to_gates(self, noise, target_unitary, target_qubits)
        else:
            return apply_noise_to_gates(self, noise, target_gates, target_qubits)

    def apply_initialization_noise(
        self,
        noise: Union[type[Noise], Iterable[type[Noise]]],
        target_qubits: Optional[QubitSetInput] = None,
    ) -> Circuit:
        """Apply `noise` at the beginning of the circuit for every qubit (default) or
        target_qubits`.

        Only when `target_qubits` is given can the noise be applied to an empty circuit.

        When `noise.qubit_count` > 1, the number of qubits in target_qubits must be equal
        to `noise.qubit_count`.

        Args:
            noise (Union[type[Noise], Iterable[type[Noise]]]): Noise channel(s) to be applied
                to the circuit.
            target_qubits (Optional[QubitSetInput]): Index or indices of qubit(s).
                Default=None.

        Returns:
            Circuit: self

        Raises:
            TypeError:
                If `noise` is not Noise type.
                If `target_qubits` has non-integers or negative integers.
            IndexError:
                If applying noise to an empty circuit when `target_qubits` is not given.
            ValueError:
                If `noise.qubit_count` > 1 and the number of qubits in target_qubits is
                not the same as `noise.qubit_count`.

        Examples:
            >>> circ = Circuit().x(0).y(1).z(0).x(1).cnot(0,1)
            >>> print(circ)

            >>> noise = Noise.Depolarizing(probability=0.1)
            >>> circ = Circuit().x(0).y(1).z(0).x(1).cnot(0,1)
            >>> print(circ.apply_initialization_noise(noise))

            >>> circ = Circuit().x(0).y(1).z(0).x(1).cnot(0,1)
            >>> print(circ.apply_initialization_noise(noise, target_qubits = 1))

            >>> circ = Circuit()
            >>> print(circ.apply_initialization_noise(noise, target_qubits = [0, 1]))

        """
        if (len(self.qubits) == 0) and (target_qubits is None):
            raise IndexError(
                "target_qubits must be provided in order to"
                " apply the initialization noise to an empty circuit."
            )

        target_qubits = check_noise_target_qubits(self, target_qubits)

        # make noise a list
        noise = wrap_with_list(noise)
        for noise_channel in noise:
            if not isinstance(noise_channel, Noise):
                raise TypeError("Noise must be an instance of the Noise class")
            if noise_channel.qubit_count > 1 and noise_channel.qubit_count != len(target_qubits):
                raise ValueError(
                    "target_qubits needs to be provided for this multi-qubit noise channel,"
                    " and the number of qubits in target_qubits must be the same as defined by"
                    " the multi-qubit noise channel."
                )

        return apply_noise_to_moments(self, noise, target_qubits, "initialization")

    def make_bound_circuit(self, param_values: dict[str, Number], strict: bool = False) -> Circuit:
        """Binds `FreeParameter`s based upon their name and values passed in. If parameters
        share the same name, all the parameters of that name will be set to the mapped value.

        Args:
            param_values (dict[str, Number]):  A mapping of FreeParameter names
                to a value to assign to them.
            strict (bool): If True, raises a ValueError if any of the FreeParameters
                in param_values do not appear in the circuit. False by default.

        Returns:
            Circuit: Returns a circuit with all present parameters fixed to their respective
            values.
        """
        if strict:
            self._validate_parameters(param_values)
        return self._use_parameter_value(param_values)

    def _validate_parameters(self, parameter_values: dict[str, Number]) -> None:
        """Checks that the parameters are in the `Circuit`.

        Args:
            parameter_values (dict[str, Number]):  A mapping of FreeParameter names
                to a value to assign to them.

        Raises:
            ValueError: If there are no parameters that match the key for the arg
                param_values.
        """
        parameter_strings = set()
        for parameter in self.parameters:
            parameter_strings.add(str(parameter))
        for param in parameter_values:
            if param not in parameter_strings:
                raise ValueError(f"No parameter in the circuit named: {param}")

    def _use_parameter_value(self, param_values: dict[str, Number]) -> Circuit:
        """Creates a `Circuit` that uses the parameter values passed in.

        Args:
            param_values (dict[str, Number]): A mapping of FreeParameter names
                to a value to assign to them.

        Returns:
            Circuit: A Circuit with specified parameters swapped for their
            values.

        """
        fixed_circ = Circuit()
        for val in param_values.values():
            self._validate_parameter_value(val)
        for instruction in self.instructions:
            if self._check_for_params(instruction):
                fixed_circ.add(
                    Instruction(
                        instruction.operator.bind_values(**param_values), target=instruction.target
                    )
                )
            else:
                fixed_circ.add(instruction)
        fixed_circ.add(self.result_types)
        return fixed_circ

    @staticmethod
    def _validate_parameter_value(val: Any) -> None:
        """Validates the value being used is a `Number`.

        Args:
            val (Any): The value be verified.

        Raises:
            ValueError: If the value is not a Number
        """
        if not isinstance(val, Number):
            raise ValueError(
                f"Parameters can only be assigned numeric values. Invalid inputs: {val}"
            )

    def apply_readout_noise(
        self,
        noise: Union[type[Noise], Iterable[type[Noise]]],
        target_qubits: Optional[QubitSetInput] = None,
    ) -> Circuit:
        """Apply `noise` right before measurement in every qubit (default) or target_qubits`.

        Only when `target_qubits` is given can the noise be applied to an empty circuit.

        When `noise.qubit_count` > 1, the number of qubits in target_qubits must be equal
        to `noise.qubit_count`.

        Args:
            noise (Union[type[Noise], Iterable[type[Noise]]]): Noise channel(s) to be applied
                to the circuit.
            target_qubits (Optional[QubitSetInput]): Index or indices of qubit(s).
                Default=None.

        Returns:
            Circuit: self

        Raises:
            TypeError:
                If `noise` is not Noise type.
                If `target_qubits` has non-integers.
            IndexError:
                If applying noise to an empty circuit.
            ValueError:
                If `target_qubits` has negative integers.
                If `noise.qubit_count` > 1 and the number of qubits in target_qubits is
                not the same as `noise.qubit_count`.

        Examples:
            >>> circ = Circuit().x(0).y(1).z(0).x(1).cnot(0,1)
            >>> print(circ)

            >>> noise = Noise.Depolarizing(probability=0.1)
            >>> circ = Circuit().x(0).y(1).z(0).x(1).cnot(0,1)
            >>> print(circ.apply_initialization_noise(noise))

            >>> circ = Circuit().x(0).y(1).z(0).x(1).cnot(0,1)
            >>> print(circ.apply_initialization_noise(noise, target_qubits = 1))

            >>> circ = Circuit()
            >>> print(circ.apply_initialization_noise(noise, target_qubits = [0, 1]))

        """
        if (len(self.qubits) == 0) and (target_qubits is None):
            raise IndexError(
                "target_qubits must be provided in order to"
                " apply the readout noise to an empty circuit."
            )

        if target_qubits is None:
            target_qubits = self.qubits
        else:
            if not isinstance(target_qubits, list):
                target_qubits = [target_qubits]
            if not all(isinstance(q, int) for q in target_qubits):
                raise TypeError("target_qubits must be integer(s)")
            if not all(q >= 0 for q in target_qubits):
                raise ValueError("target_qubits must contain only non-negative integers.")
            target_qubits = QubitSet(target_qubits)

        # make noise a list
        noise = wrap_with_list(noise)
        for noise_channel in noise:
            if not isinstance(noise_channel, Noise):
                raise TypeError("Noise must be an instance of the Noise class")
            if noise_channel.qubit_count > 1 and noise_channel.qubit_count != len(target_qubits):
                raise ValueError(
                    "target_qubits needs to be provided for this multi-qubit noise channel,"
                    " and the number of qubits in target_qubits must be the same as defined by"
                    " the multi-qubit noise channel."
                )

        return apply_noise_to_moments(self, noise, target_qubits, "readout")

    def add(self, addable: AddableTypes, *args, **kwargs) -> Circuit:
        """Generic add method for adding item(s) to self. Any arguments that
        `add_circuit()` and / or `add_instruction()` and / or `add_result_type`
        supports are supported by this method. If adding a
        subroutine, check with that subroutines documentation to determine what
        input it allows.

        Args:
            addable (AddableTypes): The item(s) to add to self. Default = `None`.

        Returns:
            Circuit: self

        Raises:
            TypeError: If `addable` is an unsupported type

        See Also:
            `add_circuit()`

            `add_instruction()`

            `add_result_type()`

        Examples:
            >>> circ = Circuit().add([Instruction(Gate.H(), 4), Instruction(Gate.CNot(), [4, 5])])
            >>> circ = Circuit().add([ResultType.StateVector()])

            >>> circ = Circuit().h(4).cnot([4, 5])

            >>> @circuit.subroutine()
            >>> def bell_pair(target):
            ...     return Circuit().h(target[0]).cnot(target[0: 2])
            ...
            >>> circ = Circuit().add(bell_pair, [4,5])
        """

        def _flatten(addable: Union[Iterable, AddableTypes]) -> AddableTypes:
            if isinstance(addable, Iterable):
                for item in addable:
                    yield from _flatten(item)
            else:
                yield addable

        for item in _flatten(addable):
            if isinstance(item, Instruction):
                self.add_instruction(item, *args, **kwargs)
            elif isinstance(item, ResultType):
                self.add_result_type(item, *args, **kwargs)
            elif isinstance(item, Circuit):
                self.add_circuit(item, *args, **kwargs)
            elif callable(item):
                self.add(item(*args, **kwargs))
            else:
                raise TypeError(f"Cannot add a '{type(item)}' to a Circuit")

        return self

    def adjoint(self) -> Circuit:
        """Returns the adjoint of this circuit.

        This is the adjoint of every instruction of the circuit, in reverse order. Result types,
        and consequently basis rotations will stay in the same order at the end of the circuit.

        Returns:
            Circuit: The adjoint of the circuit.
        """
        circ = Circuit()
        for instr in reversed(self.instructions):
            circ.add(instr.adjoint())
        for result_type in self._result_types:
            circ.add_result_type(result_type)
        return circ

    def diagram(self, circuit_diagram_class: type = UnicodeCircuitDiagram) -> str:
        """Get a diagram for the current circuit.

        Args:
            circuit_diagram_class (type): A `CircuitDiagram` class that builds the
                diagram for this circuit. Default = `AsciiCircuitDiagram`.

        Returns:
            str: An ASCII string circuit diagram.
        """
        return circuit_diagram_class.build_diagram(self)

    def to_ir(
        self,
        ir_type: IRType = IRType.JAQCD,
        serialization_properties: SerializationProperties | None = None,
        gate_definitions: dict[tuple[Gate, QubitSet], PulseSequence] | None = None,
    ) -> Union[OpenQasmProgram, JaqcdProgram]:
        """Converts the circuit into the canonical intermediate representation.
        If the circuit is sent over the wire, this method is called before it is sent.

        Args:
            ir_type (IRType): The IRType to use for converting the circuit object to its
                IR representation.
            serialization_properties (SerializationProperties | None): The serialization
                properties to use while serializing the object to the IR representation. The
                serialization properties supplied must correspond to the supplied `ir_type`.
                Defaults to None.
            gate_definitions (dict[tuple[Gate, QubitSet], PulseSequence] | None): The
                calibration data for the device. default: None.

        Returns:
            Union[OpenQasmProgram, JaqcdProgram]: A representation of the circuit in the
            `ir_type` format.

        Raises:
            ValueError: If the supplied `ir_type` is not supported, or if the supplied serialization
                properties don't correspond to the `ir_type`.
        """
        gate_definitions = gate_definitions or {}
        if ir_type == IRType.JAQCD:
            return self._to_jaqcd()
        elif ir_type == IRType.OPENQASM:
            if serialization_properties and not isinstance(
                serialization_properties, OpenQASMSerializationProperties
            ):
                raise ValueError(
                    "serialization_properties must be of type OpenQASMSerializationProperties "
                    "for IRType.OPENQASM."
                )
            return self._to_openqasm(
                serialization_properties or OpenQASMSerializationProperties(),
                gate_definitions.copy(),
            )
        else:
            raise ValueError(f"Supplied ir_type {ir_type} is not supported.")

    @staticmethod
    def from_ir(
        source: Union[str, OpenQasmProgram], inputs: Optional[dict[str, io_type]] = None
    ) -> Circuit:
        """Converts an OpenQASM program to a Braket Circuit object.

        Args:
            source (Union[str, OpenQasmProgram]): OpenQASM string.
            inputs (Optional[dict[str, io_type]]): Inputs to the circuit.

        Returns:
            Circuit: Braket Circuit implementing the OpenQASM program.
        """
        if isinstance(source, OpenQasmProgram):
            if inputs:
                inputs_copy = source.inputs.copy() if source.inputs is not None else {}
                inputs_copy.update(inputs)
                inputs = inputs_copy
            source = source.source
        from braket.circuits.braket_program_context import BraketProgramContext

        return Interpreter(BraketProgramContext()).build_circuit(
            source=source,
            inputs=inputs,
            is_file=False,
        )

    def _to_jaqcd(self) -> JaqcdProgram:
        jaqcd_ir_type = IRType.JAQCD
        ir_instructions = [instr.to_ir(ir_type=jaqcd_ir_type) for instr in self.instructions]
        ir_results = [result_type.to_ir(ir_type=jaqcd_ir_type) for result_type in self.result_types]
        ir_basis_rotation_instructions = [
            instr.to_ir(ir_type=jaqcd_ir_type) for instr in self.basis_rotation_instructions
        ]
        return JaqcdProgram.construct(
            instructions=ir_instructions,
            results=ir_results,
            basis_rotation_instructions=ir_basis_rotation_instructions,
        )

    def _to_openqasm(
        self,
        serialization_properties: OpenQASMSerializationProperties,
        gate_definitions: dict[tuple[Gate, QubitSet], PulseSequence],
    ) -> OpenQasmProgram:
        ir_instructions = self._create_openqasm_header(serialization_properties, gate_definitions)
        openqasm_ir_type = IRType.OPENQASM
        ir_instructions.extend(
            [
                instruction.to_ir(
                    ir_type=openqasm_ir_type, serialization_properties=serialization_properties
                )
                for instruction in self.instructions
            ]
        )

        if self.result_types:
            ir_instructions.extend(
                [
                    result_type.to_ir(
                        ir_type=openqasm_ir_type, serialization_properties=serialization_properties
                    )
                    for result_type in self.result_types
                ]
            )
        # measure all the qubits if a measure instruction is not provided
        elif self._measure_targets is None:
            qubits = (
                sorted(self.qubits)
                if serialization_properties.qubit_reference_type == QubitReferenceType.VIRTUAL
                else self.qubits
            )
            for idx, qubit in enumerate(qubits):
                qubit_target = serialization_properties.format_target(int(qubit))
                ir_instructions.append(f"b[{idx}] = measure {qubit_target};")

        return OpenQasmProgram.construct(source="\n".join(ir_instructions), inputs={})

    def _create_openqasm_header(
        self,
        serialization_properties: OpenQASMSerializationProperties,
        gate_definitions: dict[tuple[Gate, QubitSet], PulseSequence],
    ) -> list[str]:
        ir_instructions = ["OPENQASM 3.0;"]
        frame_wf_declarations = self._generate_frame_wf_defcal_declarations(gate_definitions)
        for parameter in self.parameters:
            ir_instructions.append(f"input float {parameter};")
        if not self.result_types:
            bit_count = (
                len(self._measure_targets)
                if self._measure_targets is not None
                else self.qubit_count
            )
            ir_instructions.append(f"bit[{bit_count}] b;")

        if serialization_properties.qubit_reference_type == QubitReferenceType.VIRTUAL:
            total_qubits = max(self.qubits).real + 1
            ir_instructions.append(f"qubit[{total_qubits}] q;")
        elif serialization_properties.qubit_reference_type != QubitReferenceType.PHYSICAL:
            raise ValueError(
                f"Invalid qubit_reference_type "
                f"{serialization_properties.qubit_reference_type} supplied."
            )

        if frame_wf_declarations:
            ir_instructions.append(frame_wf_declarations)
        return ir_instructions

    def _validate_gate_calibrations_uniqueness(
        self,
        gate_definitions: dict[tuple[Gate, QubitSet], PulseSequence],
        frames: dict[str, Frame],
        waveforms: dict[str, Waveform],
    ) -> None:
        for _key, calibration in gate_definitions.items():
            for frame in calibration._frames.values():
                _validate_uniqueness(frames, frame)
                frames[frame.id] = frame
            for waveform in calibration._waveforms.values():
                _validate_uniqueness(waveforms, waveform)
                waveforms[waveform.id] = waveform

    def _generate_frame_wf_defcal_declarations(
        self, gate_definitions: dict[tuple[Gate, QubitSet], PulseSequence] | None
    ) -> str | None:
        """Generates the header where frames, waveforms and defcals are declared.

        It also adds any FreeParameter of the calibrations to the circuit parameter set.

        Args:
            gate_definitions (dict[tuple[Gate, QubitSet], PulseSequence] | None): The
                calibration data for the device.

        Returns:
            str | None: An OpenQASM string
        """

        program = oqpy.Program(None, simplify_constants=False)

        frames, waveforms = self._get_frames_waveforms_from_instrs(gate_definitions)

        self._validate_gate_calibrations_uniqueness(gate_definitions, frames, waveforms)

        # Declare the frames and waveforms across all pulse sequences
        declarable_frames = [f for f in frames.values() if not f.is_predefined]
        if declarable_frames or waveforms or gate_definitions:
            frame_wf_to_declare = [f._to_oqpy_expression() for f in declarable_frames]
            frame_wf_to_declare += [wf._to_oqpy_expression() for wf in waveforms.values()]
            program.declare(frame_wf_to_declare, encal=True)

            for key, calibration in gate_definitions.items():
                gate, qubits = key

                # Ignoring parametric gates
                # Corresponding defcals with fixed arguments have been added
                # in _get_frames_waveforms_from_instrs
                if isinstance(gate, Parameterizable) and any(
                    not isinstance(parameter, (float, int, complex))
                    for parameter in gate.parameters
                ):
                    continue

                gate_name = gate._qasm_name
                arguments = gate.parameters if isinstance(gate, Parameterizable) else []

                for param in calibration.parameters:
                    self._parameters.add(param)
                arguments = [
                    param._to_oqpy_expression() if isinstance(param, FreeParameter) else param
                    for param in arguments
                ]

                with oqpy.defcal(
                    program, [oqpy.PhysicalQubits[int(k)] for k in qubits], gate_name, arguments
                ):
                    program += calibration._program

            ast = program.to_ast(encal=False, include_externs=False)
            return ast_to_qasm(ast)

        return None

    def _get_frames_waveforms_from_instrs(
        self, gate_definitions: dict[tuple[Gate, QubitSet], PulseSequence]
    ) -> tuple[dict[str, Frame], dict[str, Waveform]]:
        from braket.circuits.gates import PulseGate

        frames = {}
        waveforms = {}
        for instruction in self.instructions:
            if isinstance(instruction.operator, PulseGate):
                for frame in instruction.operator.pulse_sequence._frames.values():
                    _validate_uniqueness(frames, frame)
                    frames[frame.id] = frame
                for waveform in instruction.operator.pulse_sequence._waveforms.values():
                    _validate_uniqueness(waveforms, waveform)
                    waveforms[waveform.id] = waveform
            # this will change with full parametric calibration support
            elif isinstance(instruction.operator, Parameterizable):
                fixed_argument_calibrations = self._add_fixed_argument_calibrations(
                    gate_definitions, instruction
                )
                gate_definitions.update(fixed_argument_calibrations)
        return frames, waveforms

    def _add_fixed_argument_calibrations(
        self,
        gate_definitions: dict[tuple[Gate, QubitSet], PulseSequence],
        instruction: Instruction,
    ) -> dict[tuple[Gate, QubitSet], PulseSequence]:
        """Adds calibrations with arguments set to the instruction parameter values

        Given the collection of parameters in instruction.operator, this function looks for matching
        parametric calibrations that have free parameters. If such a calibration is found and the
        number N of its free parameters equals the number of instruction parameters, we can bind
        the arguments of the calibration and add it to the calibration dictionary.

        If N is smaller, it is probably impossible to assign the instruction parameter values to the
        corresponding calibration parameters so we raise an error.
        If N=0, we ignore it as it will not be removed by _generate_frame_wf_defcal_declarations.

        Args:
            gate_definitions (dict[tuple[Gate, QubitSet], PulseSequence]): a dictionary of
                calibrations
            instruction (Instruction): a Circuit instruction

        Returns:
            dict[tuple[Gate, QubitSet], PulseSequence]: additional calibrations

        Raises:
            NotImplementedError: in two cases: (i) if the instruction contains unbound parameters
                and the calibration dictionary contains a parametric calibration applicable to this
                instructions; (ii) if the calibration is defined with a partial number of unbound
                parameters.
        """
        additional_calibrations = {}
        for key, calibration in gate_definitions.items():
            gate = key[0]
            target = key[1]
            if target != instruction.target:
                continue
            if isinstance(gate, type(instruction.operator)) and len(
                instruction.operator.parameters
            ) == len(gate.parameters):
                free_parameter_number = sum(
                    [isinstance(p, FreeParameterExpression) for p in gate.parameters]
                )
                if free_parameter_number == 0:
                    continue
                elif free_parameter_number < len(gate.parameters):
                    raise NotImplementedError(
                        "Calibrations with a partial number of fixed parameters are not supported."
                    )
                elif any(
                    isinstance(p, FreeParameterExpression) for p in instruction.operator.parameters
                ):
                    raise NotImplementedError(
                        "Parametric calibrations cannot be attached with parametric circuits."
                    )
                bound_key = (
                    type(instruction.operator)(*instruction.operator.parameters),
                    instruction.target,
                )
                additional_calibrations[bound_key] = calibration(
                    **{
                        p.name if isinstance(p, FreeParameterExpression) else p: v
                        for p, v in zip(gate.parameters, instruction.operator.parameters)
                    }
                )
        return additional_calibrations

    def to_unitary(self) -> np.ndarray:
        """Returns the unitary matrix representation of the entire circuit.

        Note:
            The performance of this method degrades with qubit count. It might be slow for
            `qubit count` > 10.

        Returns:
            np.ndarray: A numpy array with shape (2^qubit_count, 2^qubit_count) representing the
            circuit as a unitary. For an empty circuit, an empty numpy array is returned
            (`array([], dtype=complex)`)

        Raises:
            TypeError: If circuit is not composed only of `Gate` instances,
                i.e. a circuit with `Noise` operators will raise this error.

        Examples:
            >>> circ = Circuit().h(0).cnot(0, 1)
            >>> circ.to_unitary()
            array([[ 0.70710678+0.j,  0.        +0.j,  0.70710678+0.j,
                     0.        +0.j],
                   [ 0.        +0.j,  0.70710678+0.j,  0.        +0.j,
                     0.70710678+0.j],
                   [ 0.        +0.j,  0.70710678+0.j,  0.        +0.j,
                    -0.70710678+0.j],
                   [ 0.70710678+0.j,  0.        +0.j, -0.70710678+0.j,
                     0.        +0.j]])
        """
        qubits = self.qubits
        if not qubits:
            return np.zeros(0, dtype=complex)
        return calculate_unitary_big_endian(self.instructions, qubits)

    @property
    def qubits_frozen(self) -> bool:
        """bool: Whether the circuit's qubits are frozen, that is, cannot be remapped.

        This may happen because the circuit contains compiler directives preventing compilation
        of a part of the circuit, which consequently means that none of the other qubits can be
        rewired either for the program to still make sense.
        """
        return self._has_compiler_directives

    @property
    def observables_simultaneously_measurable(self) -> bool:
        """bool: Whether the circuit's observables are simultaneously measurable

        If this is False, then the circuit can only be run when shots = 0, as sampling (shots > 0)
        measures the circuit in the observables' shared eigenbasis.
        """
        return self._observables_simultaneously_measurable

    def _encounter_noncommuting_observable(self) -> None:
        self._observables_simultaneously_measurable = False
        # No longer simultaneously measurable, so no need to track
        self._qubit_observable_mapping.clear()
        self._qubit_observable_target_mapping.clear()

    def _copy(self) -> Circuit:
        copy = Circuit().add(self.instructions)
        copy.add(self.result_types)
        return copy

    def copy(self) -> Circuit:
        """Return a shallow copy of the circuit.

        Returns:
            Circuit: A shallow copy of the circuit.
        """
        return self._copy()

    def __iadd__(self, addable: AddableTypes) -> Circuit:
        return self.add(addable)

    def __add__(self, addable: AddableTypes) -> Circuit:
        new = self._copy()
        new.add(addable)
        return new

    def __repr__(self) -> str:
        if not self.result_types:
            return f"Circuit('instructions': {self.instructions})"
        else:
            return (
                f"Circuit('instructions': {self.instructions}"
                + f", 'result_types': {self.result_types})"
            )

    def __str__(self):
        return self.diagram()

    def __eq__(self, other: Circuit):
        if isinstance(other, Circuit):
            return (
                self.instructions == other.instructions and self.result_types == other.result_types
            )
        return NotImplemented

    def __call__(self, arg: Any | None = None, **kwargs: Any) -> Circuit:
        """Implements the call function to easily make a bound Circuit.

        Args:
            arg (Any | None): A value to bind to all parameters. Defaults to None and
                can be overridden if the parameter is in kwargs.
            **kwargs (Any): The parameter and valued to be bound.

        Returns:
            Circuit: A circuit with the specified parameters bound.
        """
        param_values = {}
        if arg is not None:
            for param in self.parameters:
                param_values[str(param)] = arg
        for key, val in kwargs.items():
            param_values[str(key)] = val
        return self.make_bound_circuit(param_values)


def subroutine(register: bool = False) -> Callable:
    """Subroutine is a function that returns instructions, result types, or circuits.

    Args:
        register (bool): If `True`, adds this subroutine into the `Circuit` class.
            Default = `False`.

    Returns:
        Callable: The subroutine function.

    Examples:
        >>> @circuit.subroutine(register=True)
        >>> def bell_circuit():
        ...     return Circuit().h(0).cnot(0, 1)
        ...
        >>> circ = Circuit().bell_circuit()
        >>> for instr in circ.instructions:
        ...     print(instr)
        ...
        Instruction('operator': 'H', 'target': QubitSet(Qubit(0),))
        Instruction('operator': 'H', 'target': QubitSet(Qubit(1),))
    """

    def _subroutine_function_wrapper(func: Callable[..., SubroutineReturn]) -> SubroutineReturn:
        if register:
            Circuit.register_subroutine(func)
        return func

    return _subroutine_function_wrapper<|MERGE_RESOLUTION|>--- conflicted
+++ resolved
@@ -772,18 +772,6 @@
         if self.result_types:
             raise ValueError("a circuit cannot contain both measure instructions and result types.")
 
-<<<<<<< HEAD
-        # Check if the target_qubits are already measured
-        if self._measure_targets and all(
-            target in self._measure_targets for target in target_qubits
-        ):
-            intersection = set(target_qubits) & set(self._measure_targets)
-            raise ValueError(
-                f"cannot measure the same qubit(s) {', '.join(map(str, intersection))} "
-                "more than once."
-            )
-        self._add_measure(target_qubits=target_qubits)
-=======
         if target_qubits:
             # Check if the target_qubits are already measured
             if self._measure_targets and any(
@@ -814,7 +802,6 @@
                 )
             # Measure all the qubits
             self._add_measure(target_qubits=self.qubits)
->>>>>>> c57a9ba1
 
         return self
 
