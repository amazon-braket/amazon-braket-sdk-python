# Copyright Amazon.com Inc. or its affiliates. All Rights Reserved.
#
# Licensed under the Apache License, Version 2.0 (the "License"). You
# may not use this file except in compliance with the License. A copy of
# the License is located at
#
#     http://aws.amazon.com/apache2.0/
#
# or in the "license" file accompanying this file. This file is
# distributed on an "AS IS" BASIS, WITHOUT WARRANTIES OR CONDITIONS OF
# ANY KIND, either express or implied. See the License for the specific
# language governing permissions and limitations under the License.

from __future__ import annotations

import warnings
from numbers import Number
from typing import Any, Callable, Dict, Iterable, List, Optional, Set, Tuple, Type, TypeVar, Union

import numpy as np
import oqpy

from braket.circuits import compiler_directives
from braket.circuits.ascii_circuit_diagram import AsciiCircuitDiagram
from braket.circuits.free_parameter import FreeParameter
from braket.circuits.free_parameter_expression import FreeParameterExpression
from braket.circuits.gate import Gate
from braket.circuits.instruction import Instruction
from braket.circuits.moments import Moments
from braket.circuits.noise import Noise
from braket.circuits.noise_helpers import (
    apply_noise_to_gates,
    apply_noise_to_moments,
    check_noise_target_gates,
    check_noise_target_qubits,
    check_noise_target_unitary,
    wrap_with_list,
)
from braket.circuits.observable import Observable
from braket.circuits.observables import TensorProduct
from braket.circuits.parameterizable import Parameterizable
from braket.circuits.qubit import QubitInput
from braket.circuits.qubit_set import QubitSet, QubitSetInput
from braket.circuits.result_type import (
    ObservableParameterResultType,
    ObservableResultType,
    ResultType,
)
from braket.circuits.serialization import (
    IRType,
    OpenQASMSerializationProperties,
    QubitReferenceType,
    SerializationProperties,
)
from braket.circuits.unitary_calculation import calculate_unitary, calculate_unitary_big_endian
from braket.default_simulator.openqasm.interpreter import Interpreter
from braket.ir.jaqcd import Program as JaqcdProgram
from braket.ir.openqasm import Program as OpenQasmProgram
from braket.ir.openqasm.program_v1 import io_type
from braket.pulse import ArbitraryWaveform, Frame
from braket.pulse.ast.qasm_parser import ast_to_qasm
from braket.pulse.pulse_sequence import PulseSequence, _validate_uniqueness

SubroutineReturn = TypeVar(
    "SubroutineReturn", Iterable[Instruction], Instruction, ResultType, Iterable[ResultType]
)
SubroutineCallable = TypeVar("SubroutineCallable", bound=Callable[..., SubroutineReturn])
AddableTypes = TypeVar("AddableTypes", SubroutineReturn, SubroutineCallable)


class Circuit:
    """
    A representation of a quantum circuit that contains the instructions to be performed on a
    quantum device and the requested result types.

    See :mod:`braket.circuits.gates` module for all of the supported instructions.

    See :mod:`braket.circuits.result_types` module for all of the supported result types.

    `AddableTypes` are `Instruction`, iterable of `Instruction`, `ResultType`,
    iterable of `ResultType`, or `SubroutineCallable`
    """

    _ALL_QUBITS = "ALL"  # Flag to indicate all qubits in _qubit_observable_mapping

    @classmethod
    def register_subroutine(cls, func: SubroutineCallable) -> None:
        """
        Register the subroutine `func` as an attribute of the `Circuit` class. The attribute name
        is the name of `func`.

        Args:
            func (SubroutineCallable): The function of the subroutine to add to the class.

        Examples:
            >>> def h_on_all(target):
            ...     circ = Circuit()
            ...     for qubit in target:
            ...         circ += Instruction(Gate.H(), qubit)
            ...     return circ
            ...
            >>> Circuit.register_subroutine(h_on_all)
            >>> circ = Circuit().h_on_all(range(2))
            >>> for instr in circ.instructions:
            ...     print(instr)
            ...
            Instruction('operator': 'H', 'target': QubitSet(Qubit(0),))
            Instruction('operator': 'H', 'target': QubitSet(Qubit(1),))
        """

        def method_from_subroutine(self, *args, **kwargs) -> SubroutineReturn:
            return self.add(func, *args, **kwargs)

        function_name = func.__name__
        setattr(cls, function_name, method_from_subroutine)

        function_attr = getattr(cls, function_name)
        setattr(function_attr, "__doc__", func.__doc__)

    def __init__(self, addable: AddableTypes = None, *args, **kwargs):
        """
        Args:
            addable (AddableTypes): The item(s) to add to self.
                Default = None.

        Raises:
            TypeError: If `addable` is an unsupported type.

        Examples:
            >>> circ = Circuit([Instruction(Gate.H(), 4), Instruction(Gate.CNot(), [4, 5])])
            >>> circ = Circuit().h(0).cnot(0, 1)
            >>> circ = Circuit().h(0).cnot(0, 1).probability([0, 1])

            >>> @circuit.subroutine(register=True)
            >>> def bell_pair(target):
            ...     return Circ().h(target[0]).cnot(target[0:2])
            ...
            >>> circ = Circuit(bell_pair, [4,5])
            >>> circ = Circuit().bell_pair([4,5])

        """
        self._moments: Moments = Moments()
        self._result_types: Dict[ResultType] = {}
        self._qubit_observable_mapping: Dict[Union[int, Circuit._ALL_QUBITS], Observable] = {}
        self._qubit_observable_target_mapping: Dict[int, Tuple[int]] = {}
        self._qubit_observable_set = set()
        self._parameters = set()
        self._observables_simultaneously_measurable = True
        self._has_compiler_directives = False

        if addable is not None:
            self.add(addable, *args, **kwargs)

    @property
    def depth(self) -> int:
        """int: Get the circuit depth."""
        return self._moments.depth

    @property
    def instructions(self) -> List[Instruction]:
        """Iterable[Instruction]: Get an `iterable` of instructions in the circuit."""
        return list(self._moments.values())

    @property
    def result_types(self) -> List[ResultType]:
        """List[ResultType]: Get a list of requested result types in the circuit."""
        return list(self._result_types.keys())

    @property
    def basis_rotation_instructions(self) -> List[Instruction]:
        """Gets a list of basis rotation instructions.

        Returns:
            List[Instruction]: Get a list of basis rotation instructions in the circuit.
            These basis rotation instructions are added if result types are requested for
            an observable other than Pauli-Z.

            This only makes sense if all observables are simultaneously measurable;
            if not, this method will return an empty list.
        """
        # Note that basis_rotation_instructions can change each time a new instruction
        # is added to the circuit because `self._moments.qubits` would change
        basis_rotation_instructions = []
        all_qubit_observable = self._qubit_observable_mapping.get(Circuit._ALL_QUBITS)
        if all_qubit_observable:
            for target in self.qubits:
                basis_rotation_instructions += Circuit._observable_to_instruction(
                    all_qubit_observable, target
                )
            return basis_rotation_instructions

        target_lists = sorted(set(self._qubit_observable_target_mapping.values()))
        for target_list in target_lists:
            observable = self._qubit_observable_mapping[target_list[0]]
            basis_rotation_instructions += Circuit._observable_to_instruction(
                observable, target_list
            )
        return basis_rotation_instructions

    @staticmethod
    def _observable_to_instruction(
        observable: Observable, target_list: List[int]
    ) -> List[Instruction]:
        return [Instruction(gate, target_list) for gate in observable.basis_rotation_gates]

    @property
    def moments(self) -> Moments:
        """Moments: Get the `moments` for this circuit. Note that this includes observables."""
        return self._moments

    @property
    def qubit_count(self) -> int:
        """Get the qubit count for this circuit. Note that this includes observables.
        Returns:
            int: The qubit count for this circuit.
        """
        all_qubits = self._moments.qubits.union(self._qubit_observable_set)
        return len(all_qubits)

    @property
    def qubits(self) -> QubitSet:
        """QubitSet: Get a copy of the qubits for this circuit."""
        return QubitSet(self._moments.qubits.union(self._qubit_observable_set))

    @property
    def parameters(self) -> Set[FreeParameter]:
        """
        Gets a set of the parameters in the Circuit.

        Returns:
            Set[FreeParameter]: The `FreeParameters` in the Circuit.
        """
        return self._parameters

    def add_result_type(
        self,
        result_type: ResultType,
        target: QubitSetInput = None,
        target_mapping: Dict[QubitInput, QubitInput] = None,
    ) -> Circuit:
        """
        Add a requested result type to `self`, returns `self` for chaining ability.

        Args:
            result_type (ResultType): `ResultType` to add into `self`.
            target (QubitSetInput): Target qubits for the
                `result_type`.
                Default = `None`.
            target_mapping (Dict[QubitInput, QubitInput]): A dictionary of
                qubit mappings to apply to the `result_type.target`. Key is the qubit in
                `result_type.target` and the value is what the key will be changed to.
                Default = `None`.


        Returns:
            Circuit: self

        Note:
            Target and target_mapping will only be applied to those requested result types with
            the attribute `target`. The result_type will be appended to the end of the dict keys of
            `circuit.result_types` only if it does not already exist in `circuit.result_types`

        Raises:
            TypeError: If both `target_mapping` and `target` are supplied.

        Examples:
            >>> result_type = ResultType.Probability(target=[0, 1])
            >>> circ = Circuit().add_result_type(result_type)
            >>> print(circ.result_types[0])
            Probability(target=QubitSet([Qubit(0), Qubit(1)]))

            >>> result_type = ResultType.Probability(target=[0, 1])
            >>> circ = Circuit().add_result_type(result_type, target_mapping={0: 10, 1: 11})
            >>> print(circ.result_types[0])
            Probability(target=QubitSet([Qubit(10), Qubit(11)]))

            >>> result_type = ResultType.Probability(target=[0, 1])
            >>> circ = Circuit().add_result_type(result_type, target=[10, 11])
            >>> print(circ.result_types[0])
            Probability(target=QubitSet([Qubit(10), Qubit(11)]))

            >>> result_type = ResultType.StateVector()
            >>> circ = Circuit().add_result_type(result_type)
            >>> print(circ.result_types[0])
            StateVector()
        """
        if target_mapping and target is not None:
            raise TypeError("Only one of 'target_mapping' or 'target' can be supplied.")

        if not target_mapping and not target:
            # Nothing has been supplied, add result_type
            result_type_to_add = result_type
        elif target_mapping:
            # Target mapping has been supplied, copy result_type
            result_type_to_add = result_type.copy(target_mapping=target_mapping)
        else:
            # ResultType with target
            result_type_to_add = result_type.copy(target=target)

        if result_type_to_add not in self._result_types:
            observable = Circuit._extract_observable(result_type_to_add)
            # We can skip this for now for AdjointGradient (the only subtype of this
            # type) because AdjointGradient can only be used when `shots=0`, and the
            # qubit_observable_mapping is used to generate basis rotation instrunctions
            # and make sure the observables are simultaneously commuting for `shots>0` mode.
            supports_basis_rotation_instructions = not isinstance(
                result_type_to_add, ObservableParameterResultType
            )
            if (
                observable
                and self._observables_simultaneously_measurable
                and supports_basis_rotation_instructions
            ):
                # Only check if all observables can be simultaneously measured
                self._add_to_qubit_observable_mapping(observable, result_type_to_add.target)

            self._add_to_qubit_observable_set(result_type_to_add)
            # using dict as an ordered set, value is arbitrary
            self._result_types[result_type_to_add] = None
        return self

    @staticmethod
    def _extract_observable(result_type: ResultType) -> Optional[Observable]:
        if isinstance(result_type, ResultType.Probability):
            return Observable.Z()  # computational basis
        elif isinstance(result_type, ObservableResultType):
            return result_type.observable
        else:
            return None

    def _add_to_qubit_observable_mapping(
        self, observable: Observable, observable_target: QubitSet
    ) -> None:
        targets = observable_target or list(self._qubit_observable_set)
        all_qubits_observable = self._qubit_observable_mapping.get(Circuit._ALL_QUBITS)
        tensor_product_dict = (
            Circuit._tensor_product_index_dict(observable, observable_target)
            if isinstance(observable, TensorProduct)
            else None
        )
        identity = Observable.I()
        for i in range(len(targets)):
            target = targets[i]
            new_observable = tensor_product_dict[i][0] if tensor_product_dict else observable
            current_observable = all_qubits_observable or self._qubit_observable_mapping.get(target)

            add_observable = not current_observable or (
                current_observable == identity and new_observable != identity
            )
            if (
                not add_observable
                and current_observable != identity
                and new_observable != identity
                and current_observable != new_observable
            ):
                return self._encounter_noncommuting_observable()

            if observable_target:
                new_targets = (
                    tensor_product_dict[i][1] if tensor_product_dict else tuple(observable_target)
                )

                if add_observable:
                    self._qubit_observable_target_mapping[target] = new_targets
                    self._qubit_observable_mapping[target] = new_observable
                elif new_observable.qubit_count > 1:
                    current_target = self._qubit_observable_target_mapping.get(target)
                    if current_target and current_target != new_targets:
                        return self._encounter_noncommuting_observable()

        if not observable_target and observable != identity:
            if all_qubits_observable and all_qubits_observable != observable:
                return self._encounter_noncommuting_observable()
            self._qubit_observable_mapping[Circuit._ALL_QUBITS] = observable

    @staticmethod
    def _tensor_product_index_dict(
        observable: TensorProduct, observable_target: QubitSet
    ) -> Dict[int, Tuple[Observable, Tuple[int, ...]]]:
        obj_dict = {}
        i = 0
        factors = list(observable.factors)
        total = factors[0].qubit_count
        while factors:
            if i >= total:
                factors.pop(0)
                if factors:
                    total += factors[0].qubit_count
            if factors:
                first = total - factors[0].qubit_count
                obj_dict[i] = (factors[0], tuple(observable_target[first:total]))
            i += 1
        return obj_dict

    def _add_to_qubit_observable_set(self, result_type: ResultType) -> None:
        if isinstance(result_type, ObservableResultType) and result_type.target:
            self._qubit_observable_set.update(result_type.target)

    def add_instruction(
        self,
        instruction: Instruction,
        target: QubitSetInput = None,
        target_mapping: Dict[QubitInput, QubitInput] = None,
    ) -> Circuit:
        """
        Add an instruction to `self`, returns `self` for chaining ability.

        Args:
            instruction (Instruction): `Instruction` to add into `self`.
            target (QubitSetInput): Target qubits for the
                `instruction`. If a single qubit gate, an instruction is created for every index
                in `target`.
                Default = `None`.
            target_mapping (Dict[QubitInput, QubitInput]): A dictionary of
                qubit mappings to apply to the `instruction.target`. Key is the qubit in
                `instruction.target` and the value is what the key will be changed to.
                Default = `None`.

        Returns:
            Circuit: self

        Raises:
            TypeError: If both `target_mapping` and `target` are supplied.

        Examples:
            >>> instr = Instruction(Gate.CNot(), [0, 1])
            >>> circ = Circuit().add_instruction(instr)
            >>> print(circ.instructions[0])
            Instruction('operator': 'CNOT', 'target': QubitSet(Qubit(0), Qubit(1)))

            >>> instr = Instruction(Gate.CNot(), [0, 1])
            >>> circ = Circuit().add_instruction(instr, target_mapping={0: 10, 1: 11})
            >>> print(circ.instructions[0])
            Instruction('operator': 'CNOT', 'target': QubitSet(Qubit(10), Qubit(11)))

            >>> instr = Instruction(Gate.CNot(), [0, 1])
            >>> circ = Circuit().add_instruction(instr, target=[10, 11])
            >>> print(circ.instructions[0])
            Instruction('operator': 'CNOT', 'target': QubitSet(Qubit(10), Qubit(11)))

            >>> instr = Instruction(Gate.H(), 0)
            >>> circ = Circuit().add_instruction(instr, target=[10, 11])
            >>> print(circ.instructions[0])
            Instruction('operator': 'H', 'target': QubitSet(Qubit(10),))
            >>> print(circ.instructions[1])
            Instruction('operator': 'H', 'target': QubitSet(Qubit(11),))
        """
        if target_mapping and target is not None:
            raise TypeError("Only one of 'target_mapping' or 'target' can be supplied.")

        if not target_mapping and not target:
            # Nothing has been supplied, add instruction
            instructions_to_add = [instruction]
        elif target_mapping:
            # Target mapping has been supplied, copy instruction
            instructions_to_add = [instruction.copy(target_mapping=target_mapping)]
        elif hasattr(instruction.operator, "qubit_count") and instruction.operator.qubit_count == 1:
            # single qubit operator with target, add an instruction for each target
            instructions_to_add = [instruction.copy(target=qubit) for qubit in target]
        else:
            # non single qubit operator with target, add instruction with target
            instructions_to_add = [instruction.copy(target=target)]

        if self._check_for_params(instruction):
            for param in instruction.operator.parameters:
                if isinstance(param, FreeParameterExpression):
                    free_params = param.expression.free_symbols
                    for parameter in free_params:
                        self._parameters.add(FreeParameter(parameter.name))
        self._moments.add(instructions_to_add)

        return self

    def _check_for_params(self, instruction: Instruction) -> bool:
        """
        This checks for free parameters in an :class:{Instruction}. Checks children classes of
        :class:{Parameterizable}.

        Args:
            instruction (Instruction): The instruction to check for a
                :class:{FreeParameterExpression}.

        Returns:
            bool: Whether an object is parameterized.
        """
        return issubclass(type(instruction.operator), Parameterizable) and any(
            issubclass(type(param), FreeParameterExpression)
            for param in instruction.operator.parameters
        )

    def add_circuit(
        self,
        circuit: Circuit,
        target: QubitSetInput = None,
        target_mapping: Dict[QubitInput, QubitInput] = None,
    ) -> Circuit:
        """
        Add a `circuit` to self, returns self for chaining ability.

        Args:
            circuit (Circuit): Circuit to add into self.
            target (QubitSetInput): Target qubits for the
                supplied circuit. This is a macro over `target_mapping`; `target` is converted to
                a `target_mapping` by zipping together a sorted `circuit.qubits` and `target`.
                Default = `None`.
            target_mapping (Dict[QubitInput, QubitInput]): A dictionary of
                qubit mappings to apply to the qubits of `circuit.instructions`. Key is the qubit
                to map, and the value is what to change it to. Default = `None`.

        Returns:
            Circuit: self

        Raises:
            TypeError: If both `target_mapping` and `target` are supplied.

        Note:
            Supplying `target` sorts `circuit.qubits` to have deterministic behavior since
            `circuit.qubits` ordering is based on how instructions are inserted.
            Use caution when using this with circuits that with a lot of qubits, as the sort
            can be resource-intensive. Use `target_mapping` to use a linear runtime to remap
            the qubits.

            Requested result types of the circuit that will be added will be appended to the end
            of the list for the existing requested result types. A result type to be added that is
            equivalent to an existing requested result type will not be added.

        Examples:
            >>> widget = Circuit().h(0).cnot(0, 1)
            >>> circ = Circuit().add_circuit(widget)
            >>> instructions = list(circ.instructions)
            >>> print(instructions[0])
            Instruction('operator': 'H', 'target': QubitSet(Qubit(0),))
            >>> print(instructions[1])
            Instruction('operator': 'CNOT', 'target': QubitSet(Qubit(0), Qubit(1)))

            >>> widget = Circuit().h(0).cnot(0, 1)
            >>> circ = Circuit().add_circuit(widget, target_mapping={0: 10, 1: 11})
            >>> instructions = list(circ.instructions)
            >>> print(instructions[0])
            Instruction('operator': 'H', 'target': QubitSet(Qubit(10),))
            >>> print(instructions[1])
            Instruction('operator': 'CNOT', 'target': QubitSet(Qubit(10), Qubit(11)))

            >>> widget = Circuit().h(0).cnot(0, 1)
            >>> circ = Circuit().add_circuit(widget, target=[10, 11])
            >>> instructions = list(circ.instructions)
            >>> print(instructions[0])
            Instruction('operator': 'H', 'target': QubitSet(Qubit(10),))
            >>> print(instructions[1])
            Instruction('operator': 'CNOT', 'target': QubitSet(Qubit(10), Qubit(11)))
        """
        if target_mapping and target is not None:
            raise TypeError("Only one of 'target_mapping' or 'target' can be supplied.")
        elif target is not None:
            keys = sorted(circuit.qubits)
            values = target
            target_mapping = dict(zip(keys, values))

        for instruction in circuit.instructions:
            self.add_instruction(instruction, target_mapping=target_mapping)

        for result_type in circuit.result_types:
            self.add_result_type(result_type, target_mapping=target_mapping)

        return self

    def add_verbatim_box(
        self,
        verbatim_circuit: Circuit,
        target: QubitSetInput = None,
        target_mapping: Dict[QubitInput, QubitInput] = None,
    ) -> Circuit:
        """
        Add a verbatim `circuit` to self, that is, ensures that `circuit` is not modified in any way
        by the compiler.

        Args:
            verbatim_circuit (Circuit): Circuit to add into self.
            target (QubitSetInput): Target qubits for the
                supplied circuit. This is a macro over `target_mapping`; `target` is converted to
                a `target_mapping` by zipping together a sorted `circuit.qubits` and `target`.
                Default = `None`.
            target_mapping (Dict[QubitInput, QubitInput]): A dictionary of
                qubit mappings to apply to the qubits of `circuit.instructions`. Key is the qubit
                to map, and the value is what to change it to. Default = `None`.

        Returns:
            Circuit: self

        Raises:
            TypeError: If both `target_mapping` and `target` are supplied.
            ValueError: If `circuit` has result types attached

        Examples:
            >>> widget = Circuit().h(0).h(1)
            >>> circ = Circuit().add_verbatim_box(widget)
            >>> print(list(circ.instructions))
            [Instruction('operator': StartVerbatimBox, 'target': QubitSet([])),
             Instruction('operator': H('qubit_count': 1), 'target': QubitSet([Qubit(0)])),
             Instruction('operator': H('qubit_count': 1), 'target': QubitSet([Qubit(1)])),
             Instruction('operator': EndVerbatimBox, 'target': QubitSet([]))]

            >>> widget = Circuit().h(0).cnot(0, 1)
            >>> circ = Circuit().add_verbatim_box(widget, target_mapping={0: 10, 1: 11})
            >>> print(list(circ.instructions))
            [Instruction('operator': StartVerbatimBox, 'target': QubitSet([])),
             Instruction('operator': H('qubit_count': 1), 'target': QubitSet([Qubit(10)])),
             Instruction('operator': H('qubit_count': 1), 'target': QubitSet([Qubit(11)])),
             Instruction('operator': EndVerbatimBox, 'target': QubitSet([]))]

            >>> widget = Circuit().h(0).cnot(0, 1)
            >>> circ = Circuit().add_verbatim_box(widget, target=[10, 11])
            >>> print(list(circ.instructions))
            [Instruction('operator': StartVerbatimBox, 'target': QubitSet([])),
             Instruction('operator': H('qubit_count': 1), 'target': QubitSet([Qubit(10)])),
             Instruction('operator': H('qubit_count': 1), 'target': QubitSet([Qubit(11)])),
             Instruction('operator': EndVerbatimBox, 'target': QubitSet([]))]
        """
        if target_mapping and target is not None:
            raise TypeError("Only one of 'target_mapping' or 'target' can be supplied.")
        elif target is not None:
            keys = sorted(verbatim_circuit.qubits)
            values = target
            target_mapping = dict(zip(keys, values))

        if verbatim_circuit.result_types:
            raise ValueError("Verbatim subcircuit is not measured and cannot have result types")

        if verbatim_circuit.instructions:
            self.add_instruction(Instruction(compiler_directives.StartVerbatimBox()))
            for instruction in verbatim_circuit.instructions:
                self.add_instruction(instruction, target_mapping=target_mapping)
            self.add_instruction(Instruction(compiler_directives.EndVerbatimBox()))
            self._has_compiler_directives = True
        return self

    def apply_gate_noise(
        self,
        noise: Union[Type[Noise], Iterable[Type[Noise]]],
        target_gates: Optional[Union[Type[Gate], Iterable[Type[Gate]]]] = None,
        target_unitary: np.ndarray = None,
        target_qubits: Optional[QubitSetInput] = None,
    ) -> Circuit:
        """Apply `noise` to the circuit according to `target_gates`, `target_unitary` and
        `target_qubits`.

        For any parameter that is None, that specification is ignored (e.g. if `target_gates`
        is None then the noise is applied after every gate in `target_qubits`).
        If `target_gates` and `target_qubits` are both None, then `noise` is
        applied to every qubit after every gate.

        Noise is either applied to `target_gates` or `target_unitary`, so they cannot be
        provided at the same time.

        When `noise.qubit_count` == 1, ie. `noise` is single-qubit, `noise` is added to all
        qubits in `target_gates` or `target_unitary` (or to all qubits in `target_qubits`
        if `target_gates` is None).

        When `noise.qubit_count` > 1 and `target_gates` is not None, the number of qubits of
        any gate in `target_gates` must be the same as `noise.qubit_count`.

        When `noise.qubit_count` > 1, `target_gates` and `target_unitary` is None, noise is
        only applied to gates with the same qubit_count in target_qubits.

        Args:
            noise (Union[Type[Noise], Iterable[Type[Noise]]]): Noise channel(s) to be applied
                to the circuit.
            target_gates (Optional[Union[Type[Gate], Iterable[Type[Gate]]]]): Gate class or
                List of Gate classes which `noise` is applied to. Default=None.
            target_unitary (ndarray): matrix of the target unitary gates. Default=None.
            target_qubits (Optional[QubitSetInput]): Index or indices of qubit(s).
                Default=None.

        Returns:
            Circuit: self

        Raises:
            TypeError:
                If `noise` is not Noise type.
                If `target_gates` is not a Gate type, Iterable[Gate].
                If `target_unitary` is not a np.ndarray type.
                If `target_qubits` has non-integers or negative integers.
            IndexError:
                If applying noise to an empty circuit.
                If `target_qubits` is out of range of circuit.qubits.
            ValueError:
                If both `target_gates` and `target_unitary` are provided.
                If `target_unitary` is not a unitary.
                If `noise` is multi-qubit noise and `target_gates` contain gates
                with the number of qubits not the same as `noise.qubit_count`.
            Warning:
                If `noise` is multi-qubit noise while there is no gate with the same
                number of qubits in `target_qubits` or in the whole circuit when
                `target_qubits` is not given.
                If no `target_gates` or  `target_unitary` exist in `target_qubits` or
                in the whole circuit when they are not given.

        Examples:
        ::
            >>> circ = Circuit().x(0).y(1).z(0).x(1).cnot(0,1)
            >>> print(circ)
            T  : |0|1|2|

            q0 : -X-Z-C-
                      |
            q1 : -Y-X-X-

            T  : |0|1|2|

            >>> noise = Noise.Depolarizing(probability=0.1)
            >>> circ = Circuit().x(0).y(1).z(0).x(1).cnot(0,1)
            >>> print(circ.apply_gate_noise(noise, target_gates = Gate.X))
            T  : |     0     |     1     |2|

            q0 : -X-DEPO(0.1)-Z-----------C-
                                          |
            q1 : -Y-----------X-DEPO(0.1)-X-

            T  : |     0     |     1     |2|

            >>> circ = Circuit().x(0).y(1).z(0).x(1).cnot(0,1)
            >>> print(circ.apply_gate_noise(noise, target_qubits = 1))
            T  : |     0     |     1     |     2     |

            q0 : -X-----------Z-----------C-----------
                                          |
            q1 : -Y-DEPO(0.1)-X-DEPO(0.1)-X-DEPO(0.1)-

            T  : |     0     |     1     |     2     |

            >>> circ = Circuit().x(0).y(1).z(0).x(1).cnot(0,1)
            >>> print(circ.apply_gate_noise(noise,
            ...                             target_gates = [Gate.X,Gate.Y],
            ...                             target_qubits = [0,1])
            ... )
            T  : |     0     |     1     |2|

            q0 : -X-DEPO(0.1)-Z-----------C-
                                          |
            q1 : -Y-DEPO(0.1)-X-DEPO(0.1)-X-

            T  : |     0     |     1     |2|

        """
        # check whether gate noise is applied to an empty circuit
        if not self.qubits:
            raise IndexError("Gate noise cannot be applied to an empty circuit.")

        # check if target_gates and target_unitary are both given
        if (target_unitary is not None) and (target_gates is not None):
            raise ValueError("target_unitary and target_gates cannot be input at the same time.")

        # check target_qubits
        target_qubits = check_noise_target_qubits(self, target_qubits)
        if not all(qubit in self.qubits for qubit in target_qubits):
            raise IndexError("target_qubits must be within the range of the current circuit.")

        # make noise a list
        noise = wrap_with_list(noise)

        # make target_gates a list
        if target_gates is not None:
            target_gates = wrap_with_list(target_gates)
            # remove duplicate items
            target_gates = list(dict.fromkeys(target_gates))

        for noise_channel in noise:
            if not isinstance(noise_channel, Noise):
                raise TypeError("Noise must be an instance of the Noise class")
                # check whether target_gates is valid
            if target_gates is not None:
                check_noise_target_gates(noise_channel, target_gates)
            if target_unitary is not None:
                check_noise_target_unitary(noise_channel, target_unitary)

        if target_unitary is not None:
            return apply_noise_to_gates(self, noise, target_unitary, target_qubits)
        else:
            return apply_noise_to_gates(self, noise, target_gates, target_qubits)

    def apply_initialization_noise(
        self,
        noise: Union[Type[Noise], Iterable[Type[Noise]]],
        target_qubits: Optional[QubitSetInput] = None,
    ) -> Circuit:
        """Apply `noise` at the beginning of the circuit for every qubit (default) or
        target_qubits`.

        Only when `target_qubits` is given can the noise be applied to an empty circuit.

        When `noise.qubit_count` > 1, the number of qubits in target_qubits must be equal
        to `noise.qubit_count`.

        Args:
            noise (Union[Type[Noise], Iterable[Type[Noise]]]): Noise channel(s) to be applied
                to the circuit.
            target_qubits (Optional[QubitSetInput]): Index or indices of qubit(s).
                Default=None.

        Returns:
            Circuit: self

        Raises:
            TypeError:
                If `noise` is not Noise type.
                If `target_qubits` has non-integers or negative integers.
            IndexError:
                If applying noise to an empty circuit when `target_qubits` is not given.
            ValueError:
                If `noise.qubit_count` > 1 and the number of qubits in target_qubits is
                not the same as `noise.qubit_count`.

        Examples:
            >>> circ = Circuit().x(0).y(1).z(0).x(1).cnot(0,1)
            >>> print(circ)

            >>> noise = Noise.Depolarizing(probability=0.1)
            >>> circ = Circuit().x(0).y(1).z(0).x(1).cnot(0,1)
            >>> print(circ.apply_initialization_noise(noise))

            >>> circ = Circuit().x(0).y(1).z(0).x(1).cnot(0,1)
            >>> print(circ.apply_initialization_noise(noise, target_qubits = 1))

            >>> circ = Circuit()
            >>> print(circ.apply_initialization_noise(noise, target_qubits = [0, 1]))

        """
        if (len(self.qubits) == 0) and (target_qubits is None):
            raise IndexError(
                "target_qubits must be provided in order to"
                " apply the initialization noise to an empty circuit."
            )

        target_qubits = check_noise_target_qubits(self, target_qubits)

        # make noise a list
        noise = wrap_with_list(noise)
        for noise_channel in noise:
            if not isinstance(noise_channel, Noise):
                raise TypeError("Noise must be an instance of the Noise class")
            if noise_channel.qubit_count > 1 and noise_channel.qubit_count != len(target_qubits):
                raise ValueError(
                    "target_qubits needs to be provided for this multi-qubit noise channel,"
                    " and the number of qubits in target_qubits must be the same as defined by"
                    " the multi-qubit noise channel."
                )

        return apply_noise_to_moments(self, noise, target_qubits, "initialization")

    def make_bound_circuit(self, param_values: Dict[str, Number], strict: bool = False) -> Circuit:
        """
        Binds FreeParameters based upon their name and values passed in. If parameters
        share the same name, all the parameters of that name will be set to the mapped value.

        Args:
            param_values (Dict[str, Number]):  A mapping of FreeParameter names
                to a value to assign to them.
            strict (bool): If True, raises a ValueError if none of the FreeParameters
                in param_values appear in the circuit. False by default."

        Returns:
            Circuit: Returns a circuit with all present parameters fixed to their respective
            values.
        """
        if strict:
            self._validate_parameters(param_values)
        return self._use_parameter_value(param_values)

    def _validate_parameters(self, parameter_values: Dict[str, Number]) -> None:
        """
        This runs a check to see that the parameters are in the Circuit.

        Args:
            parameter_values (Dict[str, Number]):  A mapping of FreeParameter names
                to a value to assign to them.

        Raises:
            ValueError: If there are no parameters that match the key for the arg
            param_values.
        """
        parameter_strings = set()
        for parameter in self.parameters:
            parameter_strings.add(str(parameter))
        for param in parameter_values:
            if param not in parameter_strings:
                raise ValueError(f"No parameter in the circuit named: {param}")

    def _use_parameter_value(self, param_values: Dict[str, Number]) -> Circuit:
        """
        Creates a Circuit that uses the parameter values passed in.

        Args:
            param_values (Dict[str, Number]): A mapping of FreeParameter names
                to a value to assign to them.

        Returns:
            Circuit: A Circuit with specified parameters swapped for their
            values.

        """
        fixed_circ = Circuit()
        for val in param_values.values():
            self._validate_parameter_value(val)
        for instruction in self.instructions:
            if self._check_for_params(instruction):
                fixed_circ.add(
                    Instruction(
                        instruction.operator.bind_values(**param_values), target=instruction.target
                    )
                )
            else:
                fixed_circ.add(instruction)
        fixed_circ.add(self.result_types)
        return fixed_circ

    @staticmethod
    def _validate_parameter_value(val: Any) -> None:
        """
        Validates the value being used is a Number.

        Args:
            val (Any): The value be verified.

        Raises:
            ValueError: If the value is not a Number
        """
        if not isinstance(val, Number):
            raise ValueError(
                f"Parameters can only be assigned numeric values. " f"Invalid inputs: {val}"
            )

    def apply_readout_noise(
        self,
        noise: Union[Type[Noise], Iterable[Type[Noise]]],
        target_qubits: Optional[QubitSetInput] = None,
    ) -> Circuit:
        """Apply `noise` right before measurement in every qubit (default) or target_qubits`.

        Only when `target_qubits` is given can the noise be applied to an empty circuit.

        When `noise.qubit_count` > 1, the number of qubits in target_qubits must be equal
        to `noise.qubit_count`.

        Args:
            noise (Union[Type[Noise], Iterable[Type[Noise]]]): Noise channel(s) to be applied
                to the circuit.
            target_qubits (Optional[QubitSetInput]): Index or indices of qubit(s).
                Default=None.

        Returns:
            Circuit: self

        Raises:
            TypeError:
                If `noise` is not Noise type.
                If `target_qubits` has non-integers.
            IndexError:
                If applying noise to an empty circuit.
            ValueError:
                If `target_qubits` has negative integers.
                If `noise.qubit_count` > 1 and the number of qubits in target_qubits is
                not the same as `noise.qubit_count`.

        Examples:
            >>> circ = Circuit().x(0).y(1).z(0).x(1).cnot(0,1)
            >>> print(circ)

            >>> noise = Noise.Depolarizing(probability=0.1)
            >>> circ = Circuit().x(0).y(1).z(0).x(1).cnot(0,1)
            >>> print(circ.apply_initialization_noise(noise))

            >>> circ = Circuit().x(0).y(1).z(0).x(1).cnot(0,1)
            >>> print(circ.apply_initialization_noise(noise, target_qubits = 1))

            >>> circ = Circuit()
            >>> print(circ.apply_initialization_noise(noise, target_qubits = [0, 1]))

        """
        if (len(self.qubits) == 0) and (target_qubits is None):
            raise IndexError(
                "target_qubits must be provided in order to"
                " apply the readout noise to an empty circuit."
            )

        if target_qubits is None:
            target_qubits = self.qubits
        else:
            if not isinstance(target_qubits, list):
                target_qubits = [target_qubits]
            if not all(isinstance(q, int) for q in target_qubits):
                raise TypeError("target_qubits must be integer(s)")
            if not all(q >= 0 for q in target_qubits):
                raise ValueError("target_qubits must contain only non-negative integers.")
            target_qubits = QubitSet(target_qubits)

        # make noise a list
        noise = wrap_with_list(noise)
        for noise_channel in noise:
            if not isinstance(noise_channel, Noise):
                raise TypeError("Noise must be an instance of the Noise class")
            if noise_channel.qubit_count > 1 and noise_channel.qubit_count != len(target_qubits):
                raise ValueError(
                    "target_qubits needs to be provided for this multi-qubit noise channel,"
                    " and the number of qubits in target_qubits must be the same as defined by"
                    " the multi-qubit noise channel."
                )

        return apply_noise_to_moments(self, noise, target_qubits, "readout")

    def add(self, addable: AddableTypes, *args, **kwargs) -> Circuit:
        """
        Generic add method for adding item(s) to self. Any arguments that
        `add_circuit()` and / or `add_instruction()` and / or `add_result_type`
        supports are supported by this method. If adding a
        subroutine, check with that subroutines documentation to determine what
        input it allows.

        Args:
            addable (AddableTypes): The item(s) to add to self. Default = `None`.

        Returns:
            Circuit: self

        Raises:
            TypeError: If `addable` is an unsupported type

        See Also:
            `add_circuit()`

            `add_instruction()`

            `add_result_type()`

        Examples:
            >>> circ = Circuit().add([Instruction(Gate.H(), 4), Instruction(Gate.CNot(), [4, 5])])
            >>> circ = Circuit().add([ResultType.StateVector()])

            >>> circ = Circuit().h(4).cnot([4, 5])

            >>> @circuit.subroutine()
            >>> def bell_pair(target):
            ...     return Circuit().h(target[0]).cnot(target[0: 2])
            ...
            >>> circ = Circuit().add(bell_pair, [4,5])
        """

        def _flatten(addable: Union[Iterable, AddableTypes]) -> AddableTypes:
            if isinstance(addable, Iterable):
                for item in addable:
                    yield from _flatten(item)
            else:
                yield addable

        for item in _flatten(addable):
            if isinstance(item, Instruction):
                self.add_instruction(item, *args, **kwargs)
            elif isinstance(item, ResultType):
                self.add_result_type(item, *args, **kwargs)
            elif isinstance(item, Circuit):
                self.add_circuit(item, *args, **kwargs)
            elif callable(item):
                self.add(item(*args, **kwargs))
            else:
                raise TypeError(f"Cannot add a '{type(item)}' to a Circuit")

        return self

    def adjoint(self) -> Circuit:
        """Returns the adjoint of this circuit.

        This is the adjoint of every instruction of the circuit, in reverse order. Result types,
        and consequently basis rotations will stay in the same order at the end of the circuit.

        Returns:
            Circuit: The adjoint of the circuit.
        """
        circ = Circuit()
        for instr in reversed(self.instructions):
            circ.add(instr.adjoint())
        for result_type in self._result_types:
            circ.add_result_type(result_type)
        return circ

    def diagram(self, circuit_diagram_class: Type = AsciiCircuitDiagram) -> str:
        """
        Get a diagram for the current circuit.

        Args:
            circuit_diagram_class (Type): A `CircuitDiagram` class that builds the
                diagram for this circuit. Default = `AsciiCircuitDiagram`.

        Returns:
            str: An ASCII string circuit diagram.
        """
        return circuit_diagram_class.build_diagram(self)

    def to_ir(
        self,
        ir_type: IRType = IRType.JAQCD,
        serialization_properties: SerializationProperties = None,
        gate_definitions: Optional[Dict[Tuple[Gate, QubitSet], PulseSequence]] = None,
    ) -> Union[OpenQasmProgram, JaqcdProgram]:
        """
        Converts the circuit into the canonical intermediate representation.
        If the circuit is sent over the wire, this method is called before it is sent.

        Args:
            ir_type (IRType): The IRType to use for converting the circuit object to its
                IR representation.
            serialization_properties (SerializationProperties): The serialization properties to use
                while serializing the object to the IR representation. The serialization properties
                supplied must correspond to the supplied `ir_type`. Defaults to None.
            gate_definitions (Optional[Dict[Tuple[Gate, QubitSet], PulseSequence]]): The
                calibration data for the device. default: None.

        Returns:
            Union[OpenQasmProgram, JaqcdProgram]: A representation of the circuit in the
            `ir_type` format.

        Raises:
            ValueError: If the supplied `ir_type` is not supported, or if the supplied serialization
            properties don't correspond to the `ir_type`.
        """
        if ir_type == IRType.JAQCD:
            return self._to_jaqcd()
        elif ir_type == IRType.OPENQASM:
            if serialization_properties and not isinstance(
                serialization_properties, OpenQASMSerializationProperties
            ):
                raise ValueError(
                    "serialization_properties must be of type OpenQASMSerializationProperties "
                    "for IRType.OPENQASM."
                )
            return self._to_openqasm(
                serialization_properties or OpenQASMSerializationProperties(),
<<<<<<< HEAD
                gate_definitions,
=======
                gate_calibrations.copy() if gate_calibrations is not None else None,
>>>>>>> 6113645f
            )
        else:
            raise ValueError(f"Supplied ir_type {ir_type} is not supported.")

    @staticmethod
    def from_ir(source: str, inputs: Optional[Dict[str, io_type]] = None) -> Circuit:
        """
        Converts an OpenQASM program to a Braket Circuit object.

        Args:
            source (str): OpenQASM string.
            inputs (Optional[Dict[str, io_type]]): Inputs to the circuit.

        Returns:
            Circuit: Braket Circuit implementing the OpenQASM program.
        """
        from braket.circuits.braket_program_context import BraketProgramContext

        return Interpreter(BraketProgramContext()).build_circuit(
            source=source,
            inputs=inputs,
            is_file=False,
        )

    def _to_jaqcd(self) -> JaqcdProgram:
        jaqcd_ir_type = IRType.JAQCD
        ir_instructions = [instr.to_ir(ir_type=jaqcd_ir_type) for instr in self.instructions]
        ir_results = [result_type.to_ir(ir_type=jaqcd_ir_type) for result_type in self.result_types]
        ir_basis_rotation_instructions = [
            instr.to_ir(ir_type=jaqcd_ir_type) for instr in self.basis_rotation_instructions
        ]
        return JaqcdProgram.construct(
            instructions=ir_instructions,
            results=ir_results,
            basis_rotation_instructions=ir_basis_rotation_instructions,
        )

    def _to_openqasm(
        self,
        serialization_properties: OpenQASMSerializationProperties,
        gate_definitions: Optional[Dict[Tuple[Gate, QubitSet], PulseSequence]],
    ) -> OpenQasmProgram:
        ir_instructions = self._create_openqasm_header(serialization_properties, gate_definitions)
        openqasm_ir_type = IRType.OPENQASM
        ir_instructions.extend(
            [
                instruction.to_ir(
                    ir_type=openqasm_ir_type, serialization_properties=serialization_properties
                )
                for instruction in self.instructions
            ]
        )

        if self.result_types:
            ir_instructions.extend(
                [
                    result_type.to_ir(
                        ir_type=openqasm_ir_type, serialization_properties=serialization_properties
                    )
                    for result_type in self.result_types
                ]
            )
        else:
            qubits = (
                sorted(self.qubits)
                if serialization_properties.qubit_reference_type == QubitReferenceType.VIRTUAL
                else self.qubits
            )
            for idx, qubit in enumerate(qubits):
                qubit_target = serialization_properties.format_target(int(qubit))
                ir_instructions.append(f"b[{idx}] = measure {qubit_target};")

        return OpenQasmProgram.construct(source="\n".join(ir_instructions), inputs={})

    def _create_openqasm_header(
        self,
        serialization_properties: OpenQASMSerializationProperties,
        gate_definitions: Optional[Dict[Tuple[Gate, QubitSet], PulseSequence]],
    ) -> List[str]:
        ir_instructions = ["OPENQASM 3.0;"]
        for parameter in self.parameters:
            ir_instructions.append(f"input float {parameter};")
        if not self.result_types:
            ir_instructions.append(f"bit[{self.qubit_count}] b;")

        if serialization_properties.qubit_reference_type == QubitReferenceType.VIRTUAL:
            total_qubits = max(self.qubits).real + 1
            ir_instructions.append(f"qubit[{total_qubits}] q;")
        elif serialization_properties.qubit_reference_type != QubitReferenceType.PHYSICAL:
            raise ValueError(
                f"Invalid qubit_reference_type "
                f"{serialization_properties.qubit_reference_type} supplied."
            )

        frame_wf_declarations = self._generate_frame_wf_defcal_declarations(gate_definitions)
        if frame_wf_declarations:
            ir_instructions.append(frame_wf_declarations)
        return ir_instructions

    def _validate_gate_calbrations_uniqueness(
        self,
        gate_definitions: Dict[Tuple[Gate, QubitSet], PulseSequence],
        frames: Dict[Frame],
        waveforms: Dict[ArbitraryWaveform],
    ) -> None:
        for key, calibration in gate_definitions.items():
            for frame in calibration._frames.values():
                _validate_uniqueness(frames, frame)
                frames[frame.id] = frame
            for waveform in calibration._waveforms.values():
                _validate_uniqueness(waveforms, waveform)
                waveforms[waveform.id] = waveform

    def _generate_frame_wf_defcal_declarations(
        self, gate_definitions: Optional[Dict[Tuple[Gate, QubitSet], PulseSequence]]
    ) -> Optional[str]:
        program = oqpy.Program(None)

        frames, waveforms = self._get_frames_waveforms_from_instrs(gate_definitions)

        if gate_definitions is not None:
            self._validate_gate_calbrations_uniqueness(gate_definitions, frames, waveforms)

        # Declare the frames and waveforms across all pulse sequences
        declarable_frames = [f for f in frames.values() if not f.is_predefined]
        if declarable_frames or waveforms or gate_definitions is not None:
            frame_wf_to_declare = [f._to_oqpy_expression() for f in declarable_frames]
            frame_wf_to_declare += [wf._to_oqpy_expression() for wf in waveforms.values()]
            program.declare(frame_wf_to_declare, encal=True)

            if gate_definitions is not None:
                for key, calibration in gate_definitions.items():
                    gate, qubits = key

                    # Ignoring parametric gates
                    # Corresponding defcals with fixed arguments have been added
                    # in _get_frames_waveforms_from_instrs
                    if isinstance(gate, Parameterizable) and any(
                        not isinstance(parameter, (float, int, complex))
                        for parameter in gate.parameters
                    ):
                        continue

                    gate_name = gate._qasm_name
                    arguments = (
                        [calibration._format_parameter_ast(value) for value in gate.parameters]
                        if isinstance(gate, Parameterizable)
                        else None
                    )
                    with oqpy.defcal(
                        program, [oqpy.PhysicalQubits[int(k)] for k in qubits], gate_name, arguments
                    ):
                        program += calibration._program

            ast = program.to_ast(encal=False, include_externs=False)
            return ast_to_qasm(ast)

        return None

    def _get_frames_waveforms_from_instrs(
        self, gate_definitions: Optional[Dict[Tuple[Gate, QubitSet], PulseSequence]]
    ) -> Tuple[Dict[Frame], Dict[ArbitraryWaveform]]:
        from braket.circuits.gates import PulseGate

        frames = {}
        waveforms = {}
        for instruction in self.instructions:
            if isinstance(instruction.operator, PulseGate):
                for frame in instruction.operator.pulse_sequence._frames.values():
                    _validate_uniqueness(frames, frame)
                    frames[frame.id] = frame
                for waveform in instruction.operator.pulse_sequence._waveforms.values():
                    _validate_uniqueness(waveforms, waveform)
                    waveforms[waveform.id] = waveform
            # this will change with full parametric calibration support
            elif isinstance(instruction.operator, Parameterizable) and gate_definitions is not None:
                fixed_argument_calibrations = self._add_fixed_argument_calibrations(
                    gate_definitions, instruction
                )
                gate_definitions.update(fixed_argument_calibrations)
        return frames, waveforms

    def _add_fixed_argument_calibrations(
        self,
        gate_definitions: Dict[Tuple[Gate, QubitSet], PulseSequence],
        instruction: Instruction,
    ) -> Dict[Tuple[Gate, QubitSet], PulseSequence]:
        """Adds calibrations with arguments set to the instruction parameter values

        Given the collection of parameters in instruction.operator, this function looks for matching
        parametric calibrations that have free parameters. If such a calibration is found and the
        number N of its free parameters equals the number of instruction parameters, we can bind
        the arguments of the calibration and add it to the calibration dictionary.

        If N is smaller, it is probably impossible to assign the instruction parameter values to the
        corresponding calibration parameters so we raise an error.
        If N=0, we ignore it as it will not be removed by _generate_frame_wf_defcal_declarations.

        Args:
            gate_definitions (Dict[Tuple[Gate, QubitSet], PulseSequence]): a dictionary of
                calibrations
            instruction (Instruction): a Circuit instruction

        Returns:
            Dict[Tuple[Gate, QubitSet], PulseSequence]: additional calibrations

        Raises:
            NotImplementedError: in two cases: (i) if the instruction contains unbound parameters
                and the calibration dictionary contains a parametric calibration applicable to this
                instructions; (ii) if the calibration is defined with a partial number of unbound
                parameters.
        """
        additional_calibrations = {}
        for key, calibration in gate_definitions.items():
            gate = key[0]
            target = key[1]
            if target != instruction.target:
                continue
            if isinstance(gate, type(instruction.operator)) and len(
                instruction.operator.parameters
            ) == len(gate.parameters):
                free_parameter_number = sum(
                    [isinstance(p, FreeParameterExpression) for p in gate.parameters]
                )
                if free_parameter_number == 0:
                    continue
                elif free_parameter_number < len(gate.parameters):
                    raise NotImplementedError(
                        "Calibrations with a partial number of fixed parameters are not supported."
                    )
                elif any(
                    isinstance(p, FreeParameterExpression) for p in instruction.operator.parameters
                ):
                    raise NotImplementedError(
                        "Parametric calibrations cannot be attached with parametric circuits."
                    )
                bound_key = (
                    type(instruction.operator)(*instruction.operator.parameters),
                    instruction.target,
                )
                additional_calibrations[bound_key] = calibration(
                    **{
                        p.name if isinstance(p, FreeParameterExpression) else p: v
                        for p, v in zip(gate.parameters, instruction.operator.parameters)
                    }
                )
        return additional_calibrations

    def as_unitary(self) -> np.ndarray:
        r"""
        Returns the unitary matrix representation, in little endian format, of the entire circuit.
        *Note*: The performance of this method degrades with qubit count. It might be slow for
        qubit count > 10.

        Returns:
            ndarray: A numpy array with shape (2^qubit_count, 2^qubit_count) representing the
            circuit as a unitary. *Note*: For an empty circuit, an empty numpy array is
            returned (`array([], dtype=complex128)`)

        Warnings:
            This method has been deprecated, please use to_unitary() instead.
            The unitary returned by this method is *little-endian*; the first qubit in the circuit
            is the _least_ significant. For example, a circuit `Circuit().h(0).x(1)` will yield the
            unitary :math:`X(1) \otimes H(0)`.

        Raises:
            TypeError: If circuit is not composed only of `Gate` instances,
                i.e. a circuit with `Noise` operators will raise this error.

        Examples:
            >>> circ = Circuit().h(0).cnot(0, 1)
            >>> circ.as_unitary()
            array([[ 0.70710678+0.j,  0.70710678+0.j,  0.        +0.j,
                     0.        +0.j],
                   [ 0.        +0.j,  0.        +0.j,  0.70710678+0.j,
                    -0.70710678+0.j],
                   [ 0.        +0.j,  0.        +0.j,  0.70710678+0.j,
                     0.70710678+0.j],
                   [ 0.70710678+0.j, -0.70710678+0.j,  0.        +0.j,
                     0.        +0.j]])
        """
        warnings.warn(
            "Matrix returned will have qubits in little-endian order; "
            "This method has been deprecated. Please use to_unitary() instead.",
            category=DeprecationWarning,
        )

        qubits = self.qubits
        if not qubits:
            return np.zeros(0, dtype=complex)
        qubit_count = max(qubits) + 1

        return calculate_unitary(qubit_count, self.instructions)

    def to_unitary(self) -> np.ndarray:
        """
        Returns the unitary matrix representation of the entire circuit.

        Note:
            The performance of this method degrades with qubit count. It might be slow for
            `qubit count` > 10.

        Returns:
            np.ndarray: A numpy array with shape (2^qubit_count, 2^qubit_count) representing the
            circuit as a unitary. For an empty circuit, an empty numpy array is returned
            (`array([], dtype=complex)`)

        Raises:
            TypeError: If circuit is not composed only of `Gate` instances,
                i.e. a circuit with `Noise` operators will raise this error.

        Examples:
            >>> circ = Circuit().h(0).cnot(0, 1)
            >>> circ.to_unitary()
            array([[ 0.70710678+0.j,  0.        +0.j,  0.70710678+0.j,
                     0.        +0.j],
                   [ 0.        +0.j,  0.70710678+0.j,  0.        +0.j,
                     0.70710678+0.j],
                   [ 0.        +0.j,  0.70710678+0.j,  0.        +0.j,
                    -0.70710678+0.j],
                   [ 0.70710678+0.j,  0.        +0.j, -0.70710678+0.j,
                     0.        +0.j]])
        """
        qubits = self.qubits
        if not qubits:
            return np.zeros(0, dtype=complex)
        return calculate_unitary_big_endian(self.instructions, qubits)

    @property
    def qubits_frozen(self) -> bool:
        """bool: Whether the circuit's qubits are frozen, that is, cannot be remapped.

        This may happen because the circuit contains compiler directives preventing compilation
        of a part of the circuit, which consequently means that none of the other qubits can be
        rewired either for the program to still make sense.
        """
        return self._has_compiler_directives

    @property
    def observables_simultaneously_measurable(self) -> bool:
        """bool: Whether the circuit's observables are simultaneously measurable

        If this is False, then the circuit can only be run when shots = 0, as sampling (shots > 0)
        measures the circuit in the observables' shared eigenbasis.
        """
        return self._observables_simultaneously_measurable

    def _encounter_noncommuting_observable(self) -> None:
        self._observables_simultaneously_measurable = False
        # No longer simultaneously measurable, so no need to track
        self._qubit_observable_mapping.clear()
        self._qubit_observable_target_mapping.clear()

    def _copy(self) -> Circuit:
        copy = Circuit().add(self.instructions)
        copy.add(self.result_types)
        return copy

    def copy(self) -> Circuit:
        """
        Return a shallow copy of the circuit.

        Returns:
            Circuit: A shallow copy of the circuit.
        """
        return self._copy()

    def __iadd__(self, addable: AddableTypes) -> Circuit:
        return self.add(addable)

    def __add__(self, addable: AddableTypes) -> Circuit:
        new = self._copy()
        new.add(addable)
        return new

    def __repr__(self) -> str:
        if not self.result_types:
            return f"Circuit('instructions': {self.instructions})"
        else:
            return (
                f"Circuit('instructions': {self.instructions}"
                + f", 'result_types': {self.result_types})"
            )

    def __str__(self):
        return self.diagram(AsciiCircuitDiagram)

    def __eq__(self, other):
        if isinstance(other, Circuit):
            return (
                self.instructions == other.instructions and self.result_types == other.result_types
            )
        return NotImplemented

    def __call__(self, arg: Any = None, **kwargs) -> Circuit:
        """
        Implements the call function to easily make a bound Circuit.

        Args:
            arg (Any): A value to bind to all parameters. Defaults to None and
                can be overridden if the parameter is in kwargs.

        Returns:
            Circuit: A circuit with the specified parameters bound.
        """
        param_values = dict()
        if arg is not None:
            for param in self.parameters:
                param_values[str(param)] = arg
        for key, val in kwargs.items():
            param_values[str(key)] = val
        return self.make_bound_circuit(param_values)


def subroutine(register: bool = False) -> Callable:
    """
    Subroutine is a function that returns instructions, result types, or circuits.

    Args:
        register (bool): If `True`, adds this subroutine into the `Circuit` class.
            Default = `False`.

    Returns:
        Callable: The subroutine function.

    Examples:
        >>> @circuit.subroutine(register=True)
        >>> def bell_circuit():
        ...     return Circuit().h(0).cnot(0, 1)
        ...
        >>> circ = Circuit().bell_circuit()
        >>> for instr in circ.instructions:
        ...     print(instr)
        ...
        Instruction('operator': 'H', 'target': QubitSet(Qubit(0),))
        Instruction('operator': 'H', 'target': QubitSet(Qubit(1),))
    """

    def _subroutine_function_wrapper(func: Callable[..., SubroutineReturn]) -> SubroutineReturn:
        if register:
            Circuit.register_subroutine(func)
        return func

    return _subroutine_function_wrapper<|MERGE_RESOLUTION|>--- conflicted
+++ resolved
@@ -1133,11 +1133,7 @@
                 )
             return self._to_openqasm(
                 serialization_properties or OpenQASMSerializationProperties(),
-<<<<<<< HEAD
-                gate_definitions,
-=======
-                gate_calibrations.copy() if gate_calibrations is not None else None,
->>>>>>> 6113645f
+                gate_definitions.copy() if gate_definitions is not None else None,
             )
         else:
             raise ValueError(f"Supplied ir_type {ir_type} is not supported.")
