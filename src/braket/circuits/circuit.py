--- conflicted
+++ resolved
@@ -1251,7 +1251,7 @@
         frames: dict[str, Frame],
         waveforms: dict[str, Waveform],
     ) -> None:
-        for _key, calibration in gate_definitions.items():
+        for calibration in gate_definitions.values():
             for frame in calibration._frames.values():
                 _validate_uniqueness(frames, frame)
                 frames[frame.id] = frame
@@ -1287,43 +1287,14 @@
             frame_wf_to_declare += [wf._to_oqpy_expression() for wf in waveforms.values()]
             program.declare(frame_wf_to_declare, encal=True)
 
-<<<<<<< HEAD
-            if gate_definitions is not None:
-                for key, calibration in gate_definitions.items():
-                    gate, qubits = key
-                    gate_name = gate._qasm_name
-                    arguments = gate.parameters if isinstance(gate, Parameterizable) else []
-
-                    for param in calibration.parameters:
-                        if param not in arguments:
-                            self._parameters.add(param)
-                    arguments = [
-                        param._to_oqpy_expression() if isinstance(param, FreeParameter) else param
-                        for param in arguments
-                    ]
-
-                    with oqpy.defcal(
-                        program, [oqpy.PhysicalQubits[int(k)] for k in qubits], gate_name, arguments
-                    ):
-                        program += calibration._program
-=======
             for key, calibration in gate_definitions.items():
                 gate, qubits = key
-
-                # Ignoring parametric gates
-                # Corresponding defcals with fixed arguments have been added
-                # in _get_frames_waveforms_from_instrs
-                if isinstance(gate, Parameterizable) and any(
-                    not isinstance(parameter, (float, int, complex))
-                    for parameter in gate.parameters
-                ):
-                    continue
-
                 gate_name = gate._qasm_name
                 arguments = gate.parameters if isinstance(gate, Parameterizable) else []
 
                 for param in calibration.parameters:
-                    self._parameters.add(param)
+                    if param not in arguments:
+                        self._parameters.add(param)
                 arguments = [
                     param._to_oqpy_expression() if isinstance(param, FreeParameter) else param
                     for param in arguments
@@ -1333,7 +1304,6 @@
                     program, [oqpy.PhysicalQubits[int(k)] for k in qubits], gate_name, arguments
                 ):
                     program += calibration._program
->>>>>>> 4e9ae755
 
             ast = program.to_ast(encal=False, include_externs=False)
             return ast_to_qasm(ast)
@@ -1355,15 +1325,6 @@
                 for waveform in instruction.operator.pulse_sequence._waveforms.values():
                     _validate_uniqueness(waveforms, waveform)
                     waveforms[waveform.id] = waveform
-<<<<<<< HEAD
-=======
-            # this will change with full parametric calibration support
-            elif isinstance(instruction.operator, Parameterizable):
-                fixed_argument_calibrations = self._add_fixed_argument_calibrations(
-                    gate_definitions, instruction
-                )
-                gate_definitions.update(fixed_argument_calibrations)
->>>>>>> 4e9ae755
         return frames, waveforms
 
     def to_unitary(self) -> np.ndarray:
