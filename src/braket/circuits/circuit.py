--- conflicted
+++ resolved
@@ -16,11 +16,7 @@
 from collections import Counter
 from collections.abc import Callable, Iterable, Sequence
 from numbers import Number
-<<<<<<< HEAD
-from typing import TYPE_CHECKING, Any, Optional, TypeVar, Union
-=======
-from typing import Any, TypeVar
->>>>>>> 3a4ad058
+from typing import TYPE_CHECKING, Any, TypeVar
 
 import numpy as np
 import oqpy
