# Copyright Amazon.com Inc. or its affiliates. All Rights Reserved.
#
# Licensed under the Apache License, Version 2.0 (the "License"). You
# may not use this file except in compliance with the License. A copy of
# the License is located at
#
#     http://aws.amazon.com/apache2.0/
#
# or in the "license" file accompanying this file. This file is
# distributed on an "AS IS" BASIS, WITHOUT WARRANTIES OR CONDITIONS OF
# ANY KIND, either express or implied. See the License for the specific
# language governing permissions and limitations under the License.

from __future__ import annotations

from collections.abc import Callable, Iterable
from numbers import Number
<<<<<<< HEAD
from typing import TYPE_CHECKING, Any, Optional, Type, TypeVar, Union

if TYPE_CHECKING:
    from braket.aws.aws_device import AwsDevice
=======
from typing import Any, Optional, TypeVar, Union
>>>>>>> 879133cb

import numpy as np
import oqpy

from braket.circuits import compiler_directives
from braket.circuits.ascii_circuit_diagram import AsciiCircuitDiagram
from braket.circuits.circuit_pulse_sequence import CircuitPulseSequenceBuilder
from braket.circuits.free_parameter import FreeParameter
from braket.circuits.free_parameter_expression import FreeParameterExpression
from braket.circuits.gate import Gate
from braket.circuits.instruction import Instruction
from braket.circuits.moments import Moments, MomentType
from braket.circuits.noise import Noise
from braket.circuits.noise_helpers import (
    apply_noise_to_gates,
    apply_noise_to_moments,
    check_noise_target_gates,
    check_noise_target_qubits,
    check_noise_target_unitary,
    wrap_with_list,
)
from braket.circuits.observable import Observable
from braket.circuits.observables import TensorProduct
from braket.circuits.parameterizable import Parameterizable
from braket.circuits.result_type import (
    ObservableParameterResultType,
    ObservableResultType,
    ResultType,
)
from braket.circuits.serialization import (
    IRType,
    OpenQASMSerializationProperties,
    QubitReferenceType,
    SerializationProperties,
)
from braket.circuits.unitary_calculation import calculate_unitary_big_endian
from braket.default_simulator.openqasm.interpreter import Interpreter
from braket.ir.jaqcd import Program as JaqcdProgram
from braket.ir.openqasm import Program as OpenQasmProgram
from braket.ir.openqasm.program_v1 import io_type
from braket.pulse.ast.qasm_parser import ast_to_qasm
from braket.pulse.frame import Frame
from braket.pulse.pulse_sequence import PulseSequence, _validate_uniqueness
<<<<<<< HEAD
=======
from braket.pulse.waveforms import Waveform
>>>>>>> 879133cb
from braket.registers.qubit import QubitInput
from braket.registers.qubit_set import QubitSet, QubitSetInput

SubroutineReturn = TypeVar(
    "SubroutineReturn", Iterable[Instruction], Instruction, ResultType, Iterable[ResultType]
)
SubroutineCallable = TypeVar("SubroutineCallable", bound=Callable[..., SubroutineReturn])
AddableTypes = TypeVar("AddableTypes", SubroutineReturn, SubroutineCallable)


class Circuit:
    """A representation of a quantum circuit that contains the instructions to be performed on a
    quantum device and the requested result types.

    See :mod:`braket.circuits.gates` module for all of the supported instructions.

    See :mod:`braket.circuits.result_types` module for all of the supported result types.

    `AddableTypes` are `Instruction`, iterable of `Instruction`, `ResultType`,
    iterable of `ResultType`, or `SubroutineCallable`
    """

    _ALL_QUBITS = "ALL"  # Flag to indicate all qubits in _qubit_observable_mapping

    @classmethod
    def register_subroutine(cls, func: SubroutineCallable) -> None:
        """Register the subroutine `func` as an attribute of the `Circuit` class. The attribute name
        is the name of `func`.

        Args:
            func (SubroutineCallable): The function of the subroutine to add to the class.

        Examples:
            >>> def h_on_all(target):
            ...     circ = Circuit()
            ...     for qubit in target:
            ...         circ += Instruction(Gate.H(), qubit)
            ...     return circ
            ...
            >>> Circuit.register_subroutine(h_on_all)
            >>> circ = Circuit().h_on_all(range(2))
            >>> for instr in circ.instructions:
            ...     print(instr)
            ...
            Instruction('operator': 'H', 'target': QubitSet(Qubit(0),))
            Instruction('operator': 'H', 'target': QubitSet(Qubit(1),))
        """

        def method_from_subroutine(self, *args, **kwargs) -> SubroutineReturn:
            return self.add(func, *args, **kwargs)

        function_name = func.__name__
        setattr(cls, function_name, method_from_subroutine)

        function_attr = getattr(cls, function_name)
        function_attr.__doc__ = func.__doc__

    def __init__(self, addable: AddableTypes | None = None, *args, **kwargs):
        """Inits a `Circuit`.

<<<<<<< HEAD
    def __init__(self, addable: AddableTypes | None = None, *args, **kwargs):
        """
=======
>>>>>>> 879133cb
        Args:
            addable (AddableTypes | None): The item(s) to add to self.
                Default = None.

        Raises:
            TypeError: If `addable` is an unsupported type.

        Examples:
            >>> circ = Circuit([Instruction(Gate.H(), 4), Instruction(Gate.CNot(), [4, 5])])
            >>> circ = Circuit().h(0).cnot(0, 1)
            >>> circ = Circuit().h(0).cnot(0, 1).probability([0, 1])

            >>> @circuit.subroutine(register=True)
            >>> def bell_pair(target):
            ...     return Circ().h(target[0]).cnot(target[0:2])
            ...
            >>> circ = Circuit(bell_pair, [4,5])
            >>> circ = Circuit().bell_pair([4,5])

        """
        self._moments: Moments = Moments()
        self._result_types: dict[ResultType] = {}
        self._qubit_observable_mapping: dict[Union[int, Circuit._ALL_QUBITS], Observable] = {}
        self._qubit_observable_target_mapping: dict[int, tuple[int]] = {}
        self._qubit_observable_set = set()
        self._parameters = set()
        self._observables_simultaneously_measurable = True
        self._has_compiler_directives = False

        if addable is not None:
            self.add(addable, *args, **kwargs)

    @property
    def depth(self) -> int:
        """int: Get the circuit depth."""
        return self._moments.depth

    @property
<<<<<<< HEAD
=======
    def global_phase(self) -> float:
        """float: Get the global phase of the circuit."""
        return sum(
            [
                instr.operator.angle
                for moment, instr in self._moments.items()
                if moment.moment_type == MomentType.GLOBAL_PHASE
            ]
        )

    @property
>>>>>>> 879133cb
    def instructions(self) -> list[Instruction]:
        """Iterable[Instruction]: Get an `iterable` of instructions in the circuit."""
        return list(self._moments.values())

    @property
    def result_types(self) -> list[ResultType]:
        """list[ResultType]: Get a list of requested result types in the circuit."""
        return list(self._result_types.keys())

    @property
    def basis_rotation_instructions(self) -> list[Instruction]:
        """Gets a list of basis rotation instructions.

        Returns:
            list[Instruction]: Get a list of basis rotation instructions in the circuit.
            These basis rotation instructions are added if result types are requested for
            an observable other than Pauli-Z.

            This only makes sense if all observables are simultaneously measurable;
            if not, this method will return an empty list.
        """
        # Note that basis_rotation_instructions can change each time a new instruction
        # is added to the circuit because `self._moments.qubits` would change
        basis_rotation_instructions = []
        all_qubit_observable = self._qubit_observable_mapping.get(Circuit._ALL_QUBITS)
        if all_qubit_observable:
            for target in self.qubits:
                basis_rotation_instructions += Circuit._observable_to_instruction(
                    all_qubit_observable, target
                )
            return basis_rotation_instructions

        target_lists = sorted(set(self._qubit_observable_target_mapping.values()))
        for target_list in target_lists:
            observable = self._qubit_observable_mapping[target_list[0]]
            basis_rotation_instructions += Circuit._observable_to_instruction(
                observable, target_list
            )
        return basis_rotation_instructions

    @staticmethod
    def _observable_to_instruction(
        observable: Observable, target_list: list[int]
    ) -> list[Instruction]:
        return [Instruction(gate, target_list) for gate in observable.basis_rotation_gates]

    @property
    def moments(self) -> Moments:
        """Moments: Get the `moments` for this circuit. Note that this includes observables."""
        return self._moments

    @property
    def qubit_count(self) -> int:
        """Get the qubit count for this circuit. Note that this includes observables.

        Returns:
            int: The qubit count for this circuit.
        """
        all_qubits = self._moments.qubits.union(self._qubit_observable_set)
        return len(all_qubits)

    @property
    def qubits(self) -> QubitSet:
        """QubitSet: Get a copy of the qubits for this circuit."""
        return QubitSet(self._moments.qubits.union(self._qubit_observable_set))

    @property
    def parameters(self) -> set[FreeParameter]:
<<<<<<< HEAD
        """
        Gets a set of the parameters in the Circuit.
=======
        """Gets a set of the parameters in the Circuit.
>>>>>>> 879133cb

        Returns:
            set[FreeParameter]: The `FreeParameters` in the Circuit.
        """
        return self._parameters

    def add_result_type(
        self,
        result_type: ResultType,
        target: QubitSetInput | None = None,
        target_mapping: dict[QubitInput, QubitInput] | None = None,
    ) -> Circuit:
        """Add a requested result type to `self`, returns `self` for chaining ability.

        Args:
            result_type (ResultType): `ResultType` to add into `self`.
            target (QubitSetInput | None): Target qubits for the
                `result_type`.
                Default = `None`.
            target_mapping (dict[QubitInput, QubitInput] | None): A dictionary of
                qubit mappings to apply to the `result_type.target`. Key is the qubit in
                `result_type.target` and the value is what the key will be changed to.
                Default = `None`.


        Returns:
            Circuit: self

        Note:
            Target and target_mapping will only be applied to those requested result types with
            the attribute `target`. The result_type will be appended to the end of the dict keys of
            `circuit.result_types` only if it does not already exist in `circuit.result_types`

        Raises:
            TypeError: If both `target_mapping` and `target` are supplied.

        Examples:
            >>> result_type = ResultType.Probability(target=[0, 1])
            >>> circ = Circuit().add_result_type(result_type)
            >>> print(circ.result_types[0])
            Probability(target=QubitSet([Qubit(0), Qubit(1)]))

            >>> result_type = ResultType.Probability(target=[0, 1])
            >>> circ = Circuit().add_result_type(result_type, target_mapping={0: 10, 1: 11})
            >>> print(circ.result_types[0])
            Probability(target=QubitSet([Qubit(10), Qubit(11)]))

            >>> result_type = ResultType.Probability(target=[0, 1])
            >>> circ = Circuit().add_result_type(result_type, target=[10, 11])
            >>> print(circ.result_types[0])
            Probability(target=QubitSet([Qubit(10), Qubit(11)]))

            >>> result_type = ResultType.StateVector()
            >>> circ = Circuit().add_result_type(result_type)
            >>> print(circ.result_types[0])
            StateVector()
        """
        if target_mapping and target is not None:
            raise TypeError("Only one of 'target_mapping' or 'target' can be supplied.")

        if not target_mapping and not target:
            # Nothing has been supplied, add result_type
            result_type_to_add = result_type
        elif target_mapping:
            # Target mapping has been supplied, copy result_type
            result_type_to_add = result_type.copy(target_mapping=target_mapping)
        else:
            # ResultType with target
            result_type_to_add = result_type.copy(target=target)

        if result_type_to_add not in self._result_types:
            observable = Circuit._extract_observable(result_type_to_add)
            # We can skip this for now for AdjointGradient (the only subtype of this
            # type) because AdjointGradient can only be used when `shots=0`, and the
            # qubit_observable_mapping is used to generate basis rotation instrunctions
            # and make sure the observables are simultaneously commuting for `shots>0` mode.
            supports_basis_rotation_instructions = not isinstance(
                result_type_to_add, ObservableParameterResultType
            )
            if (
                observable
                and self._observables_simultaneously_measurable
                and supports_basis_rotation_instructions
            ):
                # Only check if all observables can be simultaneously measured
                self._add_to_qubit_observable_mapping(observable, result_type_to_add.target)

            self._add_to_qubit_observable_set(result_type_to_add)
            # using dict as an ordered set, value is arbitrary
            self._result_types[result_type_to_add] = None
        return self

    @staticmethod
    def _extract_observable(result_type: ResultType) -> Optional[Observable]:
        if isinstance(result_type, ResultType.Probability):
            return Observable.Z()  # computational basis
        elif isinstance(result_type, ObservableResultType):
            return result_type.observable
        else:
            return None

    def _add_to_qubit_observable_mapping(
        self, observable: Observable, observable_target: QubitSet
    ) -> None:
        targets = observable_target or list(self._qubit_observable_set)
        all_qubits_observable = self._qubit_observable_mapping.get(Circuit._ALL_QUBITS)
        tensor_product_dict = (
            Circuit._tensor_product_index_dict(observable, observable_target)
            if isinstance(observable, TensorProduct)
            else None
        )
        identity = Observable.I()
        for i in range(len(targets)):
            target = targets[i]
            new_observable = tensor_product_dict[i][0] if tensor_product_dict else observable
            current_observable = all_qubits_observable or self._qubit_observable_mapping.get(target)

            add_observable = not current_observable or (
                current_observable == identity and new_observable != identity
            )
            if (
                not add_observable
                and current_observable != identity
                and new_observable != identity
                and current_observable != new_observable
            ):
                return self._encounter_noncommuting_observable()

            if observable_target:
                new_targets = (
                    tensor_product_dict[i][1] if tensor_product_dict else tuple(observable_target)
                )

                if add_observable:
                    self._qubit_observable_target_mapping[target] = new_targets
                    self._qubit_observable_mapping[target] = new_observable
                elif new_observable.qubit_count > 1:
                    current_target = self._qubit_observable_target_mapping.get(target)
                    if current_target and current_target != new_targets:
                        return self._encounter_noncommuting_observable()

        if not observable_target and observable != identity:
            if all_qubits_observable and all_qubits_observable != observable:
                return self._encounter_noncommuting_observable()
            self._qubit_observable_mapping[Circuit._ALL_QUBITS] = observable

    @staticmethod
    def _tensor_product_index_dict(
        observable: TensorProduct, observable_target: QubitSet
    ) -> dict[int, tuple[Observable, tuple[int, ...]]]:
        obj_dict = {}
        i = 0
        factors = list(observable.factors)
        total = factors[0].qubit_count
        while factors:
            if i >= total:
                factors.pop(0)
                if factors:
                    total += factors[0].qubit_count
            if factors:
                first = total - factors[0].qubit_count
                obj_dict[i] = (factors[0], tuple(observable_target[first:total]))
            i += 1
        return obj_dict

    def _add_to_qubit_observable_set(self, result_type: ResultType) -> None:
        if isinstance(result_type, ObservableResultType) and result_type.target:
            self._qubit_observable_set.update(result_type.target)

    def add_instruction(
        self,
        instruction: Instruction,
        target: QubitSetInput | None = None,
        target_mapping: dict[QubitInput, QubitInput] | None = None,
    ) -> Circuit:
        """Add an instruction to `self`, returns `self` for chaining ability.

        Args:
            instruction (Instruction): `Instruction` to add into `self`.
            target (QubitSetInput | None): Target qubits for the
                `instruction`. If a single qubit gate, an instruction is created for every index
                in `target`.
                Default = `None`.
            target_mapping (dict[QubitInput, QubitInput] | None): A dictionary of
                qubit mappings to apply to the `instruction.target`. Key is the qubit in
                `instruction.target` and the value is what the key will be changed to.
                Default = `None`.

        Returns:
            Circuit: self

        Raises:
            TypeError: If both `target_mapping` and `target` are supplied.

        Examples:
            >>> instr = Instruction(Gate.CNot(), [0, 1])
            >>> circ = Circuit().add_instruction(instr)
            >>> print(circ.instructions[0])
            Instruction('operator': 'CNOT', 'target': QubitSet(Qubit(0), Qubit(1)))

            >>> instr = Instruction(Gate.CNot(), [0, 1])
            >>> circ = Circuit().add_instruction(instr, target_mapping={0: 10, 1: 11})
            >>> print(circ.instructions[0])
            Instruction('operator': 'CNOT', 'target': QubitSet(Qubit(10), Qubit(11)))

            >>> instr = Instruction(Gate.CNot(), [0, 1])
            >>> circ = Circuit().add_instruction(instr, target=[10, 11])
            >>> print(circ.instructions[0])
            Instruction('operator': 'CNOT', 'target': QubitSet(Qubit(10), Qubit(11)))

            >>> instr = Instruction(Gate.H(), 0)
            >>> circ = Circuit().add_instruction(instr, target=[10, 11])
            >>> print(circ.instructions[0])
            Instruction('operator': 'H', 'target': QubitSet(Qubit(10),))
            >>> print(circ.instructions[1])
            Instruction('operator': 'H', 'target': QubitSet(Qubit(11),))
        """
        if target_mapping and target is not None:
            raise TypeError("Only one of 'target_mapping' or 'target' can be supplied.")

        if not target_mapping and not target:
            # Nothing has been supplied, add instruction
            instructions_to_add = [instruction]
        elif target_mapping:
            # Target mapping has been supplied, copy instruction
            instructions_to_add = [instruction.copy(target_mapping=target_mapping)]
        elif hasattr(instruction.operator, "qubit_count") and instruction.operator.qubit_count == 1:
            # single qubit operator with target, add an instruction for each target
            instructions_to_add = [instruction.copy(target=qubit) for qubit in target]
        else:
            # non single qubit operator with target, add instruction with target
            instructions_to_add = [instruction.copy(target=target)]

        if self._check_for_params(instruction):
            for param in instruction.operator.parameters:
                if isinstance(param, FreeParameterExpression):
                    free_params = param.expression.free_symbols
                    for parameter in free_params:
                        self._parameters.add(FreeParameter(parameter.name))
        self._moments.add(instructions_to_add)

        return self

    def _check_for_params(self, instruction: Instruction) -> bool:
        """This checks for free parameters in an :class:{Instruction}. Checks children classes of
        :class:{Parameterizable}.

        Args:
            instruction (Instruction): The instruction to check for a
                :class:{FreeParameterExpression}.

        Returns:
            bool: Whether an object is parameterized.
        """
        return issubclass(type(instruction.operator), Parameterizable) and any(
            issubclass(type(param), FreeParameterExpression)
            for param in instruction.operator.parameters
        )

    def add_circuit(
        self,
        circuit: Circuit,
        target: QubitSetInput | None = None,
        target_mapping: dict[QubitInput, QubitInput] | None = None,
    ) -> Circuit:
        """Add a `Circuit` to `self`, returning `self` for chaining ability.

        Args:
            circuit (Circuit): Circuit to add into self.
            target (QubitSetInput | None): Target qubits for the
                supplied circuit. This is a macro over `target_mapping`; `target` is converted to
                a `target_mapping` by zipping together a sorted `circuit.qubits` and `target`.
                Default = `None`.
            target_mapping (dict[QubitInput, QubitInput] | None): A dictionary of
                qubit mappings to apply to the qubits of `circuit.instructions`. Key is the qubit
                to map, and the value is what to change it to. Default = `None`.

        Returns:
            Circuit: self

        Raises:
            TypeError: If both `target_mapping` and `target` are supplied.

        Note:
            Supplying `target` sorts `circuit.qubits` to have deterministic behavior since
            `circuit.qubits` ordering is based on how instructions are inserted.
            Use caution when using this with circuits that with a lot of qubits, as the sort
            can be resource-intensive. Use `target_mapping` to use a linear runtime to remap
            the qubits.

            Requested result types of the circuit that will be added will be appended to the end
            of the list for the existing requested result types. A result type to be added that is
            equivalent to an existing requested result type will not be added.

        Examples:
            >>> widget = Circuit().h(0).cnot(0, 1)
            >>> circ = Circuit().add_circuit(widget)
            >>> instructions = list(circ.instructions)
            >>> print(instructions[0])
            Instruction('operator': 'H', 'target': QubitSet(Qubit(0),))
            >>> print(instructions[1])
            Instruction('operator': 'CNOT', 'target': QubitSet(Qubit(0), Qubit(1)))

            >>> widget = Circuit().h(0).cnot(0, 1)
            >>> circ = Circuit().add_circuit(widget, target_mapping={0: 10, 1: 11})
            >>> instructions = list(circ.instructions)
            >>> print(instructions[0])
            Instruction('operator': 'H', 'target': QubitSet(Qubit(10),))
            >>> print(instructions[1])
            Instruction('operator': 'CNOT', 'target': QubitSet(Qubit(10), Qubit(11)))

            >>> widget = Circuit().h(0).cnot(0, 1)
            >>> circ = Circuit().add_circuit(widget, target=[10, 11])
            >>> instructions = list(circ.instructions)
            >>> print(instructions[0])
            Instruction('operator': 'H', 'target': QubitSet(Qubit(10),))
            >>> print(instructions[1])
            Instruction('operator': 'CNOT', 'target': QubitSet(Qubit(10), Qubit(11)))
        """
        if target_mapping and target is not None:
            raise TypeError("Only one of 'target_mapping' or 'target' can be supplied.")
        elif target is not None:
            keys = sorted(circuit.qubits)
            values = target
            target_mapping = dict(zip(keys, values))

        for instruction in circuit.instructions:
            self.add_instruction(instruction, target_mapping=target_mapping)

        for result_type in circuit.result_types:
            self.add_result_type(result_type, target_mapping=target_mapping)

        return self

    def add_verbatim_box(
        self,
        verbatim_circuit: Circuit,
        target: QubitSetInput | None = None,
        target_mapping: dict[QubitInput, QubitInput] | None = None,
    ) -> Circuit:
        """Add a verbatim `Circuit` to `self`, ensuring that the circuit is not modified in
        any way by the compiler.

        Args:
            verbatim_circuit (Circuit): Circuit to add into self.
            target (QubitSetInput | None): Target qubits for the
                supplied circuit. This is a macro over `target_mapping`; `target` is converted to
                a `target_mapping` by zipping together a sorted `circuit.qubits` and `target`.
                Default = `None`.
            target_mapping (dict[QubitInput, QubitInput] | None): A dictionary of
                qubit mappings to apply to the qubits of `circuit.instructions`. Key is the qubit
                to map, and the value is what to change it to. Default = `None`.

        Returns:
            Circuit: self

        Raises:
            TypeError: If both `target_mapping` and `target` are supplied.
            ValueError: If `circuit` has result types attached

        Examples:
            >>> widget = Circuit().h(0).h(1)
            >>> circ = Circuit().add_verbatim_box(widget)
            >>> print(list(circ.instructions))
            [Instruction('operator': StartVerbatimBox, 'target': QubitSet([])),
             Instruction('operator': H('qubit_count': 1), 'target': QubitSet([Qubit(0)])),
             Instruction('operator': H('qubit_count': 1), 'target': QubitSet([Qubit(1)])),
             Instruction('operator': EndVerbatimBox, 'target': QubitSet([]))]

            >>> widget = Circuit().h(0).cnot(0, 1)
            >>> circ = Circuit().add_verbatim_box(widget, target_mapping={0: 10, 1: 11})
            >>> print(list(circ.instructions))
            [Instruction('operator': StartVerbatimBox, 'target': QubitSet([])),
             Instruction('operator': H('qubit_count': 1), 'target': QubitSet([Qubit(10)])),
             Instruction('operator': H('qubit_count': 1), 'target': QubitSet([Qubit(11)])),
             Instruction('operator': EndVerbatimBox, 'target': QubitSet([]))]

            >>> widget = Circuit().h(0).cnot(0, 1)
            >>> circ = Circuit().add_verbatim_box(widget, target=[10, 11])
            >>> print(list(circ.instructions))
            [Instruction('operator': StartVerbatimBox, 'target': QubitSet([])),
             Instruction('operator': H('qubit_count': 1), 'target': QubitSet([Qubit(10)])),
             Instruction('operator': H('qubit_count': 1), 'target': QubitSet([Qubit(11)])),
             Instruction('operator': EndVerbatimBox, 'target': QubitSet([]))]
        """
        if target_mapping and target is not None:
            raise TypeError("Only one of 'target_mapping' or 'target' can be supplied.")
        elif target is not None:
            keys = sorted(verbatim_circuit.qubits)
            values = target
            target_mapping = dict(zip(keys, values))

        if verbatim_circuit.result_types:
            raise ValueError("Verbatim subcircuit is not measured and cannot have result types")

        if verbatim_circuit.instructions:
            self.add_instruction(Instruction(compiler_directives.StartVerbatimBox()))
            for instruction in verbatim_circuit.instructions:
                self.add_instruction(instruction, target_mapping=target_mapping)
            self.add_instruction(Instruction(compiler_directives.EndVerbatimBox()))
            self._has_compiler_directives = True
        return self

    def apply_gate_noise(
        self,
        noise: Union[type[Noise], Iterable[type[Noise]]],
        target_gates: Optional[Union[type[Gate], Iterable[type[Gate]]]] = None,
        target_unitary: Optional[np.ndarray] = None,
        target_qubits: Optional[QubitSetInput] = None,
    ) -> Circuit:
        """Apply `noise` to the circuit according to `target_gates`, `target_unitary` and
        `target_qubits`.

        For any parameter that is None, that specification is ignored (e.g. if `target_gates`
        is None then the noise is applied after every gate in `target_qubits`).
        If `target_gates` and `target_qubits` are both None, then `noise` is
        applied to every qubit after every gate.

        Noise is either applied to `target_gates` or `target_unitary`, so they cannot be
        provided at the same time.

        When `noise.qubit_count` == 1, ie. `noise` is single-qubit, `noise` is added to all
        qubits in `target_gates` or `target_unitary` (or to all qubits in `target_qubits`
        if `target_gates` is None).

        When `noise.qubit_count` > 1 and `target_gates` is not None, the number of qubits of
        any gate in `target_gates` must be the same as `noise.qubit_count`.

        When `noise.qubit_count` > 1, `target_gates` and `target_unitary` is None, noise is
        only applied to gates with the same qubit_count in target_qubits.

        Args:
            noise (Union[type[Noise], Iterable[type[Noise]]]): Noise channel(s) to be applied
                to the circuit.
            target_gates (Optional[Union[type[Gate], Iterable[type[Gate]]]]): Gate class or
<<<<<<< HEAD
                list of Gate classes which `noise` is applied to. Default=None.
=======
                List of Gate classes which `noise` is applied to. Default=None.
>>>>>>> 879133cb
            target_unitary (Optional[ndarray]): matrix of the target unitary gates. Default=None.
            target_qubits (Optional[QubitSetInput]): Index or indices of qubit(s).
                Default=None.

        Returns:
            Circuit: self

        Raises:
            TypeError:
                If `noise` is not Noise type.
                If `target_gates` is not a Gate type, Iterable[Gate].
                If `target_unitary` is not a np.ndarray type.
                If `target_qubits` has non-integers or negative integers.
            IndexError:
                If applying noise to an empty circuit.
                If `target_qubits` is out of range of circuit.qubits.
            ValueError:
                If both `target_gates` and `target_unitary` are provided.
                If `target_unitary` is not a unitary.
                If `noise` is multi-qubit noise and `target_gates` contain gates
                with the number of qubits not the same as `noise.qubit_count`.

        Warning:
                If `noise` is multi-qubit noise while there is no gate with the same
                number of qubits in `target_qubits` or in the whole circuit when
                `target_qubits` is not given.
                If no `target_gates` or  `target_unitary` exist in `target_qubits` or
                in the whole circuit when they are not given.

        Examples:
        ::
            >>> circ = Circuit().x(0).y(1).z(0).x(1).cnot(0,1)
            >>> print(circ)
            T  : |0|1|2|

            q0 : -X-Z-C-
                      |
            q1 : -Y-X-X-

            T  : |0|1|2|

            >>> noise = Noise.Depolarizing(probability=0.1)
            >>> circ = Circuit().x(0).y(1).z(0).x(1).cnot(0,1)
            >>> print(circ.apply_gate_noise(noise, target_gates = Gate.X))
            T  : |     0     |     1     |2|

            q0 : -X-DEPO(0.1)-Z-----------C-
                                          |
            q1 : -Y-----------X-DEPO(0.1)-X-

            T  : |     0     |     1     |2|

            >>> circ = Circuit().x(0).y(1).z(0).x(1).cnot(0,1)
            >>> print(circ.apply_gate_noise(noise, target_qubits = 1))
            T  : |     0     |     1     |     2     |

            q0 : -X-----------Z-----------C-----------
                                          |
            q1 : -Y-DEPO(0.1)-X-DEPO(0.1)-X-DEPO(0.1)-

            T  : |     0     |     1     |     2     |

            >>> circ = Circuit().x(0).y(1).z(0).x(1).cnot(0,1)
            >>> print(circ.apply_gate_noise(noise,
            ...                             target_gates = [Gate.X,Gate.Y],
            ...                             target_qubits = [0,1])
            ... )
            T  : |     0     |     1     |2|

            q0 : -X-DEPO(0.1)-Z-----------C-
                                          |
            q1 : -Y-DEPO(0.1)-X-DEPO(0.1)-X-

            T  : |     0     |     1     |2|

        """
        # check whether gate noise is applied to an empty circuit
        if not self.qubits:
            raise IndexError("Gate noise cannot be applied to an empty circuit.")

        # check if target_gates and target_unitary are both given
        if (target_unitary is not None) and (target_gates is not None):
            raise ValueError("target_unitary and target_gates cannot be input at the same time.")

        # check target_qubits
        target_qubits = check_noise_target_qubits(self, target_qubits)
        if not all(qubit in self.qubits for qubit in target_qubits):
            raise IndexError("target_qubits must be within the range of the current circuit.")

        # make noise a list
        noise = wrap_with_list(noise)

        # make target_gates a list
        if target_gates is not None:
            target_gates = wrap_with_list(target_gates)
            # remove duplicate items
            target_gates = list(dict.fromkeys(target_gates))

        for noise_channel in noise:
            if not isinstance(noise_channel, Noise):
                raise TypeError("Noise must be an instance of the Noise class")
                # check whether target_gates is valid
            if target_gates is not None:
                check_noise_target_gates(noise_channel, target_gates)
            if target_unitary is not None:
                check_noise_target_unitary(noise_channel, target_unitary)

        if target_unitary is not None:
            return apply_noise_to_gates(self, noise, target_unitary, target_qubits)
        else:
            return apply_noise_to_gates(self, noise, target_gates, target_qubits)

    def apply_initialization_noise(
        self,
        noise: Union[type[Noise], Iterable[type[Noise]]],
        target_qubits: Optional[QubitSetInput] = None,
    ) -> Circuit:
        """Apply `noise` at the beginning of the circuit for every qubit (default) or
        target_qubits`.

        Only when `target_qubits` is given can the noise be applied to an empty circuit.

        When `noise.qubit_count` > 1, the number of qubits in target_qubits must be equal
        to `noise.qubit_count`.

        Args:
            noise (Union[type[Noise], Iterable[type[Noise]]]): Noise channel(s) to be applied
                to the circuit.
            target_qubits (Optional[QubitSetInput]): Index or indices of qubit(s).
                Default=None.

        Returns:
            Circuit: self

        Raises:
            TypeError:
                If `noise` is not Noise type.
                If `target_qubits` has non-integers or negative integers.
            IndexError:
                If applying noise to an empty circuit when `target_qubits` is not given.
            ValueError:
                If `noise.qubit_count` > 1 and the number of qubits in target_qubits is
                not the same as `noise.qubit_count`.

        Examples:
            >>> circ = Circuit().x(0).y(1).z(0).x(1).cnot(0,1)
            >>> print(circ)

            >>> noise = Noise.Depolarizing(probability=0.1)
            >>> circ = Circuit().x(0).y(1).z(0).x(1).cnot(0,1)
            >>> print(circ.apply_initialization_noise(noise))

            >>> circ = Circuit().x(0).y(1).z(0).x(1).cnot(0,1)
            >>> print(circ.apply_initialization_noise(noise, target_qubits = 1))

            >>> circ = Circuit()
            >>> print(circ.apply_initialization_noise(noise, target_qubits = [0, 1]))

        """
        if (len(self.qubits) == 0) and (target_qubits is None):
            raise IndexError(
                "target_qubits must be provided in order to"
                " apply the initialization noise to an empty circuit."
            )

        target_qubits = check_noise_target_qubits(self, target_qubits)

        # make noise a list
        noise = wrap_with_list(noise)
        for noise_channel in noise:
            if not isinstance(noise_channel, Noise):
                raise TypeError("Noise must be an instance of the Noise class")
            if noise_channel.qubit_count > 1 and noise_channel.qubit_count != len(target_qubits):
                raise ValueError(
                    "target_qubits needs to be provided for this multi-qubit noise channel,"
                    " and the number of qubits in target_qubits must be the same as defined by"
                    " the multi-qubit noise channel."
                )

        return apply_noise_to_moments(self, noise, target_qubits, "initialization")

    def make_bound_circuit(self, param_values: dict[str, Number], strict: bool = False) -> Circuit:
<<<<<<< HEAD
        """
        Binds FreeParameters based upon their name and values passed in. If parameters
=======
        """Binds `FreeParameter`s based upon their name and values passed in. If parameters
>>>>>>> 879133cb
        share the same name, all the parameters of that name will be set to the mapped value.

        Args:
            param_values (dict[str, Number]):  A mapping of FreeParameter names
                to a value to assign to them.
            strict (bool): If True, raises a ValueError if any of the FreeParameters
                in param_values do not appear in the circuit. False by default.

        Returns:
            Circuit: Returns a circuit with all present parameters fixed to their respective
            values.
        """
        if strict:
            self._validate_parameters(param_values)
        return self._use_parameter_value(param_values)

    def _validate_parameters(self, parameter_values: dict[str, Number]) -> None:
<<<<<<< HEAD
        """
        This runs a check to see that the parameters are in the Circuit.
=======
        """Checks that the parameters are in the `Circuit`.
>>>>>>> 879133cb

        Args:
            parameter_values (dict[str, Number]):  A mapping of FreeParameter names
                to a value to assign to them.

        Raises:
<<<<<<< HEAD
            ValueError: If a parameter name is given which does not appear in the circuit.

=======
            ValueError: If there are no parameters that match the key for the arg
                param_values.
>>>>>>> 879133cb
        """
        parameter_strings = set()
        for parameter in self.parameters:
            parameter_strings.add(str(parameter))
        for param in parameter_values:
            if param not in parameter_strings:
                raise ValueError(f"No parameter in the circuit named: {param}")

    def _use_parameter_value(self, param_values: dict[str, Number]) -> Circuit:
<<<<<<< HEAD
        """
        Creates a Circuit that uses the parameter values passed in.
=======
        """Creates a `Circuit` that uses the parameter values passed in.
>>>>>>> 879133cb

        Args:
            param_values (dict[str, Number]): A mapping of FreeParameter names
                to a value to assign to them.

        Returns:
            Circuit: A Circuit with specified parameters swapped for their
            values.

        """
        fixed_circ = Circuit()
        for val in param_values.values():
            self._validate_parameter_value(val)
        for instruction in self.instructions:
            if self._check_for_params(instruction):
                fixed_circ.add(
                    Instruction(
                        instruction.operator.bind_values(**param_values), target=instruction.target
                    )
                )
            else:
                fixed_circ.add(instruction)
        fixed_circ.add(self.result_types)
        return fixed_circ

    @staticmethod
    def _validate_parameter_value(val: Any) -> None:
        """Validates the value being used is a `Number`.

        Args:
            val (Any): The value be verified.

        Raises:
            ValueError: If the value is not a Number
        """
        if not isinstance(val, Number):
            raise ValueError(
                f"Parameters can only be assigned numeric values. Invalid inputs: {val}"
            )

    def apply_readout_noise(
        self,
        noise: Union[type[Noise], Iterable[type[Noise]]],
        target_qubits: Optional[QubitSetInput] = None,
    ) -> Circuit:
        """Apply `noise` right before measurement in every qubit (default) or target_qubits`.

        Only when `target_qubits` is given can the noise be applied to an empty circuit.

        When `noise.qubit_count` > 1, the number of qubits in target_qubits must be equal
        to `noise.qubit_count`.

        Args:
            noise (Union[type[Noise], Iterable[type[Noise]]]): Noise channel(s) to be applied
                to the circuit.
            target_qubits (Optional[QubitSetInput]): Index or indices of qubit(s).
                Default=None.

        Returns:
            Circuit: self

        Raises:
            TypeError:
                If `noise` is not Noise type.
                If `target_qubits` has non-integers.
            IndexError:
                If applying noise to an empty circuit.
            ValueError:
                If `target_qubits` has negative integers.
                If `noise.qubit_count` > 1 and the number of qubits in target_qubits is
                not the same as `noise.qubit_count`.

        Examples:
            >>> circ = Circuit().x(0).y(1).z(0).x(1).cnot(0,1)
            >>> print(circ)

            >>> noise = Noise.Depolarizing(probability=0.1)
            >>> circ = Circuit().x(0).y(1).z(0).x(1).cnot(0,1)
            >>> print(circ.apply_initialization_noise(noise))

            >>> circ = Circuit().x(0).y(1).z(0).x(1).cnot(0,1)
            >>> print(circ.apply_initialization_noise(noise, target_qubits = 1))

            >>> circ = Circuit()
            >>> print(circ.apply_initialization_noise(noise, target_qubits = [0, 1]))

        """
        if (len(self.qubits) == 0) and (target_qubits is None):
            raise IndexError(
                "target_qubits must be provided in order to"
                " apply the readout noise to an empty circuit."
            )

        if target_qubits is None:
            target_qubits = self.qubits
        else:
            if not isinstance(target_qubits, list):
                target_qubits = [target_qubits]
            if not all(isinstance(q, int) for q in target_qubits):
                raise TypeError("target_qubits must be integer(s)")
            if not all(q >= 0 for q in target_qubits):
                raise ValueError("target_qubits must contain only non-negative integers.")
            target_qubits = QubitSet(target_qubits)

        # make noise a list
        noise = wrap_with_list(noise)
        for noise_channel in noise:
            if not isinstance(noise_channel, Noise):
                raise TypeError("Noise must be an instance of the Noise class")
            if noise_channel.qubit_count > 1 and noise_channel.qubit_count != len(target_qubits):
                raise ValueError(
                    "target_qubits needs to be provided for this multi-qubit noise channel,"
                    " and the number of qubits in target_qubits must be the same as defined by"
                    " the multi-qubit noise channel."
                )

        return apply_noise_to_moments(self, noise, target_qubits, "readout")

    def add(self, addable: AddableTypes, *args, **kwargs) -> Circuit:
        """Generic add method for adding item(s) to self. Any arguments that
        `add_circuit()` and / or `add_instruction()` and / or `add_result_type`
        supports are supported by this method. If adding a
        subroutine, check with that subroutines documentation to determine what
        input it allows.

        Args:
            addable (AddableTypes): The item(s) to add to self. Default = `None`.

        Returns:
            Circuit: self

        Raises:
            TypeError: If `addable` is an unsupported type

        See Also:
            `add_circuit()`

            `add_instruction()`

            `add_result_type()`

        Examples:
            >>> circ = Circuit().add([Instruction(Gate.H(), 4), Instruction(Gate.CNot(), [4, 5])])
            >>> circ = Circuit().add([ResultType.StateVector()])

            >>> circ = Circuit().h(4).cnot([4, 5])

            >>> @circuit.subroutine()
            >>> def bell_pair(target):
            ...     return Circuit().h(target[0]).cnot(target[0: 2])
            ...
            >>> circ = Circuit().add(bell_pair, [4,5])
        """

        def _flatten(addable: Union[Iterable, AddableTypes]) -> AddableTypes:
            if isinstance(addable, Iterable):
                for item in addable:
                    yield from _flatten(item)
            else:
                yield addable

        for item in _flatten(addable):
            if isinstance(item, Instruction):
                self.add_instruction(item, *args, **kwargs)
            elif isinstance(item, ResultType):
                self.add_result_type(item, *args, **kwargs)
            elif isinstance(item, Circuit):
                self.add_circuit(item, *args, **kwargs)
            elif callable(item):
                self.add(item(*args, **kwargs))
            else:
                raise TypeError(f"Cannot add a '{type(item)}' to a Circuit")

        return self

    def adjoint(self) -> Circuit:
        """Returns the adjoint of this circuit.

        This is the adjoint of every instruction of the circuit, in reverse order. Result types,
        and consequently basis rotations will stay in the same order at the end of the circuit.

        Returns:
            Circuit: The adjoint of the circuit.
        """
        circ = Circuit()
        for instr in reversed(self.instructions):
            circ.add(instr.adjoint())
        for result_type in self._result_types:
            circ.add_result_type(result_type)
        return circ

    def diagram(self, circuit_diagram_class: type = AsciiCircuitDiagram) -> str:
<<<<<<< HEAD
        """
        Get a diagram for the current circuit.
=======
        """Get a diagram for the current circuit.
>>>>>>> 879133cb

        Args:
            circuit_diagram_class (type): A `CircuitDiagram` class that builds the
                diagram for this circuit. Default = `AsciiCircuitDiagram`.

        Returns:
            str: An ASCII string circuit diagram.
        """
        return circuit_diagram_class.build_diagram(self)

    def pulse_sequence(
        self,
        device: AwsDevice,
        gate_definitions: Optional[dict[tuple[Gate, QubitSet], PulseSequence]] = None,
        pulse_sequence_builder_class: Type = CircuitPulseSequenceBuilder,
    ) -> PulseSequence:
        """
        Get the associated pulse sequence for the current circuit.

        Args:
            device (AwsDevice): an AWS device.
            gate_definitions (Optional[dict[tuple[Gate, QubitSet], PulseSequence]]): Additional
                gate definitions.
            pulse_sequence_builder_class (Type): A `CircuitPulseSequenceBuilder` class that builds
                the pulse sequence for this circuit. Default = `CircuitPulseSequenceBuilder`.

        Returns:
            PulseSequence: A PulseSequence corresponding to the full circuit.
        """
        return pulse_sequence_builder_class(device, gate_definitions).build_pulse_sequence(self)

    def to_ir(
        self,
        ir_type: IRType = IRType.JAQCD,
<<<<<<< HEAD
        serialization_properties: Optional[SerializationProperties] = None,
        gate_definitions: Optional[dict[tuple[Gate, QubitSet], PulseSequence]] = None,
=======
        serialization_properties: SerializationProperties | None = None,
        gate_definitions: dict[tuple[Gate, QubitSet], PulseSequence] | None = None,
>>>>>>> 879133cb
    ) -> Union[OpenQasmProgram, JaqcdProgram]:
        """Converts the circuit into the canonical intermediate representation.
        If the circuit is sent over the wire, this method is called before it is sent.

        Args:
            ir_type (IRType): The IRType to use for converting the circuit object to its
                IR representation.
<<<<<<< HEAD
            serialization_properties (Optional[SerializationProperties]): The serialization
                properties to use while serializing the object to the IR representation. The
                serialization properties supplied must correspond to the supplied `ir_type`.
                Defaults to None.
            gate_definitions (Optional[dict[tuple[Gate, QubitSet], PulseSequence]]): The
=======
            serialization_properties (SerializationProperties | None): The serialization
                properties to use while serializing the object to the IR representation. The
                serialization properties supplied must correspond to the supplied `ir_type`.
                Defaults to None.
            gate_definitions (dict[tuple[Gate, QubitSet], PulseSequence] | None): The
>>>>>>> 879133cb
                calibration data for the device. default: None.

        Returns:
            Union[OpenQasmProgram, JaqcdProgram]: A representation of the circuit in the
            `ir_type` format.

        Raises:
            ValueError: If the supplied `ir_type` is not supported, or if the supplied serialization
                properties don't correspond to the `ir_type`.
        """
        if ir_type == IRType.JAQCD:
            return self._to_jaqcd()
        elif ir_type == IRType.OPENQASM:
            if serialization_properties and not isinstance(
                serialization_properties, OpenQASMSerializationProperties
            ):
                raise ValueError(
                    "serialization_properties must be of type OpenQASMSerializationProperties "
                    "for IRType.OPENQASM."
                )
            return self._to_openqasm(
                serialization_properties or OpenQASMSerializationProperties(),
                gate_definitions.copy() if gate_definitions is not None else None,
            )
        else:
            raise ValueError(f"Supplied ir_type {ir_type} is not supported.")

    @staticmethod
    def from_ir(
        source: Union[str, OpenQasmProgram], inputs: Optional[dict[str, io_type]] = None
    ) -> Circuit:
        """Converts an OpenQASM program to a Braket Circuit object.

        Args:
            source (Union[str, OpenQasmProgram]): OpenQASM string.
            inputs (Optional[dict[str, io_type]]): Inputs to the circuit.

        Returns:
            Circuit: Braket Circuit implementing the OpenQASM program.
        """
        if isinstance(source, OpenQasmProgram):
            if inputs:
                inputs_copy = source.inputs.copy() if source.inputs is not None else {}
                inputs_copy.update(inputs)
                inputs = inputs_copy
            source = source.source
        from braket.circuits.braket_program_context import BraketProgramContext

        return Interpreter(BraketProgramContext()).build_circuit(
            source=source,
            inputs=inputs,
            is_file=False,
        )

    def _to_jaqcd(self) -> JaqcdProgram:
        jaqcd_ir_type = IRType.JAQCD
        ir_instructions = [instr.to_ir(ir_type=jaqcd_ir_type) for instr in self.instructions]
        ir_results = [result_type.to_ir(ir_type=jaqcd_ir_type) for result_type in self.result_types]
        ir_basis_rotation_instructions = [
            instr.to_ir(ir_type=jaqcd_ir_type) for instr in self.basis_rotation_instructions
        ]
        return JaqcdProgram.construct(
            instructions=ir_instructions,
            results=ir_results,
            basis_rotation_instructions=ir_basis_rotation_instructions,
        )

    def _to_openqasm(
        self,
        serialization_properties: OpenQASMSerializationProperties,
        gate_definitions: Optional[dict[tuple[Gate, QubitSet], PulseSequence]],
    ) -> OpenQasmProgram:
        ir_instructions = self._create_openqasm_header(serialization_properties, gate_definitions)
        openqasm_ir_type = IRType.OPENQASM
        ir_instructions.extend(
            [
                instruction.to_ir(
                    ir_type=openqasm_ir_type, serialization_properties=serialization_properties
                )
                for instruction in self.instructions
            ]
        )

        if self.result_types:
            ir_instructions.extend(
                [
                    result_type.to_ir(
                        ir_type=openqasm_ir_type, serialization_properties=serialization_properties
                    )
                    for result_type in self.result_types
                ]
            )
        else:
            qubits = (
                sorted(self.qubits)
                if serialization_properties.qubit_reference_type == QubitReferenceType.VIRTUAL
                else self.qubits
            )
            for idx, qubit in enumerate(qubits):
                qubit_target = serialization_properties.format_target(int(qubit))
                ir_instructions.append(f"b[{idx}] = measure {qubit_target};")

        return OpenQasmProgram.construct(source="\n".join(ir_instructions), inputs={})

    def _create_openqasm_header(
        self,
        serialization_properties: OpenQASMSerializationProperties,
        gate_definitions: Optional[dict[tuple[Gate, QubitSet], PulseSequence]],
    ) -> list[str]:
        ir_instructions = ["OPENQASM 3.0;"]
        frame_wf_declarations = self._generate_frame_wf_defcal_declarations(gate_definitions)
        for parameter in self.parameters:
            ir_instructions.append(f"input float {parameter};")
        if not self.result_types:
            ir_instructions.append(f"bit[{self.qubit_count}] b;")

        if serialization_properties.qubit_reference_type == QubitReferenceType.VIRTUAL:
            total_qubits = max(self.qubits).real + 1
            ir_instructions.append(f"qubit[{total_qubits}] q;")
        elif serialization_properties.qubit_reference_type != QubitReferenceType.PHYSICAL:
            raise ValueError(
                f"Invalid qubit_reference_type "
                f"{serialization_properties.qubit_reference_type} supplied."
            )

        if frame_wf_declarations:
            ir_instructions.append(frame_wf_declarations)
        return ir_instructions

    def _validate_gate_calbrations_uniqueness(
        self,
        gate_definitions: dict[tuple[Gate, QubitSet], PulseSequence],
<<<<<<< HEAD
        frames: dict[Frame],
        waveforms: dict[ArbitraryWaveform],
=======
        frames: dict[str, Frame],
        waveforms: dict[str, Waveform],
>>>>>>> 879133cb
    ) -> None:
        for _key, calibration in gate_definitions.items():
            for frame in calibration._frames.values():
                _validate_uniqueness(frames, frame)
                frames[frame.id] = frame
            for waveform in calibration._waveforms.values():
                _validate_uniqueness(waveforms, waveform)
                waveforms[waveform.id] = waveform

    def _generate_frame_wf_defcal_declarations(
<<<<<<< HEAD
        self, gate_definitions: Optional[dict[tuple[Gate, QubitSet], PulseSequence]]
    ) -> Optional[str]:
        program = oqpy.Program(None)
=======
        self, gate_definitions: dict[tuple[Gate, QubitSet], PulseSequence] | None
    ) -> str | None:
        """Generates the header where frames, waveforms and defcals are declared.

        It also adds any FreeParameter of the calibrations to the circuit parameter set.

        Args:
            gate_definitions (dict[tuple[Gate, QubitSet], PulseSequence] | None): The
                calibration data for the device.

        Returns:
            str | None: An OpenQASM string
        """

        program = oqpy.Program(None, simplify_constants=False)
>>>>>>> 879133cb

        frames, waveforms = self._get_frames_waveforms_from_instrs(gate_definitions)

        if gate_definitions is not None:
            self._validate_gate_calbrations_uniqueness(gate_definitions, frames, waveforms)

        # Declare the frames and waveforms across all pulse sequences
        declarable_frames = [f for f in frames.values() if not f.is_predefined]
        if declarable_frames or waveforms or gate_definitions is not None:
            frame_wf_to_declare = [f._to_oqpy_expression() for f in declarable_frames]
            frame_wf_to_declare += [wf._to_oqpy_expression() for wf in waveforms.values()]
            program.declare(frame_wf_to_declare, encal=True)

            if gate_definitions is not None:
                for key, calibration in gate_definitions.items():
                    gate, qubits = key

                    # Ignoring parametric gates
                    # Corresponding defcals with fixed arguments have been added
                    # in _get_frames_waveforms_from_instrs
                    if isinstance(gate, Parameterizable) and any(
                        not isinstance(parameter, (float, int, complex))
                        for parameter in gate.parameters
                    ):
                        continue

                    gate_name = gate._qasm_name
                    arguments = gate.parameters if isinstance(gate, Parameterizable) else []

                    for param in calibration.parameters:
                        self._parameters.add(param)
                    arguments = [
                        param._to_oqpy_expression() if isinstance(param, FreeParameter) else param
                        for param in arguments
                    ]

                    with oqpy.defcal(
                        program, [oqpy.PhysicalQubits[int(k)] for k in qubits], gate_name, arguments
                    ):
                        program += calibration._program

            ast = program.to_ast(encal=False, include_externs=False)
            return ast_to_qasm(ast)

        return None

    def _get_frames_waveforms_from_instrs(
        self, gate_definitions: Optional[dict[tuple[Gate, QubitSet], PulseSequence]]
<<<<<<< HEAD
    ) -> tuple[dict[Frame], dict[ArbitraryWaveform]]:
=======
    ) -> tuple[dict[str, Frame], dict[str, Waveform]]:
>>>>>>> 879133cb
        from braket.circuits.gates import PulseGate

        frames = {}
        waveforms = {}
        for instruction in self.instructions:
            if isinstance(instruction.operator, PulseGate):
                for frame in instruction.operator.pulse_sequence._frames.values():
                    _validate_uniqueness(frames, frame)
                    frames[frame.id] = frame
                for waveform in instruction.operator.pulse_sequence._waveforms.values():
                    _validate_uniqueness(waveforms, waveform)
                    waveforms[waveform.id] = waveform
            # this will change with full parametric calibration support
            elif isinstance(instruction.operator, Parameterizable) and gate_definitions is not None:
                fixed_argument_calibrations = self._add_fixed_argument_calibrations(
                    gate_definitions, instruction
                )
                gate_definitions.update(fixed_argument_calibrations)
        return frames, waveforms

    def _add_fixed_argument_calibrations(
        self,
        gate_definitions: dict[tuple[Gate, QubitSet], PulseSequence],
        instruction: Instruction,
    ) -> dict[tuple[Gate, QubitSet], PulseSequence]:
        """Adds calibrations with arguments set to the instruction parameter values

        Given the collection of parameters in instruction.operator, this function looks for matching
        parametric calibrations that have free parameters. If such a calibration is found and the
        number N of its free parameters equals the number of instruction parameters, we can bind
        the arguments of the calibration and add it to the calibration dictionary.

        If N is smaller, it is probably impossible to assign the instruction parameter values to the
        corresponding calibration parameters so we raise an error.
        If N=0, we ignore it as it will not be removed by _generate_frame_wf_defcal_declarations.

        Args:
            gate_definitions (dict[tuple[Gate, QubitSet], PulseSequence]): a dictionary of
                calibrations
            instruction (Instruction): a Circuit instruction

        Returns:
            dict[tuple[Gate, QubitSet], PulseSequence]: additional calibrations

        Raises:
            NotImplementedError: in two cases: (i) if the instruction contains unbound parameters
                and the calibration dictionary contains a parametric calibration applicable to this
                instructions; (ii) if the calibration is defined with a partial number of unbound
                parameters.
        """
        additional_calibrations = {}
        for key, calibration in gate_definitions.items():
            gate = key[0]
            target = key[1]
            if target != instruction.target:
                continue
            if isinstance(gate, type(instruction.operator)) and len(
                instruction.operator.parameters
            ) == len(gate.parameters):
                free_parameter_number = sum(
                    [isinstance(p, FreeParameterExpression) for p in gate.parameters]
                )
                if free_parameter_number == 0:
                    continue
                elif free_parameter_number < len(gate.parameters):
                    raise NotImplementedError(
                        "Calibrations with a partial number of fixed parameters are not supported."
                    )
                elif any(
                    isinstance(p, FreeParameterExpression) for p in instruction.operator.parameters
                ):
                    raise NotImplementedError(
                        "Parametric calibrations cannot be attached with parametric circuits."
                    )
                bound_key = (
                    type(instruction.operator)(*instruction.operator.parameters),
                    instruction.target,
                )
                additional_calibrations[bound_key] = calibration(
                    **{
                        p.name if isinstance(p, FreeParameterExpression) else p: v
                        for p, v in zip(gate.parameters, instruction.operator.parameters)
                    }
                )
        return additional_calibrations

    def to_unitary(self) -> np.ndarray:
        """Returns the unitary matrix representation of the entire circuit.

        Note:
            The performance of this method degrades with qubit count. It might be slow for
            `qubit count` > 10.

        Returns:
            np.ndarray: A numpy array with shape (2^qubit_count, 2^qubit_count) representing the
            circuit as a unitary. For an empty circuit, an empty numpy array is returned
            (`array([], dtype=complex)`)

        Raises:
            TypeError: If circuit is not composed only of `Gate` instances,
                i.e. a circuit with `Noise` operators will raise this error.

        Examples:
            >>> circ = Circuit().h(0).cnot(0, 1)
            >>> circ.to_unitary()
            array([[ 0.70710678+0.j,  0.        +0.j,  0.70710678+0.j,
                     0.        +0.j],
                   [ 0.        +0.j,  0.70710678+0.j,  0.        +0.j,
                     0.70710678+0.j],
                   [ 0.        +0.j,  0.70710678+0.j,  0.        +0.j,
                    -0.70710678+0.j],
                   [ 0.70710678+0.j,  0.        +0.j, -0.70710678+0.j,
                     0.        +0.j]])
        """
        qubits = self.qubits
        if not qubits:
            return np.zeros(0, dtype=complex)
        return calculate_unitary_big_endian(self.instructions, qubits)

    @property
    def qubits_frozen(self) -> bool:
        """bool: Whether the circuit's qubits are frozen, that is, cannot be remapped.

        This may happen because the circuit contains compiler directives preventing compilation
        of a part of the circuit, which consequently means that none of the other qubits can be
        rewired either for the program to still make sense.
        """
        return self._has_compiler_directives

    @property
    def observables_simultaneously_measurable(self) -> bool:
        """bool: Whether the circuit's observables are simultaneously measurable

        If this is False, then the circuit can only be run when shots = 0, as sampling (shots > 0)
        measures the circuit in the observables' shared eigenbasis.
        """
        return self._observables_simultaneously_measurable

    def _encounter_noncommuting_observable(self) -> None:
        self._observables_simultaneously_measurable = False
        # No longer simultaneously measurable, so no need to track
        self._qubit_observable_mapping.clear()
        self._qubit_observable_target_mapping.clear()

    def _copy(self) -> Circuit:
        copy = Circuit().add(self.instructions)
        copy.add(self.result_types)
        return copy

    def copy(self) -> Circuit:
        """Return a shallow copy of the circuit.

        Returns:
            Circuit: A shallow copy of the circuit.
        """
        return self._copy()

    def __iadd__(self, addable: AddableTypes) -> Circuit:
        return self.add(addable)

    def __add__(self, addable: AddableTypes) -> Circuit:
        new = self._copy()
        new.add(addable)
        return new

    def __repr__(self) -> str:
        if not self.result_types:
            return f"Circuit('instructions': {self.instructions})"
        else:
            return (
                f"Circuit('instructions': {self.instructions}"
                + f", 'result_types': {self.result_types})"
            )

    def __str__(self):
        return self.diagram(AsciiCircuitDiagram)

    def __eq__(self, other: Circuit):
        if isinstance(other, Circuit):
            return (
                self.instructions == other.instructions and self.result_types == other.result_types
            )
        return NotImplemented

<<<<<<< HEAD
    def __call__(self, arg: Any | None = None, **kwargs) -> Circuit:
        """
        Implements the call function to easily make a bound Circuit.
=======
    def __call__(self, arg: Any | None = None, **kwargs: Any) -> Circuit:
        """Implements the call function to easily make a bound Circuit.
>>>>>>> 879133cb

        Args:
            arg (Any | None): A value to bind to all parameters. Defaults to None and
                can be overridden if the parameter is in kwargs.
            **kwargs (Any): The parameter and valued to be bound.

        Returns:
            Circuit: A circuit with the specified parameters bound.
        """
        param_values = {}
        if arg is not None:
            for param in self.parameters:
                param_values[str(param)] = arg
        for key, val in kwargs.items():
            param_values[str(key)] = val
        return self.make_bound_circuit(param_values)


def subroutine(register: bool = False) -> Callable:
    """Subroutine is a function that returns instructions, result types, or circuits.

    Args:
        register (bool): If `True`, adds this subroutine into the `Circuit` class.
            Default = `False`.

    Returns:
        Callable: The subroutine function.

    Examples:
        >>> @circuit.subroutine(register=True)
        >>> def bell_circuit():
        ...     return Circuit().h(0).cnot(0, 1)
        ...
        >>> circ = Circuit().bell_circuit()
        >>> for instr in circ.instructions:
        ...     print(instr)
        ...
        Instruction('operator': 'H', 'target': QubitSet(Qubit(0),))
        Instruction('operator': 'H', 'target': QubitSet(Qubit(1),))
    """

    def _subroutine_function_wrapper(func: Callable[..., SubroutineReturn]) -> SubroutineReturn:
        if register:
            Circuit.register_subroutine(func)
        return func

    return _subroutine_function_wrapper<|MERGE_RESOLUTION|>--- conflicted
+++ resolved
@@ -15,14 +15,7 @@
 
 from collections.abc import Callable, Iterable
 from numbers import Number
-<<<<<<< HEAD
-from typing import TYPE_CHECKING, Any, Optional, Type, TypeVar, Union
-
-if TYPE_CHECKING:
-    from braket.aws.aws_device import AwsDevice
-=======
 from typing import Any, Optional, TypeVar, Union
->>>>>>> 879133cb
 
 import numpy as np
 import oqpy
@@ -66,10 +59,7 @@
 from braket.pulse.ast.qasm_parser import ast_to_qasm
 from braket.pulse.frame import Frame
 from braket.pulse.pulse_sequence import PulseSequence, _validate_uniqueness
-<<<<<<< HEAD
-=======
 from braket.pulse.waveforms import Waveform
->>>>>>> 879133cb
 from braket.registers.qubit import QubitInput
 from braket.registers.qubit_set import QubitSet, QubitSetInput
 
@@ -130,11 +120,6 @@
     def __init__(self, addable: AddableTypes | None = None, *args, **kwargs):
         """Inits a `Circuit`.
 
-<<<<<<< HEAD
-    def __init__(self, addable: AddableTypes | None = None, *args, **kwargs):
-        """
-=======
->>>>>>> 879133cb
         Args:
             addable (AddableTypes | None): The item(s) to add to self.
                 Default = None.
@@ -173,8 +158,6 @@
         return self._moments.depth
 
     @property
-<<<<<<< HEAD
-=======
     def global_phase(self) -> float:
         """float: Get the global phase of the circuit."""
         return sum(
@@ -186,7 +169,6 @@
         )
 
     @property
->>>>>>> 879133cb
     def instructions(self) -> list[Instruction]:
         """Iterable[Instruction]: Get an `iterable` of instructions in the circuit."""
         return list(self._moments.values())
@@ -255,12 +237,7 @@
 
     @property
     def parameters(self) -> set[FreeParameter]:
-<<<<<<< HEAD
-        """
-        Gets a set of the parameters in the Circuit.
-=======
         """Gets a set of the parameters in the Circuit.
->>>>>>> 879133cb
 
         Returns:
             set[FreeParameter]: The `FreeParameters` in the Circuit.
@@ -696,11 +673,7 @@
             noise (Union[type[Noise], Iterable[type[Noise]]]): Noise channel(s) to be applied
                 to the circuit.
             target_gates (Optional[Union[type[Gate], Iterable[type[Gate]]]]): Gate class or
-<<<<<<< HEAD
-                list of Gate classes which `noise` is applied to. Default=None.
-=======
                 List of Gate classes which `noise` is applied to. Default=None.
->>>>>>> 879133cb
             target_unitary (Optional[ndarray]): matrix of the target unitary gates. Default=None.
             target_qubits (Optional[QubitSetInput]): Index or indices of qubit(s).
                 Default=None.
@@ -883,12 +856,7 @@
         return apply_noise_to_moments(self, noise, target_qubits, "initialization")
 
     def make_bound_circuit(self, param_values: dict[str, Number], strict: bool = False) -> Circuit:
-<<<<<<< HEAD
-        """
-        Binds FreeParameters based upon their name and values passed in. If parameters
-=======
         """Binds `FreeParameter`s based upon their name and values passed in. If parameters
->>>>>>> 879133cb
         share the same name, all the parameters of that name will be set to the mapped value.
 
         Args:
@@ -906,25 +874,15 @@
         return self._use_parameter_value(param_values)
 
     def _validate_parameters(self, parameter_values: dict[str, Number]) -> None:
-<<<<<<< HEAD
-        """
-        This runs a check to see that the parameters are in the Circuit.
-=======
         """Checks that the parameters are in the `Circuit`.
->>>>>>> 879133cb
 
         Args:
             parameter_values (dict[str, Number]):  A mapping of FreeParameter names
                 to a value to assign to them.
 
         Raises:
-<<<<<<< HEAD
-            ValueError: If a parameter name is given which does not appear in the circuit.
-
-=======
             ValueError: If there are no parameters that match the key for the arg
                 param_values.
->>>>>>> 879133cb
         """
         parameter_strings = set()
         for parameter in self.parameters:
@@ -934,12 +892,7 @@
                 raise ValueError(f"No parameter in the circuit named: {param}")
 
     def _use_parameter_value(self, param_values: dict[str, Number]) -> Circuit:
-<<<<<<< HEAD
-        """
-        Creates a Circuit that uses the parameter values passed in.
-=======
         """Creates a `Circuit` that uses the parameter values passed in.
->>>>>>> 879133cb
 
         Args:
             param_values (dict[str, Number]): A mapping of FreeParameter names
@@ -1132,12 +1085,7 @@
         return circ
 
     def diagram(self, circuit_diagram_class: type = AsciiCircuitDiagram) -> str:
-<<<<<<< HEAD
-        """
-        Get a diagram for the current circuit.
-=======
         """Get a diagram for the current circuit.
->>>>>>> 879133cb
 
         Args:
             circuit_diagram_class (type): A `CircuitDiagram` class that builds the
@@ -1172,13 +1120,8 @@
     def to_ir(
         self,
         ir_type: IRType = IRType.JAQCD,
-<<<<<<< HEAD
-        serialization_properties: Optional[SerializationProperties] = None,
-        gate_definitions: Optional[dict[tuple[Gate, QubitSet], PulseSequence]] = None,
-=======
         serialization_properties: SerializationProperties | None = None,
         gate_definitions: dict[tuple[Gate, QubitSet], PulseSequence] | None = None,
->>>>>>> 879133cb
     ) -> Union[OpenQasmProgram, JaqcdProgram]:
         """Converts the circuit into the canonical intermediate representation.
         If the circuit is sent over the wire, this method is called before it is sent.
@@ -1186,19 +1129,11 @@
         Args:
             ir_type (IRType): The IRType to use for converting the circuit object to its
                 IR representation.
-<<<<<<< HEAD
-            serialization_properties (Optional[SerializationProperties]): The serialization
-                properties to use while serializing the object to the IR representation. The
-                serialization properties supplied must correspond to the supplied `ir_type`.
-                Defaults to None.
-            gate_definitions (Optional[dict[tuple[Gate, QubitSet], PulseSequence]]): The
-=======
             serialization_properties (SerializationProperties | None): The serialization
                 properties to use while serializing the object to the IR representation. The
                 serialization properties supplied must correspond to the supplied `ir_type`.
                 Defaults to None.
             gate_definitions (dict[tuple[Gate, QubitSet], PulseSequence] | None): The
->>>>>>> 879133cb
                 calibration data for the device. default: None.
 
         Returns:
@@ -1331,13 +1266,8 @@
     def _validate_gate_calbrations_uniqueness(
         self,
         gate_definitions: dict[tuple[Gate, QubitSet], PulseSequence],
-<<<<<<< HEAD
-        frames: dict[Frame],
-        waveforms: dict[ArbitraryWaveform],
-=======
         frames: dict[str, Frame],
         waveforms: dict[str, Waveform],
->>>>>>> 879133cb
     ) -> None:
         for _key, calibration in gate_definitions.items():
             for frame in calibration._frames.values():
@@ -1348,11 +1278,6 @@
                 waveforms[waveform.id] = waveform
 
     def _generate_frame_wf_defcal_declarations(
-<<<<<<< HEAD
-        self, gate_definitions: Optional[dict[tuple[Gate, QubitSet], PulseSequence]]
-    ) -> Optional[str]:
-        program = oqpy.Program(None)
-=======
         self, gate_definitions: dict[tuple[Gate, QubitSet], PulseSequence] | None
     ) -> str | None:
         """Generates the header where frames, waveforms and defcals are declared.
@@ -1368,7 +1293,6 @@
         """
 
         program = oqpy.Program(None, simplify_constants=False)
->>>>>>> 879133cb
 
         frames, waveforms = self._get_frames_waveforms_from_instrs(gate_definitions)
 
@@ -1417,11 +1341,7 @@
 
     def _get_frames_waveforms_from_instrs(
         self, gate_definitions: Optional[dict[tuple[Gate, QubitSet], PulseSequence]]
-<<<<<<< HEAD
-    ) -> tuple[dict[Frame], dict[ArbitraryWaveform]]:
-=======
     ) -> tuple[dict[str, Frame], dict[str, Waveform]]:
->>>>>>> 879133cb
         from braket.circuits.gates import PulseGate
 
         frames = {}
@@ -1606,14 +1526,8 @@
             )
         return NotImplemented
 
-<<<<<<< HEAD
-    def __call__(self, arg: Any | None = None, **kwargs) -> Circuit:
-        """
-        Implements the call function to easily make a bound Circuit.
-=======
     def __call__(self, arg: Any | None = None, **kwargs: Any) -> Circuit:
         """Implements the call function to easily make a bound Circuit.
->>>>>>> 879133cb
 
         Args:
             arg (Any | None): A value to bind to all parameters. Defaults to None and
