# Copyright Amazon.com Inc. or its affiliates. All Rights Reserved.
#
# Licensed under the Apache License, Version 2.0 (the "License"). You
# may not use this file except in compliance with the License. A copy of
# the License is located at
#
#     http://aws.amazon.com/apache2.0/
#
# or in the "license" file accompanying this file. This file is
# distributed on an "AS IS" BASIS, WITHOUT WARRANTIES OR CONDITIONS OF
# ANY KIND, either express or implied. See the License for the specific
# language governing permissions and limitations under the License.

from __future__ import annotations

from collections.abc import Callable, Iterable
from numbers import Number
from typing import Any, Optional, TypeVar, Union

import numpy as np
import oqpy

from braket.circuits import compiler_directives
from braket.circuits.ascii_circuit_diagram import AsciiCircuitDiagram
from braket.circuits.free_parameter import FreeParameter
from braket.circuits.free_parameter_expression import FreeParameterExpression
from braket.circuits.gate import Gate
from braket.circuits.instruction import Instruction
from braket.circuits.moments import Moments, MomentType
from braket.circuits.noise import Noise
from braket.circuits.noise_helpers import (
    apply_noise_to_gates,
    apply_noise_to_moments,
    check_noise_target_gates,
    check_noise_target_qubits,
    check_noise_target_unitary,
    wrap_with_list,
)
from braket.circuits.observable import Observable
from braket.circuits.observables import TensorProduct
from braket.circuits.parameterizable import Parameterizable
from braket.circuits.result_type import (
    ObservableParameterResultType,
    ObservableResultType,
    ResultType,
)
from braket.circuits.serialization import (
    IRType,
    OpenQASMSerializationProperties,
    QubitReferenceType,
    SerializationProperties,
)
from braket.circuits.unitary_calculation import calculate_unitary_big_endian
from braket.default_simulator.openqasm.interpreter import Interpreter
from braket.ir.jaqcd import Program as JaqcdProgram
from braket.ir.openqasm import Program as OpenQasmProgram
from braket.ir.openqasm.program_v1 import io_type
from braket.pulse.ast.qasm_parser import ast_to_qasm
from braket.pulse.frame import Frame
from braket.pulse.pulse_sequence import PulseSequence, _validate_uniqueness
from braket.pulse.waveforms import Waveform
from braket.registers.qubit import QubitInput
from braket.registers.qubit_set import QubitSet, QubitSetInput

SubroutineReturn = TypeVar(
    "SubroutineReturn", Iterable[Instruction], Instruction, ResultType, Iterable[ResultType]
)
SubroutineCallable = TypeVar("SubroutineCallable", bound=Callable[..., SubroutineReturn])
AddableTypes = TypeVar("AddableTypes", SubroutineReturn, SubroutineCallable)


class Circuit:
    """
    A representation of a quantum circuit that contains the instructions to be performed on a
    quantum device and the requested result types.

    See :mod:`braket.circuits.gates` module for all of the supported instructions.

    See :mod:`braket.circuits.result_types` module for all of the supported result types.

    `AddableTypes` are `Instruction`, iterable of `Instruction`, `ResultType`,
    iterable of `ResultType`, or `SubroutineCallable`
    """

    _ALL_QUBITS = "ALL"  # Flag to indicate all qubits in _qubit_observable_mapping

    @classmethod
    def register_subroutine(cls, func: SubroutineCallable) -> None:
        """
        Register the subroutine `func` as an attribute of the `Circuit` class. The attribute name
        is the name of `func`.

        Args:
            func (SubroutineCallable): The function of the subroutine to add to the class.

        Examples:
            >>> def h_on_all(target):
            ...     circ = Circuit()
            ...     for qubit in target:
            ...         circ += Instruction(Gate.H(), qubit)
            ...     return circ
            ...
            >>> Circuit.register_subroutine(h_on_all)
            >>> circ = Circuit().h_on_all(range(2))
            >>> for instr in circ.instructions:
            ...     print(instr)
            ...
            Instruction('operator': 'H', 'target': QubitSet(Qubit(0),))
            Instruction('operator': 'H', 'target': QubitSet(Qubit(1),))
        """

        def method_from_subroutine(self, *args, **kwargs) -> SubroutineReturn:
            return self.add(func, *args, **kwargs)

        function_name = func.__name__
        setattr(cls, function_name, method_from_subroutine)

        function_attr = getattr(cls, function_name)
        setattr(function_attr, "__doc__", func.__doc__)

    def __init__(self, addable: AddableTypes | None = None, *args, **kwargs):
        """
        Args:
            addable (AddableTypes | None): The item(s) to add to self.
                Default = None.

        Raises:
            TypeError: If `addable` is an unsupported type.

        Examples:
            >>> circ = Circuit([Instruction(Gate.H(), 4), Instruction(Gate.CNot(), [4, 5])])
            >>> circ = Circuit().h(0).cnot(0, 1)
            >>> circ = Circuit().h(0).cnot(0, 1).probability([0, 1])

            >>> @circuit.subroutine(register=True)
            >>> def bell_pair(target):
            ...     return Circ().h(target[0]).cnot(target[0:2])
            ...
            >>> circ = Circuit(bell_pair, [4,5])
            >>> circ = Circuit().bell_pair([4,5])

        """
        self._moments: Moments = Moments()
        self._result_types: dict[ResultType] = {}
        self._qubit_observable_mapping: dict[Union[int, Circuit._ALL_QUBITS], Observable] = {}
        self._qubit_observable_target_mapping: dict[int, tuple[int]] = {}
        self._qubit_observable_set = set()
        self._parameters = set()
        self._observables_simultaneously_measurable = True
        self._has_compiler_directives = False

        if addable is not None:
            self.add(addable, *args, **kwargs)

    @property
    def depth(self) -> int:
        """int: Get the circuit depth."""
        return self._moments.depth

    @property
    def global_phase(self) -> float:
        """float: Get the global phase of the circuit."""
        return sum(
            [
                instr.operator.angle
                for moment, instr in self._moments.items()
                if moment.moment_type == MomentType.GLOBAL_PHASE
            ]
        )

    @property
    def instructions(self) -> list[Instruction]:
        """Iterable[Instruction]: Get an `iterable` of instructions in the circuit."""
        return list(self._moments.values())

    @property
    def result_types(self) -> list[ResultType]:
        """list[ResultType]: Get a list of requested result types in the circuit."""
        return list(self._result_types.keys())

    @property
    def basis_rotation_instructions(self) -> list[Instruction]:
        """Gets a list of basis rotation instructions.

        Returns:
            list[Instruction]: Get a list of basis rotation instructions in the circuit.
            These basis rotation instructions are added if result types are requested for
            an observable other than Pauli-Z.

            This only makes sense if all observables are simultaneously measurable;
            if not, this method will return an empty list.
        """
        # Note that basis_rotation_instructions can change each time a new instruction
        # is added to the circuit because `self._moments.qubits` would change
        basis_rotation_instructions = []
        all_qubit_observable = self._qubit_observable_mapping.get(Circuit._ALL_QUBITS)
        if all_qubit_observable:
            for target in self.qubits:
                basis_rotation_instructions += Circuit._observable_to_instruction(
                    all_qubit_observable, target
                )
            return basis_rotation_instructions

        target_lists = sorted(set(self._qubit_observable_target_mapping.values()))
        for target_list in target_lists:
            observable = self._qubit_observable_mapping[target_list[0]]
            basis_rotation_instructions += Circuit._observable_to_instruction(
                observable, target_list
            )
        return basis_rotation_instructions

    @staticmethod
    def _observable_to_instruction(
        observable: Observable, target_list: list[int]
    ) -> list[Instruction]:
        return [Instruction(gate, target_list) for gate in observable.basis_rotation_gates]

    @property
    def moments(self) -> Moments:
        """Moments: Get the `moments` for this circuit. Note that this includes observables."""
        return self._moments

    @property
    def qubit_count(self) -> int:
        """Get the qubit count for this circuit. Note that this includes observables.
        Returns:
            int: The qubit count for this circuit.
        """
        all_qubits = self._moments.qubits.union(self._qubit_observable_set)
        return len(all_qubits)

    @property
    def qubits(self) -> QubitSet:
        """QubitSet: Get a copy of the qubits for this circuit."""
        return QubitSet(self._moments.qubits.union(self._qubit_observable_set))

    @property
    def parameters(self) -> set[FreeParameter]:
        """
        Gets a set of the parameters in the Circuit.

        Returns:
            set[FreeParameter]: The `FreeParameters` in the Circuit.
        """
        return self._parameters

    def add_result_type(
        self,
        result_type: ResultType,
        target: QubitSetInput | None = None,
        target_mapping: dict[QubitInput, QubitInput] | None = None,
    ) -> Circuit:
        """
        Add a requested result type to `self`, returns `self` for chaining ability.

        Args:
            result_type (ResultType): `ResultType` to add into `self`.
            target (QubitSetInput | None): Target qubits for the
                `result_type`.
                Default = `None`.
            target_mapping (dict[QubitInput, QubitInput] | None): A dictionary of
                qubit mappings to apply to the `result_type.target`. Key is the qubit in
                `result_type.target` and the value is what the key will be changed to.
                Default = `None`.


        Returns:
            Circuit: self

        Note:
            Target and target_mapping will only be applied to those requested result types with
            the attribute `target`. The result_type will be appended to the end of the dict keys of
            `circuit.result_types` only if it does not already exist in `circuit.result_types`

        Raises:
            TypeError: If both `target_mapping` and `target` are supplied.

        Examples:
            >>> result_type = ResultType.Probability(target=[0, 1])
            >>> circ = Circuit().add_result_type(result_type)
            >>> print(circ.result_types[0])
            Probability(target=QubitSet([Qubit(0), Qubit(1)]))

            >>> result_type = ResultType.Probability(target=[0, 1])
            >>> circ = Circuit().add_result_type(result_type, target_mapping={0: 10, 1: 11})
            >>> print(circ.result_types[0])
            Probability(target=QubitSet([Qubit(10), Qubit(11)]))

            >>> result_type = ResultType.Probability(target=[0, 1])
            >>> circ = Circuit().add_result_type(result_type, target=[10, 11])
            >>> print(circ.result_types[0])
            Probability(target=QubitSet([Qubit(10), Qubit(11)]))

            >>> result_type = ResultType.StateVector()
            >>> circ = Circuit().add_result_type(result_type)
            >>> print(circ.result_types[0])
            StateVector()
        """
        if target_mapping and target is not None:
            raise TypeError("Only one of 'target_mapping' or 'target' can be supplied.")

        if not target_mapping and not target:
            # Nothing has been supplied, add result_type
            result_type_to_add = result_type
        elif target_mapping:
            # Target mapping has been supplied, copy result_type
            result_type_to_add = result_type.copy(target_mapping=target_mapping)
        else:
            # ResultType with target
            result_type_to_add = result_type.copy(target=target)

        if result_type_to_add not in self._result_types:
            observable = Circuit._extract_observable(result_type_to_add)
            # We can skip this for now for AdjointGradient (the only subtype of this
            # type) because AdjointGradient can only be used when `shots=0`, and the
            # qubit_observable_mapping is used to generate basis rotation instrunctions
            # and make sure the observables are simultaneously commuting for `shots>0` mode.
            supports_basis_rotation_instructions = not isinstance(
                result_type_to_add, ObservableParameterResultType
            )
            if (
                observable
                and self._observables_simultaneously_measurable
                and supports_basis_rotation_instructions
            ):
                # Only check if all observables can be simultaneously measured
                self._add_to_qubit_observable_mapping(observable, result_type_to_add.target)

            self._add_to_qubit_observable_set(result_type_to_add)
            # using dict as an ordered set, value is arbitrary
            self._result_types[result_type_to_add] = None
        return self

    @staticmethod
    def _extract_observable(result_type: ResultType) -> Optional[Observable]:
        if isinstance(result_type, ResultType.Probability):
            return Observable.Z()  # computational basis
        elif isinstance(result_type, ObservableResultType):
            return result_type.observable
        else:
            return None

    def _add_to_qubit_observable_mapping(
        self, observable: Observable, observable_target: QubitSet
    ) -> None:
        targets = observable_target or list(self._qubit_observable_set)
        all_qubits_observable = self._qubit_observable_mapping.get(Circuit._ALL_QUBITS)
        tensor_product_dict = (
            Circuit._tensor_product_index_dict(observable, observable_target)
            if isinstance(observable, TensorProduct)
            else None
        )
        identity = Observable.I()
        for i in range(len(targets)):
            target = targets[i]
            new_observable = tensor_product_dict[i][0] if tensor_product_dict else observable
            current_observable = all_qubits_observable or self._qubit_observable_mapping.get(target)

            add_observable = not current_observable or (
                current_observable == identity and new_observable != identity
            )
            if (
                not add_observable
                and current_observable != identity
                and new_observable != identity
                and current_observable != new_observable
            ):
                return self._encounter_noncommuting_observable()

            if observable_target:
                new_targets = (
                    tensor_product_dict[i][1] if tensor_product_dict else tuple(observable_target)
                )

                if add_observable:
                    self._qubit_observable_target_mapping[target] = new_targets
                    self._qubit_observable_mapping[target] = new_observable
                elif new_observable.qubit_count > 1:
                    current_target = self._qubit_observable_target_mapping.get(target)
                    if current_target and current_target != new_targets:
                        return self._encounter_noncommuting_observable()

        if not observable_target and observable != identity:
            if all_qubits_observable and all_qubits_observable != observable:
                return self._encounter_noncommuting_observable()
            self._qubit_observable_mapping[Circuit._ALL_QUBITS] = observable

    @staticmethod
    def _tensor_product_index_dict(
        observable: TensorProduct, observable_target: QubitSet
    ) -> dict[int, tuple[Observable, tuple[int, ...]]]:
        obj_dict = {}
        i = 0
        factors = list(observable.factors)
        total = factors[0].qubit_count
        while factors:
            if i >= total:
                factors.pop(0)
                if factors:
                    total += factors[0].qubit_count
            if factors:
                first = total - factors[0].qubit_count
                obj_dict[i] = (factors[0], tuple(observable_target[first:total]))
            i += 1
        return obj_dict

    def _add_to_qubit_observable_set(self, result_type: ResultType) -> None:
        if isinstance(result_type, ObservableResultType) and result_type.target:
            self._qubit_observable_set.update(result_type.target)

    def add_instruction(
        self,
        instruction: Instruction,
        target: QubitSetInput | None = None,
        target_mapping: dict[QubitInput, QubitInput] | None = None,
    ) -> Circuit:
        """
        Add an instruction to `self`, returns `self` for chaining ability.

        Args:
            instruction (Instruction): `Instruction` to add into `self`.
            target (QubitSetInput | None): Target qubits for the
                `instruction`. If a single qubit gate, an instruction is created for every index
                in `target`.
                Default = `None`.
            target_mapping (dict[QubitInput, QubitInput] | None): A dictionary of
                qubit mappings to apply to the `instruction.target`. Key is the qubit in
                `instruction.target` and the value is what the key will be changed to.
                Default = `None`.

        Returns:
            Circuit: self

        Raises:
            TypeError: If both `target_mapping` and `target` are supplied.

        Examples:
            >>> instr = Instruction(Gate.CNot(), [0, 1])
            >>> circ = Circuit().add_instruction(instr)
            >>> print(circ.instructions[0])
            Instruction('operator': 'CNOT', 'target': QubitSet(Qubit(0), Qubit(1)))

            >>> instr = Instruction(Gate.CNot(), [0, 1])
            >>> circ = Circuit().add_instruction(instr, target_mapping={0: 10, 1: 11})
            >>> print(circ.instructions[0])
            Instruction('operator': 'CNOT', 'target': QubitSet(Qubit(10), Qubit(11)))

            >>> instr = Instruction(Gate.CNot(), [0, 1])
            >>> circ = Circuit().add_instruction(instr, target=[10, 11])
            >>> print(circ.instructions[0])
            Instruction('operator': 'CNOT', 'target': QubitSet(Qubit(10), Qubit(11)))

            >>> instr = Instruction(Gate.H(), 0)
            >>> circ = Circuit().add_instruction(instr, target=[10, 11])
            >>> print(circ.instructions[0])
            Instruction('operator': 'H', 'target': QubitSet(Qubit(10),))
            >>> print(circ.instructions[1])
            Instruction('operator': 'H', 'target': QubitSet(Qubit(11),))
        """
        if target_mapping and target is not None:
            raise TypeError("Only one of 'target_mapping' or 'target' can be supplied.")

        if not target_mapping and not target:
            # Nothing has been supplied, add instruction
            instructions_to_add = [instruction]
        elif target_mapping:
            # Target mapping has been supplied, copy instruction
            instructions_to_add = [instruction.copy(target_mapping=target_mapping)]
        elif hasattr(instruction.operator, "qubit_count") and instruction.operator.qubit_count == 1:
            # single qubit operator with target, add an instruction for each target
            instructions_to_add = [instruction.copy(target=qubit) for qubit in target]
        else:
            # non single qubit operator with target, add instruction with target
            instructions_to_add = [instruction.copy(target=target)]

        if self._check_for_params(instruction):
            for param in instruction.operator.parameters:
                if isinstance(param, FreeParameterExpression):
                    free_params = param.expression.free_symbols
                    for parameter in free_params:
                        self._parameters.add(FreeParameter(parameter.name))
        self._moments.add(instructions_to_add)

        return self

    def _check_for_params(self, instruction: Instruction) -> bool:
        """
        This checks for free parameters in an :class:{Instruction}. Checks children classes of
        :class:{Parameterizable}.

        Args:
            instruction (Instruction): The instruction to check for a
                :class:{FreeParameterExpression}.

        Returns:
            bool: Whether an object is parameterized.
        """
        return issubclass(type(instruction.operator), Parameterizable) and any(
            issubclass(type(param), FreeParameterExpression)
            for param in instruction.operator.parameters
        )

    def add_circuit(
        self,
        circuit: Circuit,
        target: QubitSetInput | None = None,
        target_mapping: dict[QubitInput, QubitInput] | None = None,
    ) -> Circuit:
        """
        Add a `circuit` to self, returns self for chaining ability.

        Args:
            circuit (Circuit): Circuit to add into self.
            target (QubitSetInput | None): Target qubits for the
                supplied circuit. This is a macro over `target_mapping`; `target` is converted to
                a `target_mapping` by zipping together a sorted `circuit.qubits` and `target`.
                Default = `None`.
            target_mapping (dict[QubitInput, QubitInput] | None): A dictionary of
                qubit mappings to apply to the qubits of `circuit.instructions`. Key is the qubit
                to map, and the value is what to change it to. Default = `None`.

        Returns:
            Circuit: self

        Raises:
            TypeError: If both `target_mapping` and `target` are supplied.

        Note:
            Supplying `target` sorts `circuit.qubits` to have deterministic behavior since
            `circuit.qubits` ordering is based on how instructions are inserted.
            Use caution when using this with circuits that with a lot of qubits, as the sort
            can be resource-intensive. Use `target_mapping` to use a linear runtime to remap
            the qubits.

            Requested result types of the circuit that will be added will be appended to the end
            of the list for the existing requested result types. A result type to be added that is
            equivalent to an existing requested result type will not be added.

        Examples:
            >>> widget = Circuit().h(0).cnot(0, 1)
            >>> circ = Circuit().add_circuit(widget)
            >>> instructions = list(circ.instructions)
            >>> print(instructions[0])
            Instruction('operator': 'H', 'target': QubitSet(Qubit(0),))
            >>> print(instructions[1])
            Instruction('operator': 'CNOT', 'target': QubitSet(Qubit(0), Qubit(1)))

            >>> widget = Circuit().h(0).cnot(0, 1)
            >>> circ = Circuit().add_circuit(widget, target_mapping={0: 10, 1: 11})
            >>> instructions = list(circ.instructions)
            >>> print(instructions[0])
            Instruction('operator': 'H', 'target': QubitSet(Qubit(10),))
            >>> print(instructions[1])
            Instruction('operator': 'CNOT', 'target': QubitSet(Qubit(10), Qubit(11)))

            >>> widget = Circuit().h(0).cnot(0, 1)
            >>> circ = Circuit().add_circuit(widget, target=[10, 11])
            >>> instructions = list(circ.instructions)
            >>> print(instructions[0])
            Instruction('operator': 'H', 'target': QubitSet(Qubit(10),))
            >>> print(instructions[1])
            Instruction('operator': 'CNOT', 'target': QubitSet(Qubit(10), Qubit(11)))
        """
        if target_mapping and target is not None:
            raise TypeError("Only one of 'target_mapping' or 'target' can be supplied.")
        elif target is not None:
            keys = sorted(circuit.qubits)
            values = target
            target_mapping = dict(zip(keys, values))

        for instruction in circuit.instructions:
            self.add_instruction(instruction, target_mapping=target_mapping)

        for result_type in circuit.result_types:
            self.add_result_type(result_type, target_mapping=target_mapping)

        return self

    def add_verbatim_box(
        self,
        verbatim_circuit: Circuit,
        target: QubitSetInput | None = None,
        target_mapping: dict[QubitInput, QubitInput] | None = None,
    ) -> Circuit:
        """
        Add a verbatim `circuit` to self, that is, ensures that `circuit` is not modified in any way
        by the compiler.

        Args:
            verbatim_circuit (Circuit): Circuit to add into self.
            target (QubitSetInput | None): Target qubits for the
                supplied circuit. This is a macro over `target_mapping`; `target` is converted to
                a `target_mapping` by zipping together a sorted `circuit.qubits` and `target`.
                Default = `None`.
            target_mapping (dict[QubitInput, QubitInput] | None): A dictionary of
                qubit mappings to apply to the qubits of `circuit.instructions`. Key is the qubit
                to map, and the value is what to change it to. Default = `None`.

        Returns:
            Circuit: self

        Raises:
            TypeError: If both `target_mapping` and `target` are supplied.
            ValueError: If `circuit` has result types attached

        Examples:
            >>> widget = Circuit().h(0).h(1)
            >>> circ = Circuit().add_verbatim_box(widget)
            >>> print(list(circ.instructions))
            [Instruction('operator': StartVerbatimBox, 'target': QubitSet([])),
             Instruction('operator': H('qubit_count': 1), 'target': QubitSet([Qubit(0)])),
             Instruction('operator': H('qubit_count': 1), 'target': QubitSet([Qubit(1)])),
             Instruction('operator': EndVerbatimBox, 'target': QubitSet([]))]

            >>> widget = Circuit().h(0).cnot(0, 1)
            >>> circ = Circuit().add_verbatim_box(widget, target_mapping={0: 10, 1: 11})
            >>> print(list(circ.instructions))
            [Instruction('operator': StartVerbatimBox, 'target': QubitSet([])),
             Instruction('operator': H('qubit_count': 1), 'target': QubitSet([Qubit(10)])),
             Instruction('operator': H('qubit_count': 1), 'target': QubitSet([Qubit(11)])),
             Instruction('operator': EndVerbatimBox, 'target': QubitSet([]))]

            >>> widget = Circuit().h(0).cnot(0, 1)
            >>> circ = Circuit().add_verbatim_box(widget, target=[10, 11])
            >>> print(list(circ.instructions))
            [Instruction('operator': StartVerbatimBox, 'target': QubitSet([])),
             Instruction('operator': H('qubit_count': 1), 'target': QubitSet([Qubit(10)])),
             Instruction('operator': H('qubit_count': 1), 'target': QubitSet([Qubit(11)])),
             Instruction('operator': EndVerbatimBox, 'target': QubitSet([]))]
        """
        if target_mapping and target is not None:
            raise TypeError("Only one of 'target_mapping' or 'target' can be supplied.")
        elif target is not None:
            keys = sorted(verbatim_circuit.qubits)
            values = target
            target_mapping = dict(zip(keys, values))

        if verbatim_circuit.result_types:
            raise ValueError("Verbatim subcircuit is not measured and cannot have result types")

        if verbatim_circuit.instructions:
            self.add_instruction(Instruction(compiler_directives.StartVerbatimBox()))
            for instruction in verbatim_circuit.instructions:
                self.add_instruction(instruction, target_mapping=target_mapping)
            self.add_instruction(Instruction(compiler_directives.EndVerbatimBox()))
            self._has_compiler_directives = True
        return self

    def apply_gate_noise(
        self,
        noise: Union[type[Noise], Iterable[type[Noise]]],
        target_gates: Optional[Union[type[Gate], Iterable[type[Gate]]]] = None,
        target_unitary: Optional[np.ndarray] = None,
        target_qubits: Optional[QubitSetInput] = None,
    ) -> Circuit:
        """Apply `noise` to the circuit according to `target_gates`, `target_unitary` and
        `target_qubits`.

        For any parameter that is None, that specification is ignored (e.g. if `target_gates`
        is None then the noise is applied after every gate in `target_qubits`).
        If `target_gates` and `target_qubits` are both None, then `noise` is
        applied to every qubit after every gate.

        Noise is either applied to `target_gates` or `target_unitary`, so they cannot be
        provided at the same time.

        When `noise.qubit_count` == 1, ie. `noise` is single-qubit, `noise` is added to all
        qubits in `target_gates` or `target_unitary` (or to all qubits in `target_qubits`
        if `target_gates` is None).

        When `noise.qubit_count` > 1 and `target_gates` is not None, the number of qubits of
        any gate in `target_gates` must be the same as `noise.qubit_count`.

        When `noise.qubit_count` > 1, `target_gates` and `target_unitary` is None, noise is
        only applied to gates with the same qubit_count in target_qubits.

        Args:
            noise (Union[type[Noise], Iterable[type[Noise]]]): Noise channel(s) to be applied
                to the circuit.
            target_gates (Optional[Union[type[Gate], Iterable[type[Gate]]]]): Gate class or
                List of Gate classes which `noise` is applied to. Default=None.
            target_unitary (Optional[ndarray]): matrix of the target unitary gates. Default=None.
            target_qubits (Optional[QubitSetInput]): Index or indices of qubit(s).
                Default=None.

        Returns:
            Circuit: self

        Raises:
            TypeError:
                If `noise` is not Noise type.
                If `target_gates` is not a Gate type, Iterable[Gate].
                If `target_unitary` is not a np.ndarray type.
                If `target_qubits` has non-integers or negative integers.
            IndexError:
                If applying noise to an empty circuit.
                If `target_qubits` is out of range of circuit.qubits.
            ValueError:
                If both `target_gates` and `target_unitary` are provided.
                If `target_unitary` is not a unitary.
                If `noise` is multi-qubit noise and `target_gates` contain gates
                with the number of qubits not the same as `noise.qubit_count`.
            Warning:
                If `noise` is multi-qubit noise while there is no gate with the same
                number of qubits in `target_qubits` or in the whole circuit when
                `target_qubits` is not given.
                If no `target_gates` or  `target_unitary` exist in `target_qubits` or
                in the whole circuit when they are not given.

        Examples:
        ::
            >>> circ = Circuit().x(0).y(1).z(0).x(1).cnot(0,1)
            >>> print(circ)
            T  : |0|1|2|

            q0 : -X-Z-C-
                      |
            q1 : -Y-X-X-

            T  : |0|1|2|

            >>> noise = Noise.Depolarizing(probability=0.1)
            >>> circ = Circuit().x(0).y(1).z(0).x(1).cnot(0,1)
            >>> print(circ.apply_gate_noise(noise, target_gates = Gate.X))
            T  : |     0     |     1     |2|

            q0 : -X-DEPO(0.1)-Z-----------C-
                                          |
            q1 : -Y-----------X-DEPO(0.1)-X-

            T  : |     0     |     1     |2|

            >>> circ = Circuit().x(0).y(1).z(0).x(1).cnot(0,1)
            >>> print(circ.apply_gate_noise(noise, target_qubits = 1))
            T  : |     0     |     1     |     2     |

            q0 : -X-----------Z-----------C-----------
                                          |
            q1 : -Y-DEPO(0.1)-X-DEPO(0.1)-X-DEPO(0.1)-

            T  : |     0     |     1     |     2     |

            >>> circ = Circuit().x(0).y(1).z(0).x(1).cnot(0,1)
            >>> print(circ.apply_gate_noise(noise,
            ...                             target_gates = [Gate.X,Gate.Y],
            ...                             target_qubits = [0,1])
            ... )
            T  : |     0     |     1     |2|

            q0 : -X-DEPO(0.1)-Z-----------C-
                                          |
            q1 : -Y-DEPO(0.1)-X-DEPO(0.1)-X-

            T  : |     0     |     1     |2|

        """
        # check whether gate noise is applied to an empty circuit
        if not self.qubits:
            raise IndexError("Gate noise cannot be applied to an empty circuit.")

        # check if target_gates and target_unitary are both given
        if (target_unitary is not None) and (target_gates is not None):
            raise ValueError("target_unitary and target_gates cannot be input at the same time.")

        # check target_qubits
        target_qubits = check_noise_target_qubits(self, target_qubits)
        if not all(qubit in self.qubits for qubit in target_qubits):
            raise IndexError("target_qubits must be within the range of the current circuit.")

        # make noise a list
        noise = wrap_with_list(noise)

        # make target_gates a list
        if target_gates is not None:
            target_gates = wrap_with_list(target_gates)
            # remove duplicate items
            target_gates = list(dict.fromkeys(target_gates))

        for noise_channel in noise:
            if not isinstance(noise_channel, Noise):
                raise TypeError("Noise must be an instance of the Noise class")
                # check whether target_gates is valid
            if target_gates is not None:
                check_noise_target_gates(noise_channel, target_gates)
            if target_unitary is not None:
                check_noise_target_unitary(noise_channel, target_unitary)

        if target_unitary is not None:
            return apply_noise_to_gates(self, noise, target_unitary, target_qubits)
        else:
            return apply_noise_to_gates(self, noise, target_gates, target_qubits)

    def apply_initialization_noise(
        self,
        noise: Union[type[Noise], Iterable[type[Noise]]],
        target_qubits: Optional[QubitSetInput] = None,
    ) -> Circuit:
        """Apply `noise` at the beginning of the circuit for every qubit (default) or
        target_qubits`.

        Only when `target_qubits` is given can the noise be applied to an empty circuit.

        When `noise.qubit_count` > 1, the number of qubits in target_qubits must be equal
        to `noise.qubit_count`.

        Args:
            noise (Union[type[Noise], Iterable[type[Noise]]]): Noise channel(s) to be applied
                to the circuit.
            target_qubits (Optional[QubitSetInput]): Index or indices of qubit(s).
                Default=None.

        Returns:
            Circuit: self

        Raises:
            TypeError:
                If `noise` is not Noise type.
                If `target_qubits` has non-integers or negative integers.
            IndexError:
                If applying noise to an empty circuit when `target_qubits` is not given.
            ValueError:
                If `noise.qubit_count` > 1 and the number of qubits in target_qubits is
                not the same as `noise.qubit_count`.

        Examples:
            >>> circ = Circuit().x(0).y(1).z(0).x(1).cnot(0,1)
            >>> print(circ)

            >>> noise = Noise.Depolarizing(probability=0.1)
            >>> circ = Circuit().x(0).y(1).z(0).x(1).cnot(0,1)
            >>> print(circ.apply_initialization_noise(noise))

            >>> circ = Circuit().x(0).y(1).z(0).x(1).cnot(0,1)
            >>> print(circ.apply_initialization_noise(noise, target_qubits = 1))

            >>> circ = Circuit()
            >>> print(circ.apply_initialization_noise(noise, target_qubits = [0, 1]))

        """
        if (len(self.qubits) == 0) and (target_qubits is None):
            raise IndexError(
                "target_qubits must be provided in order to"
                " apply the initialization noise to an empty circuit."
            )

        target_qubits = check_noise_target_qubits(self, target_qubits)

        # make noise a list
        noise = wrap_with_list(noise)
        for noise_channel in noise:
            if not isinstance(noise_channel, Noise):
                raise TypeError("Noise must be an instance of the Noise class")
            if noise_channel.qubit_count > 1 and noise_channel.qubit_count != len(target_qubits):
                raise ValueError(
                    "target_qubits needs to be provided for this multi-qubit noise channel,"
                    " and the number of qubits in target_qubits must be the same as defined by"
                    " the multi-qubit noise channel."
                )

        return apply_noise_to_moments(self, noise, target_qubits, "initialization")

    def make_bound_circuit(self, param_values: dict[str, Number], strict: bool = False) -> Circuit:
        """
        Binds FreeParameters based upon their name and values passed in. If parameters
        share the same name, all the parameters of that name will be set to the mapped value.

        Args:
            param_values (dict[str, Number]):  A mapping of FreeParameter names
                to a value to assign to them.
            strict (bool): If True, raises a ValueError if any of the FreeParameters
                in param_values do not appear in the circuit. False by default.

        Returns:
            Circuit: Returns a circuit with all present parameters fixed to their respective
            values.
        """
        if strict:
            self._validate_parameters(param_values)
        return self._use_parameter_value(param_values)

    def _validate_parameters(self, parameter_values: dict[str, Number]) -> None:
        """
        This runs a check to see that the parameters are in the Circuit.

        Args:
            parameter_values (dict[str, Number]):  A mapping of FreeParameter names
                to a value to assign to them.

        Raises:
            ValueError: If a parameter name is given which does not appear in the circuit.

        """
        parameter_strings = set()
        for parameter in self.parameters:
            parameter_strings.add(str(parameter))
        for param in parameter_values:
            if param not in parameter_strings:
                raise ValueError(f"No parameter in the circuit named: {param}")

    def _use_parameter_value(self, param_values: dict[str, Number]) -> Circuit:
        """
        Creates a Circuit that uses the parameter values passed in.

        Args:
            param_values (dict[str, Number]): A mapping of FreeParameter names
                to a value to assign to them.

        Returns:
            Circuit: A Circuit with specified parameters swapped for their
            values.

        """
        fixed_circ = Circuit()
        for val in param_values.values():
            self._validate_parameter_value(val)
        for instruction in self.instructions:
            if self._check_for_params(instruction):
                fixed_circ.add(
                    Instruction(
                        instruction.operator.bind_values(**param_values), target=instruction.target
                    )
                )
            else:
                fixed_circ.add(instruction)
        fixed_circ.add(self.result_types)
        return fixed_circ

    @staticmethod
    def _validate_parameter_value(val: Any) -> None:
        """
        Validates the value being used is a Number.

        Args:
            val (Any): The value be verified.

        Raises:
            ValueError: If the value is not a Number
        """
        if not isinstance(val, Number):
            raise ValueError(
                f"Parameters can only be assigned numeric values. " f"Invalid inputs: {val}"
            )

    def apply_readout_noise(
        self,
        noise: Union[type[Noise], Iterable[type[Noise]]],
        target_qubits: Optional[QubitSetInput] = None,
    ) -> Circuit:
        """Apply `noise` right before measurement in every qubit (default) or target_qubits`.

        Only when `target_qubits` is given can the noise be applied to an empty circuit.

        When `noise.qubit_count` > 1, the number of qubits in target_qubits must be equal
        to `noise.qubit_count`.

        Args:
            noise (Union[type[Noise], Iterable[type[Noise]]]): Noise channel(s) to be applied
                to the circuit.
            target_qubits (Optional[QubitSetInput]): Index or indices of qubit(s).
                Default=None.

        Returns:
            Circuit: self

        Raises:
            TypeError:
                If `noise` is not Noise type.
                If `target_qubits` has non-integers.
            IndexError:
                If applying noise to an empty circuit.
            ValueError:
                If `target_qubits` has negative integers.
                If `noise.qubit_count` > 1 and the number of qubits in target_qubits is
                not the same as `noise.qubit_count`.

        Examples:
            >>> circ = Circuit().x(0).y(1).z(0).x(1).cnot(0,1)
            >>> print(circ)

            >>> noise = Noise.Depolarizing(probability=0.1)
            >>> circ = Circuit().x(0).y(1).z(0).x(1).cnot(0,1)
            >>> print(circ.apply_initialization_noise(noise))

            >>> circ = Circuit().x(0).y(1).z(0).x(1).cnot(0,1)
            >>> print(circ.apply_initialization_noise(noise, target_qubits = 1))

            >>> circ = Circuit()
            >>> print(circ.apply_initialization_noise(noise, target_qubits = [0, 1]))

        """
        if (len(self.qubits) == 0) and (target_qubits is None):
            raise IndexError(
                "target_qubits must be provided in order to"
                " apply the readout noise to an empty circuit."
            )

        if target_qubits is None:
            target_qubits = self.qubits
        else:
            if not isinstance(target_qubits, list):
                target_qubits = [target_qubits]
            if not all(isinstance(q, int) for q in target_qubits):
                raise TypeError("target_qubits must be integer(s)")
            if not all(q >= 0 for q in target_qubits):
                raise ValueError("target_qubits must contain only non-negative integers.")
            target_qubits = QubitSet(target_qubits)

        # make noise a list
        noise = wrap_with_list(noise)
        for noise_channel in noise:
            if not isinstance(noise_channel, Noise):
                raise TypeError("Noise must be an instance of the Noise class")
            if noise_channel.qubit_count > 1 and noise_channel.qubit_count != len(target_qubits):
                raise ValueError(
                    "target_qubits needs to be provided for this multi-qubit noise channel,"
                    " and the number of qubits in target_qubits must be the same as defined by"
                    " the multi-qubit noise channel."
                )

        return apply_noise_to_moments(self, noise, target_qubits, "readout")

    def add(self, addable: AddableTypes, *args, **kwargs) -> Circuit:
        """
        Generic add method for adding item(s) to self. Any arguments that
        `add_circuit()` and / or `add_instruction()` and / or `add_result_type`
        supports are supported by this method. If adding a
        subroutine, check with that subroutines documentation to determine what
        input it allows.

        Args:
            addable (AddableTypes): The item(s) to add to self. Default = `None`.

        Returns:
            Circuit: self

        Raises:
            TypeError: If `addable` is an unsupported type

        See Also:
            `add_circuit()`

            `add_instruction()`

            `add_result_type()`

        Examples:
            >>> circ = Circuit().add([Instruction(Gate.H(), 4), Instruction(Gate.CNot(), [4, 5])])
            >>> circ = Circuit().add([ResultType.StateVector()])

            >>> circ = Circuit().h(4).cnot([4, 5])

            >>> @circuit.subroutine()
            >>> def bell_pair(target):
            ...     return Circuit().h(target[0]).cnot(target[0: 2])
            ...
            >>> circ = Circuit().add(bell_pair, [4,5])
        """

        def _flatten(addable: Union[Iterable, AddableTypes]) -> AddableTypes:
            if isinstance(addable, Iterable):
                for item in addable:
                    yield from _flatten(item)
            else:
                yield addable

        for item in _flatten(addable):
            if isinstance(item, Instruction):
                self.add_instruction(item, *args, **kwargs)
            elif isinstance(item, ResultType):
                self.add_result_type(item, *args, **kwargs)
            elif isinstance(item, Circuit):
                self.add_circuit(item, *args, **kwargs)
            elif callable(item):
                self.add(item(*args, **kwargs))
            else:
                raise TypeError(f"Cannot add a '{type(item)}' to a Circuit")

        return self

    def adjoint(self) -> Circuit:
        """Returns the adjoint of this circuit.

        This is the adjoint of every instruction of the circuit, in reverse order. Result types,
        and consequently basis rotations will stay in the same order at the end of the circuit.

        Returns:
            Circuit: The adjoint of the circuit.
        """
        circ = Circuit()
        for instr in reversed(self.instructions):
            circ.add(instr.adjoint())
        for result_type in self._result_types:
            circ.add_result_type(result_type)
        return circ

    def diagram(self, circuit_diagram_class: type = AsciiCircuitDiagram) -> str:
        """
        Get a diagram for the current circuit.

        Args:
            circuit_diagram_class (type): A `CircuitDiagram` class that builds the
                diagram for this circuit. Default = `AsciiCircuitDiagram`.

        Returns:
            str: An ASCII string circuit diagram.
        """
        return circuit_diagram_class.build_diagram(self)

    def to_ir(
        self,
        ir_type: IRType = IRType.JAQCD,
        serialization_properties: Optional[SerializationProperties] = None,
        gate_definitions: Optional[dict[tuple[Gate, QubitSet], PulseSequence]] = None,
    ) -> Union[OpenQasmProgram, JaqcdProgram]:
        """
        Converts the circuit into the canonical intermediate representation.
        If the circuit is sent over the wire, this method is called before it is sent.

        Args:
            ir_type (IRType): The IRType to use for converting the circuit object to its
                IR representation.
            serialization_properties (Optional[SerializationProperties]): The serialization
                properties to use while serializing the object to the IR representation. The
                serialization properties supplied must correspond to the supplied `ir_type`.
                Defaults to None.
            gate_definitions (Optional[dict[tuple[Gate, QubitSet], PulseSequence]]): The
                calibration data for the device. default: None.

        Returns:
            Union[OpenQasmProgram, JaqcdProgram]: A representation of the circuit in the
            `ir_type` format.

        Raises:
            ValueError: If the supplied `ir_type` is not supported, or if the supplied serialization
            properties don't correspond to the `ir_type`.
        """
        gate_definitions = gate_definitions or {}
        if ir_type == IRType.JAQCD:
            return self._to_jaqcd()
        elif ir_type == IRType.OPENQASM:
            if serialization_properties and not isinstance(
                serialization_properties, OpenQASMSerializationProperties
            ):
                raise ValueError(
                    "serialization_properties must be of type OpenQASMSerializationProperties "
                    "for IRType.OPENQASM."
                )
            return self._to_openqasm(
                serialization_properties or OpenQASMSerializationProperties(),
                gate_definitions.copy(),
            )
        else:
            raise ValueError(f"Supplied ir_type {ir_type} is not supported.")

    @staticmethod
    def from_ir(
        source: Union[str, OpenQasmProgram], inputs: Optional[dict[str, io_type]] = None
    ) -> Circuit:
        """
        Converts an OpenQASM program to a Braket Circuit object.

        Args:
            source (Union[str, OpenQasmProgram]): OpenQASM string.
            inputs (Optional[dict[str, io_type]]): Inputs to the circuit.

        Returns:
            Circuit: Braket Circuit implementing the OpenQASM program.
        """
        if isinstance(source, OpenQasmProgram):
            if inputs:
                inputs_copy = source.inputs.copy() if source.inputs is not None else {}
                inputs_copy.update(inputs)
                inputs = inputs_copy
            source = source.source
        from braket.circuits.braket_program_context import BraketProgramContext

        return Interpreter(BraketProgramContext()).build_circuit(
            source=source,
            inputs=inputs,
            is_file=False,
        )

    def _to_jaqcd(self) -> JaqcdProgram:
        jaqcd_ir_type = IRType.JAQCD
        ir_instructions = [instr.to_ir(ir_type=jaqcd_ir_type) for instr in self.instructions]
        ir_results = [result_type.to_ir(ir_type=jaqcd_ir_type) for result_type in self.result_types]
        ir_basis_rotation_instructions = [
            instr.to_ir(ir_type=jaqcd_ir_type) for instr in self.basis_rotation_instructions
        ]
        return JaqcdProgram.construct(
            instructions=ir_instructions,
            results=ir_results,
            basis_rotation_instructions=ir_basis_rotation_instructions,
        )

    def _to_openqasm(
        self,
        serialization_properties: OpenQASMSerializationProperties,
        gate_definitions: dict[tuple[Gate, QubitSet], PulseSequence],
    ) -> OpenQasmProgram:
        ir_instructions = self._create_openqasm_header(serialization_properties, gate_definitions)
        openqasm_ir_type = IRType.OPENQASM
        ir_instructions.extend(
            [
                instruction.to_ir(
                    ir_type=openqasm_ir_type, serialization_properties=serialization_properties
                )
                for instruction in self.instructions
            ]
        )

        if self.result_types:
            ir_instructions.extend(
                [
                    result_type.to_ir(
                        ir_type=openqasm_ir_type, serialization_properties=serialization_properties
                    )
                    for result_type in self.result_types
                ]
            )
        else:
            qubits = (
                sorted(self.qubits)
                if serialization_properties.qubit_reference_type == QubitReferenceType.VIRTUAL
                else self.qubits
            )
            for idx, qubit in enumerate(qubits):
                qubit_target = serialization_properties.format_target(int(qubit))
                ir_instructions.append(f"b[{idx}] = measure {qubit_target};")

        return OpenQasmProgram.construct(source="\n".join(ir_instructions), inputs={})

    def _create_openqasm_header(
        self,
        serialization_properties: OpenQASMSerializationProperties,
        gate_definitions: dict[tuple[Gate, QubitSet], PulseSequence],
    ) -> list[str]:
        ir_instructions = ["OPENQASM 3.0;"]
        for parameter in self.parameters:
            ir_instructions.append(f"input float {parameter};")
        if not self.result_types:
            ir_instructions.append(f"bit[{self.qubit_count}] b;")

        if serialization_properties.qubit_reference_type == QubitReferenceType.VIRTUAL:
            total_qubits = max(self.qubits).real + 1
            ir_instructions.append(f"qubit[{total_qubits}] q;")
        elif serialization_properties.qubit_reference_type != QubitReferenceType.PHYSICAL:
            raise ValueError(
                f"Invalid qubit_reference_type "
                f"{serialization_properties.qubit_reference_type} supplied."
            )

        frame_wf_declarations = self._generate_frame_wf_defcal_declarations(gate_definitions)
        if frame_wf_declarations:
            ir_instructions.append(frame_wf_declarations)
        return ir_instructions

    def _validate_gate_calibrations_uniqueness(
        self,
        gate_definitions: dict[tuple[Gate, QubitSet], PulseSequence],
        frames: dict[str, Frame],
        waveforms: dict[str, Waveform],
    ) -> None:
        for key, calibration in gate_definitions.items():
            for frame in calibration._frames.values():
                _validate_uniqueness(frames, frame)
                frames[frame.id] = frame
            for waveform in calibration._waveforms.values():
                _validate_uniqueness(waveforms, waveform)
                waveforms[waveform.id] = waveform

    def _generate_frame_wf_defcal_declarations(
        self, gate_definitions: dict[tuple[Gate, QubitSet], PulseSequence]
    ) -> Optional[str]:
        program = oqpy.Program(None, simplify_constants=False)

        frames, waveforms = self._get_frames_waveforms_from_instrs(gate_definitions)

        self._validate_gate_calibrations_uniqueness(gate_definitions, frames, waveforms)

        # Declare the frames and waveforms across all pulse sequences
        declarable_frames = [f for f in frames.values() if not f.is_predefined]
        if declarable_frames or waveforms or gate_definitions:
            frame_wf_to_declare = [f._to_oqpy_expression() for f in declarable_frames]
            frame_wf_to_declare += [wf._to_oqpy_expression() for wf in waveforms.values()]
            program.declare(frame_wf_to_declare, encal=True)

<<<<<<< HEAD
            for key, calibration in gate_definitions.items():
                gate, qubits = key

                # Ignoring parametric gates
                # Corresponding defcals with fixed arguments have been added
                # in _get_frames_waveforms_from_instrs
                if isinstance(gate, Parameterizable) and any(
                    not isinstance(parameter, (float, int, complex))
                    for parameter in gate.parameters
                ):
                    continue

                gate_name = gate._qasm_name
                arguments = gate.parameters if isinstance(gate, Parameterizable) else None
                with oqpy.defcal(
                    program, [oqpy.PhysicalQubits[int(k)] for k in qubits], gate_name, arguments
                ):
                    program += calibration._program
=======
            if gate_definitions is not None:
                for key, calibration in gate_definitions.items():
                    gate, qubits = key

                    # Ignoring parametric gates
                    # Corresponding defcals with fixed arguments have been added
                    # in _get_frames_waveforms_from_instrs
                    if isinstance(gate, Parameterizable) and any(
                        not isinstance(parameter, (float, int, complex))
                        for parameter in gate.parameters
                    ):
                        continue

                    gate_name = gate._qasm_name
                    arguments = gate.parameters if isinstance(gate, Parameterizable) else None
                    with oqpy.defcal(
                        program, [oqpy.PhysicalQubits[int(k)] for k in qubits], gate_name, arguments
                    ):
                        program += calibration._program
>>>>>>> 4e3e9d99

            ast = program.to_ast(encal=False, include_externs=False)
            return ast_to_qasm(ast)

        return None

    def _get_frames_waveforms_from_instrs(
<<<<<<< HEAD
        self, gate_definitions: dict[tuple[Gate, QubitSet], PulseSequence]
=======
        self, gate_definitions: Optional[dict[tuple[Gate, QubitSet], PulseSequence]]
>>>>>>> 4e3e9d99
    ) -> tuple[dict[str, Frame], dict[str, Waveform]]:
        from braket.circuits.gates import PulseGate

        frames = {}
        waveforms = {}
        for instruction in self.instructions:
            if isinstance(instruction.operator, PulseGate):
                for frame in instruction.operator.pulse_sequence._frames.values():
                    _validate_uniqueness(frames, frame)
                    frames[frame.id] = frame
                for waveform in instruction.operator.pulse_sequence._waveforms.values():
                    _validate_uniqueness(waveforms, waveform)
                    waveforms[waveform.id] = waveform
            # this will change with full parametric calibration support
            elif isinstance(instruction.operator, Parameterizable):
                fixed_argument_calibrations = self._add_fixed_argument_calibrations(
                    gate_definitions, instruction
                )
                gate_definitions.update(fixed_argument_calibrations)
        return frames, waveforms

    def _add_fixed_argument_calibrations(
        self,
        gate_definitions: dict[tuple[Gate, QubitSet], PulseSequence],
        instruction: Instruction,
    ) -> dict[tuple[Gate, QubitSet], PulseSequence]:
        """Adds calibrations with arguments set to the instruction parameter values

        Given the collection of parameters in instruction.operator, this function looks for matching
        parametric calibrations that have free parameters. If such a calibration is found and the
        number N of its free parameters equals the number of instruction parameters, we can bind
        the arguments of the calibration and add it to the calibration dictionary.

        If N is smaller, it is probably impossible to assign the instruction parameter values to the
        corresponding calibration parameters so we raise an error.
        If N=0, we ignore it as it will not be removed by _generate_frame_wf_defcal_declarations.

        Args:
            gate_definitions (dict[tuple[Gate, QubitSet], PulseSequence]): a dictionary of
                calibrations
            instruction (Instruction): a Circuit instruction

        Returns:
            dict[tuple[Gate, QubitSet], PulseSequence]: additional calibrations

        Raises:
            NotImplementedError: in two cases: (i) if the instruction contains unbound parameters
                and the calibration dictionary contains a parametric calibration applicable to this
                instructions; (ii) if the calibration is defined with a partial number of unbound
                parameters.
        """
        additional_calibrations = {}
        for key, calibration in gate_definitions.items():
            gate = key[0]
            target = key[1]
            if target != instruction.target:
                continue
            if isinstance(gate, type(instruction.operator)) and len(
                instruction.operator.parameters
            ) == len(gate.parameters):
                free_parameter_number = sum(
                    [isinstance(p, FreeParameterExpression) for p in gate.parameters]
                )
                if free_parameter_number == 0:
                    continue
                elif free_parameter_number < len(gate.parameters):
                    raise NotImplementedError(
                        "Calibrations with a partial number of fixed parameters are not supported."
                    )
                elif any(
                    isinstance(p, FreeParameterExpression) for p in instruction.operator.parameters
                ):
                    raise NotImplementedError(
                        "Parametric calibrations cannot be attached with parametric circuits."
                    )
                bound_key = (
                    type(instruction.operator)(*instruction.operator.parameters),
                    instruction.target,
                )
                additional_calibrations[bound_key] = calibration(
                    **{
                        p.name if isinstance(p, FreeParameterExpression) else p: v
                        for p, v in zip(gate.parameters, instruction.operator.parameters)
                    }
                )
        return additional_calibrations

    def to_unitary(self) -> np.ndarray:
        """
        Returns the unitary matrix representation of the entire circuit.

        Note:
            The performance of this method degrades with qubit count. It might be slow for
            `qubit count` > 10.

        Returns:
            np.ndarray: A numpy array with shape (2^qubit_count, 2^qubit_count) representing the
            circuit as a unitary. For an empty circuit, an empty numpy array is returned
            (`array([], dtype=complex)`)

        Raises:
            TypeError: If circuit is not composed only of `Gate` instances,
                i.e. a circuit with `Noise` operators will raise this error.

        Examples:
            >>> circ = Circuit().h(0).cnot(0, 1)
            >>> circ.to_unitary()
            array([[ 0.70710678+0.j,  0.        +0.j,  0.70710678+0.j,
                     0.        +0.j],
                   [ 0.        +0.j,  0.70710678+0.j,  0.        +0.j,
                     0.70710678+0.j],
                   [ 0.        +0.j,  0.70710678+0.j,  0.        +0.j,
                    -0.70710678+0.j],
                   [ 0.70710678+0.j,  0.        +0.j, -0.70710678+0.j,
                     0.        +0.j]])
        """
        qubits = self.qubits
        if not qubits:
            return np.zeros(0, dtype=complex)
        return calculate_unitary_big_endian(self.instructions, qubits)

    @property
    def qubits_frozen(self) -> bool:
        """bool: Whether the circuit's qubits are frozen, that is, cannot be remapped.

        This may happen because the circuit contains compiler directives preventing compilation
        of a part of the circuit, which consequently means that none of the other qubits can be
        rewired either for the program to still make sense.
        """
        return self._has_compiler_directives

    @property
    def observables_simultaneously_measurable(self) -> bool:
        """bool: Whether the circuit's observables are simultaneously measurable

        If this is False, then the circuit can only be run when shots = 0, as sampling (shots > 0)
        measures the circuit in the observables' shared eigenbasis.
        """
        return self._observables_simultaneously_measurable

    def _encounter_noncommuting_observable(self) -> None:
        self._observables_simultaneously_measurable = False
        # No longer simultaneously measurable, so no need to track
        self._qubit_observable_mapping.clear()
        self._qubit_observable_target_mapping.clear()

    def _copy(self) -> Circuit:
        copy = Circuit().add(self.instructions)
        copy.add(self.result_types)
        return copy

    def copy(self) -> Circuit:
        """
        Return a shallow copy of the circuit.

        Returns:
            Circuit: A shallow copy of the circuit.
        """
        return self._copy()

    def __iadd__(self, addable: AddableTypes) -> Circuit:
        return self.add(addable)

    def __add__(self, addable: AddableTypes) -> Circuit:
        new = self._copy()
        new.add(addable)
        return new

    def __repr__(self) -> str:
        if not self.result_types:
            return f"Circuit('instructions': {self.instructions})"
        else:
            return (
                f"Circuit('instructions': {self.instructions}"
                + f", 'result_types': {self.result_types})"
            )

    def __str__(self):
        return self.diagram(AsciiCircuitDiagram)

    def __eq__(self, other):
        if isinstance(other, Circuit):
            return (
                self.instructions == other.instructions and self.result_types == other.result_types
            )
        return NotImplemented

    def __call__(self, arg: Any | None = None, **kwargs) -> Circuit:
        """
        Implements the call function to easily make a bound Circuit.

        Args:
            arg (Any | None): A value to bind to all parameters. Defaults to None and
                can be overridden if the parameter is in kwargs.

        Returns:
            Circuit: A circuit with the specified parameters bound.
        """
        param_values = dict()
        if arg is not None:
            for param in self.parameters:
                param_values[str(param)] = arg
        for key, val in kwargs.items():
            param_values[str(key)] = val
        return self.make_bound_circuit(param_values)


def subroutine(register: bool = False) -> Callable:
    """
    Subroutine is a function that returns instructions, result types, or circuits.

    Args:
        register (bool): If `True`, adds this subroutine into the `Circuit` class.
            Default = `False`.

    Returns:
        Callable: The subroutine function.

    Examples:
        >>> @circuit.subroutine(register=True)
        >>> def bell_circuit():
        ...     return Circuit().h(0).cnot(0, 1)
        ...
        >>> circ = Circuit().bell_circuit()
        >>> for instr in circ.instructions:
        ...     print(instr)
        ...
        Instruction('operator': 'H', 'target': QubitSet(Qubit(0),))
        Instruction('operator': 'H', 'target': QubitSet(Qubit(1),))
    """

    def _subroutine_function_wrapper(func: Callable[..., SubroutineReturn]) -> SubroutineReturn:
        if register:
            Circuit.register_subroutine(func)
        return func

    return _subroutine_function_wrapper<|MERGE_RESOLUTION|>--- conflicted
+++ resolved
@@ -57,7 +57,9 @@
 from braket.ir.openqasm.program_v1 import io_type
 from braket.pulse.ast.qasm_parser import ast_to_qasm
 from braket.pulse.frame import Frame
+from braket.pulse.frame import Frame
 from braket.pulse.pulse_sequence import PulseSequence, _validate_uniqueness
+from braket.pulse.waveforms import Waveform
 from braket.pulse.waveforms import Waveform
 from braket.registers.qubit import QubitInput
 from braket.registers.qubit_set import QubitSet, QubitSetInput
@@ -1285,7 +1287,6 @@
             frame_wf_to_declare += [wf._to_oqpy_expression() for wf in waveforms.values()]
             program.declare(frame_wf_to_declare, encal=True)
 
-<<<<<<< HEAD
             for key, calibration in gate_definitions.items():
                 gate, qubits = key
 
@@ -1304,27 +1305,6 @@
                     program, [oqpy.PhysicalQubits[int(k)] for k in qubits], gate_name, arguments
                 ):
                     program += calibration._program
-=======
-            if gate_definitions is not None:
-                for key, calibration in gate_definitions.items():
-                    gate, qubits = key
-
-                    # Ignoring parametric gates
-                    # Corresponding defcals with fixed arguments have been added
-                    # in _get_frames_waveforms_from_instrs
-                    if isinstance(gate, Parameterizable) and any(
-                        not isinstance(parameter, (float, int, complex))
-                        for parameter in gate.parameters
-                    ):
-                        continue
-
-                    gate_name = gate._qasm_name
-                    arguments = gate.parameters if isinstance(gate, Parameterizable) else None
-                    with oqpy.defcal(
-                        program, [oqpy.PhysicalQubits[int(k)] for k in qubits], gate_name, arguments
-                    ):
-                        program += calibration._program
->>>>>>> 4e3e9d99
 
             ast = program.to_ast(encal=False, include_externs=False)
             return ast_to_qasm(ast)
@@ -1332,11 +1312,7 @@
         return None
 
     def _get_frames_waveforms_from_instrs(
-<<<<<<< HEAD
         self, gate_definitions: dict[tuple[Gate, QubitSet], PulseSequence]
-=======
-        self, gate_definitions: Optional[dict[tuple[Gate, QubitSet], PulseSequence]]
->>>>>>> 4e3e9d99
     ) -> tuple[dict[str, Frame], dict[str, Waveform]]:
         from braket.circuits.gates import PulseGate
 
