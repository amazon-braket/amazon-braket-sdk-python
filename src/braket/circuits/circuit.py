# Copyright Amazon.com Inc. or its affiliates. All Rights Reserved.
#
# Licensed under the Apache License, Version 2.0 (the "License"). You
# may not use this file except in compliance with the License. A copy of
# the License is located at
#
#     http://aws.amazon.com/apache2.0/
#
# or in the "license" file accompanying this file. This file is
# distributed on an "AS IS" BASIS, WITHOUT WARRANTIES OR CONDITIONS OF
# ANY KIND, either express or implied. See the License for the specific
# language governing permissions and limitations under the License.

from __future__ import annotations

from collections import Counter
from collections.abc import Callable, Iterable, Sequence
from numbers import Number
from typing import Any, TypeVar

import numpy as np
import oqpy
from braket.default_simulator.openqasm.interpreter import Interpreter
from braket.ir.jaqcd import Program as JaqcdProgram
from braket.ir.openqasm import Program as OpenQasmProgram
from braket.ir.openqasm.program_v1 import io_type
from sympy import Expr

from braket.circuits import compiler_directives
from braket.circuits.free_parameter import FreeParameter
from braket.circuits.free_parameter_expression import FreeParameterExpression
from braket.circuits.gate import Gate
from braket.circuits.instruction import Instruction
from braket.circuits.measure import Measure
from braket.circuits.moments import Moments, MomentType
from braket.circuits.noise import Noise
from braket.circuits.noise_helpers import (
    apply_noise_to_gates,
    apply_noise_to_moments,
    check_noise_target_gates,
    check_noise_target_qubits,
    check_noise_target_unitary,
    wrap_with_list,
)
from braket.circuits.observable import Observable, euler_angle_parameter_names
from braket.circuits.observables import Sum, TensorProduct
from braket.circuits.parameterizable import Parameterizable
from braket.circuits.result_type import (
    ObservableParameterResultType,
    ObservableResultType,
    ResultType,
)
from braket.circuits.serialization import (
    IRType,
    OpenQASMSerializationProperties,
    QubitReferenceType,
    SerializationProperties,
)
from braket.circuits.text_diagram_builders.unicode_circuit_diagram import UnicodeCircuitDiagram
from braket.circuits.unitary_calculation import calculate_unitary_big_endian
from braket.pulse.ast.qasm_parser import ast_to_qasm
from braket.pulse.frame import Frame
from braket.pulse.pulse_sequence import PulseSequence, _validate_uniqueness
from braket.pulse.waveforms import Waveform
from braket.registers.qubit import QubitInput
from braket.registers.qubit_set import QubitSet, QubitSetInput

SubroutineReturn = TypeVar(
    "SubroutineReturn", Iterable[Instruction], Instruction, ResultType, Iterable[ResultType]
)
SubroutineCallable = TypeVar("SubroutineCallable", bound=Callable[..., SubroutineReturn])
AddableTypes = TypeVar("AddableTypes", SubroutineReturn, SubroutineCallable)


class Circuit:
    """A representation of a quantum circuit that contains the instructions to be performed on a
    quantum device and the requested result types.

    See :mod:`braket.circuits.gates` module for all of the supported instructions.

    See :mod:`braket.circuits.result_types` module for all of the supported result types.

    `AddableTypes` are `Instruction`, iterable of `Instruction`, `ResultType`,
    iterable of `ResultType`, or `SubroutineCallable`
    """

    _ALL_QUBITS = "ALL"  # Flag to indicate all qubits in _qubit_observable_mapping

    @classmethod
    def register_subroutine(cls, func: SubroutineCallable) -> None:
        """Register the subroutine `func` as an attribute of the `Circuit` class. The attribute name
        is the name of `func`.

        Args:
            func (SubroutineCallable): The function of the subroutine to add to the class.

        Examples:
            >>> def h_on_all(target):
            ...     circ = Circuit()
            ...     for qubit in target:
            ...         circ += Instruction(Gate.H(), qubit)
            ...     return circ
            >>> Circuit.register_subroutine(h_on_all)
            >>> circ = Circuit().h_on_all(range(2))
            >>> for instr in circ.instructions:
            ...     print(instr)
            Instruction('operator': 'H', 'target': QubitSet(Qubit(0),))
            Instruction('operator': 'H', 'target': QubitSet(Qubit(1),))
        """

        def method_from_subroutine(self, *args, **kwargs) -> SubroutineReturn:  # noqa: ANN001
            return self.add(func, *args, **kwargs)

        function_name = func.__name__
        setattr(cls, function_name, method_from_subroutine)

        function_attr = getattr(cls, function_name)
        function_attr.__doc__ = func.__doc__

    def __init__(self, addable: AddableTypes | None = None, *args, **kwargs):
        """Inits a `Circuit`.

        Args:
            addable (AddableTypes | None): The item(s) to add to self.
                Default = None.

        Raises:
            TypeError: If `addable` is an unsupported type.

        Examples:
            >>> circ = Circuit([Instruction(Gate.H(), 4), Instruction(Gate.CNot(), [4, 5])])
            >>> circ = Circuit().h(0).cnot(0, 1)
            >>> circ = Circuit().h(0).cnot(0, 1).probability([0, 1])

            >>> @circuit.subroutine(register=True)
            >>> def bell_pair(target):
            ...     return Circ().h(target[0]).cnot(target[0:2])
            >>> circ = Circuit(bell_pair, [4, 5])
            >>> circ = Circuit().bell_pair([4, 5])

        """
        self._moments: Moments = Moments()
        self._result_types: dict[ResultType] = {}
        self._qubit_observable_mapping: dict[int | Circuit._ALL_QUBITS, Observable] = {}
        self._qubit_observable_target_mapping: dict[int, tuple[int]] = {}
        self._qubit_observable_set = set()
        self._parameters = set()
        self._observables_simultaneously_measurable = True
        self._has_compiler_directives = False
        self._measure_targets = None

        if addable is not None:
            self.add(addable, *args, **kwargs)

    @property
    def depth(self) -> int:
        """int: Get the circuit depth."""
        return self._moments.depth

    @property
    def global_phase(self) -> float:
        """float: Get the global phase of the circuit."""
        return sum(
            instr.operator.angle
            for moment, instr in self._moments.items()
            if moment.moment_type == MomentType.GLOBAL_PHASE
        )

    @property
    def instructions(self) -> list[Instruction]:
        """Iterable[Instruction]: Get an `iterable` of instructions in the circuit."""
        return list(self._moments.values())

    @property
    def result_types(self) -> list[ResultType]:
        """list[ResultType]: Get a list of requested result types in the circuit."""
        return list(self._result_types.keys())

    @property
    def basis_rotation_instructions(self) -> list[Instruction]:
        """Gets a list of basis rotation instructions.

        Returns:
            list[Instruction]: Get a list of basis rotation instructions in the circuit.
            These basis rotation instructions are added if result types are requested for
            an observable other than Pauli-Z.

            This only makes sense if all observables are simultaneously measurable;
            if not, this method will return an empty list.
        """
        # Note that basis_rotation_instructions can change each time a new instruction
        # is added to the circuit because `self._moments.qubits` would change
        basis_rotation_instructions = []
        if all_qubit_observable := self._qubit_observable_mapping.get(Circuit._ALL_QUBITS):
            for target in self.qubits:
                basis_rotation_instructions += Circuit._observable_to_instruction(
                    all_qubit_observable, target
                )
            return basis_rotation_instructions

        target_lists = sorted(set(self._qubit_observable_target_mapping.values()))
        for target_list in target_lists:
            observable = self._qubit_observable_mapping[target_list[0]]
            basis_rotation_instructions += Circuit._observable_to_instruction(
                observable, target_list
            )
        return basis_rotation_instructions

    @staticmethod
    def _observable_to_instruction(
        observable: Observable, target_list: list[int]
    ) -> list[Instruction]:
        return [Instruction(gate, target_list) for gate in observable.basis_rotation_gates]

    @property
    def moments(self) -> Moments:
        """Moments: Get the `moments` for this circuit. Note that this includes observables."""
        return self._moments

    @property
    def qubit_count(self) -> int:
        """Get the qubit count for this circuit. Note that this includes observables.

        Returns:
            int: The qubit count for this circuit.
        """
        all_qubits = self._moments.qubits.union(self._qubit_observable_set)
        return len(all_qubits)

    @property
    def qubits(self) -> QubitSet:
        """QubitSet: Get a copy of the qubits for this circuit."""
        return QubitSet(self._moments.qubits.union(self._qubit_observable_set))

    @property
    def parameters(self) -> set[FreeParameter]:
        """Gets a set of the parameters in the Circuit.

        Returns:
            set[FreeParameter]: The `FreeParameters` in the Circuit.
        """
        return self._parameters

    def with_euler_angles(self, observables: Sequence[Observable] | Sum) -> Circuit:
        """Returns a copy of the circuit with parametrized Euler angles on the observables' qubits

        Args:
            observables (Sequence[Observable] | Sum): The observables to measure,
                or a Sum Hamiltonian

        Returns:
            Circuit: A new circuit with parametrized ZXZ Euler angle rotations appended to the end
            on each qubit targeted by any of the observables.
        """
        new_circuit = Circuit(self)
        targets = (
            {target for obs in observables.summands for target in obs.targets}
            if isinstance(observables, Sum)
            else {target for obs in observables for target in obs.targets}
        )
        for target in targets:
            params = euler_angle_parameter_names(target)
            new_circuit.rz(target, FreeParameter(params[0]))
            new_circuit.rx(target, FreeParameter(params[1]))
            new_circuit.rz(target, FreeParameter(params[2]))
        return new_circuit

    def add_result_type(
        self,
        result_type: ResultType,
        target: QubitSetInput | None = None,
        target_mapping: dict[QubitInput, QubitInput] | None = None,
    ) -> Circuit:
        """Add a requested result type to `self`, returns `self` for chaining ability.

        Args:
            result_type (ResultType): `ResultType` to add into `self`.
            target (QubitSetInput | None): Target qubits for the
                `result_type`.
                Default = `None`.
            target_mapping (dict[QubitInput, QubitInput] | None): A dictionary of
                qubit mappings to apply to the `result_type.target`. Key is the qubit in
                `result_type.target` and the value is what the key will be changed to.
                Default = `None`.


        Returns:
            Circuit: self

        Note:
            Target and target_mapping will only be applied to those requested result types with
            the attribute `target`. The result_type will be appended to the end of the dict keys of
            `circuit.result_types` only if it does not already exist in `circuit.result_types`

        Raises:
            TypeError: If both `target_mapping` and `target` are supplied.
            ValueError: If a measure instruction exists on the current circuit.

        Examples:
            >>> result_type = ResultType.Probability(target=[0, 1])
            >>> circ = Circuit().add_result_type(result_type)
            >>> print(circ.result_types[0])
            Probability(target=QubitSet([Qubit(0), Qubit(1)]))

            >>> result_type = ResultType.Probability(target=[0, 1])
            >>> circ = Circuit().add_result_type(result_type, target_mapping={0: 10, 1: 11})
            >>> print(circ.result_types[0])
            Probability(target=QubitSet([Qubit(10), Qubit(11)]))

            >>> result_type = ResultType.Probability(target=[0, 1])
            >>> circ = Circuit().add_result_type(result_type, target=[10, 11])
            >>> print(circ.result_types[0])
            Probability(target=QubitSet([Qubit(10), Qubit(11)]))

            >>> result_type = ResultType.StateVector()
            >>> circ = Circuit().add_result_type(result_type)
            >>> print(circ.result_types[0])
            StateVector()
        """
        if target_mapping and target is not None:
            raise TypeError("Only one of 'target_mapping' or 'target' can be supplied.")

        if self._measure_targets:
            raise ValueError(
                "cannot add a result type to a circuit which already contains a "
                "measure instruction."
            )

        if not target_mapping and not target:
            # Nothing has been supplied, add result_type
            result_type_to_add = result_type
        elif target_mapping:
            # Target mapping has been supplied, copy result_type
            result_type_to_add = result_type.copy(target_mapping=target_mapping)
        else:
            # ResultType with target
            result_type_to_add = result_type.copy(target=target)

        if result_type_to_add not in self._result_types:
            observable = Circuit._extract_observable(result_type_to_add)
            # We can skip this for now for AdjointGradient (the only subtype of this
            # type) because AdjointGradient can only be used when `shots=0`, and the
            # qubit_observable_mapping is used to generate basis rotation instructions
            # and make sure the observables mutually commute for `shots>0` mode.
            supports_basis_rotation_instructions = not isinstance(
                result_type_to_add, ObservableParameterResultType
            )
            if (
                observable
                and self._observables_simultaneously_measurable
                and supports_basis_rotation_instructions
            ):
                # Only check if all observables can be simultaneously measured
                self._add_to_qubit_observable_mapping(observable, result_type_to_add.target)

            self._add_to_qubit_observable_set(result_type_to_add)
            # using dict as an ordered set, value is arbitrary
            self._result_types[result_type_to_add] = None
        return self

    @staticmethod
    def _extract_observable(result_type: ResultType) -> Observable | None:
        if isinstance(result_type, ResultType.Probability):
            return Observable.Z()  # computational basis
        if isinstance(result_type, ObservableResultType):
            return result_type.observable
        return None

    def _add_to_qubit_observable_mapping(
        self, observable: Observable, observable_target: QubitSet
    ) -> None:
        targets = observable_target or list(self._qubit_observable_set)
        all_qubits_observable = self._qubit_observable_mapping.get(Circuit._ALL_QUBITS)
        tensor_product_dict = (
            Circuit._tensor_product_index_dict(observable, observable_target)
            if isinstance(observable, TensorProduct)
            else None
        )
        identity = Observable.I()
        for i in range(len(targets)):
            target = targets[i]
            new_observable = tensor_product_dict[i][0] if tensor_product_dict else observable
            current_observable = all_qubits_observable or self._qubit_observable_mapping.get(target)

            add_observable = not current_observable or (
                current_observable == identity and new_observable != identity
            )
            if (
                not add_observable  # noqa: PLR1714
                and identity != current_observable
                and identity != new_observable
                and current_observable != new_observable
            ):
                return self._encounter_noncommuting_observable()

            if observable_target:
                new_targets = (
                    tensor_product_dict[i][1] if tensor_product_dict else tuple(observable_target)
                )

                if add_observable:
                    self._qubit_observable_target_mapping[target] = new_targets
                    self._qubit_observable_mapping[target] = new_observable
                elif new_observable.qubit_count > 1:
                    current_target = self._qubit_observable_target_mapping.get(target)
                    if current_target and current_target != new_targets:
                        return self._encounter_noncommuting_observable()

        if not observable_target and observable != identity:
            if all_qubits_observable and all_qubits_observable != observable:
                return self._encounter_noncommuting_observable()
            self._qubit_observable_mapping[Circuit._ALL_QUBITS] = observable
        return None

    @staticmethod
    def _tensor_product_index_dict(
        observable: TensorProduct, observable_target: QubitSet
    ) -> dict[int, tuple[Observable, tuple[int, ...]]]:
        obj_dict = {}
        i = 0
        factors = list(observable.factors)
        total = factors[0].qubit_count
        while factors:
            if i >= total:
                factors.pop(0)
                if factors:
                    total += factors[0].qubit_count
            if factors:
                first = total - factors[0].qubit_count
                obj_dict[i] = (factors[0], tuple(observable_target[first:total]))
            i += 1
        return obj_dict

    def _add_to_qubit_observable_set(self, result_type: ResultType) -> None:
        if isinstance(result_type, ObservableResultType) and result_type.target:
            self._qubit_observable_set.update(result_type.target)

    def _map_target_qubits(
        self,
        source_qubits: QubitSetInput,
        target: QubitSetInput | None = None,
        target_mapping: dict[QubitInput, QubitInput] | None = None,
    ) -> QubitSet:
        if target:
            mapped_target_qubits = target
        elif target_mapping:
            mapped_target_qubits = [target_mapping[qubit] for qubit in source_qubits]
        else:  # both `target` and `target_mapping` is None
            mapped_target_qubits = source_qubits
        return QubitSet(mapped_target_qubits)

    def _check_if_qubit_measured(
        self,
        instruction: Instruction,
        target: QubitSetInput | None = None,
        target_mapping: dict[QubitInput, QubitInput] | None = None,
    ) -> None:
        """Checks if the target qubits are measured. If the qubit is already measured
        the instruction will not be added to the Circuit.

        Args:
            instruction (Instruction): `Instruction` to add into `self`.
            target (QubitSetInput | None): Target qubits for the
                `instruction`. If a single qubit gate, an instruction is created for every index
                in `target`.
                Default = `None`.
            target_mapping (dict[QubitInput, QubitInput] | None): A dictionary of
                qubit mappings to apply to the `instruction.target`. Key is the qubit in
                `instruction.target` and the value is what the key will be changed to.
                Default = `None`.

        Raises:
            ValueError: If adding a gate or noise operation after a measure instruction.
        """
        if not self._measure_targets:
            return

        if any(
            qubit in self._measure_targets
            for qubit in self._map_target_qubits(instruction.target, target, target_mapping)
        ):
            raise ValueError("cannot apply instruction to measured qubits.")

    def add_instruction(
        self,
        instruction: Instruction,
        target: QubitSetInput | None = None,
        target_mapping: dict[QubitInput, QubitInput] | None = None,
    ) -> Circuit:
        """Add an instruction to `self`, returns `self` for chaining ability.

        Args:
            instruction (Instruction): `Instruction` to add into `self`.
            target (QubitSetInput | None): Target qubits for the
                `instruction`. If a single qubit gate, an instruction is created for every index
                in `target`.
                Default = `None`.
            target_mapping (dict[QubitInput, QubitInput] | None): A dictionary of
                qubit mappings to apply to the `instruction.target`. Key is the qubit in
                `instruction.target` and the value is what the key will be changed to.
                Default = `None`.

        Returns:
            Circuit: self

        Raises:
            TypeError: If both `target_mapping` and `target` are supplied.
            ValueError: If adding a gate or noise after a measure instruction.

        Examples:
            >>> instr = Instruction(Gate.CNot(), [0, 1])
            >>> circ = Circuit().add_instruction(instr)
            >>> print(circ.instructions[0])
            Instruction('operator': 'CNOT', 'target': QubitSet(Qubit(0), Qubit(1)))

            >>> instr = Instruction(Gate.CNot(), [0, 1])
            >>> circ = Circuit().add_instruction(instr, target_mapping={0: 10, 1: 11})
            >>> print(circ.instructions[0])
            Instruction('operator': 'CNOT', 'target': QubitSet(Qubit(10), Qubit(11)))

            >>> instr = Instruction(Gate.CNot(), [0, 1])
            >>> circ = Circuit().add_instruction(instr, target=[10, 11])
            >>> print(circ.instructions[0])
            Instruction('operator': 'CNOT', 'target': QubitSet(Qubit(10), Qubit(11)))

            >>> instr = Instruction(Gate.H(), 0)
            >>> circ = Circuit().add_instruction(instr, target=[10, 11])
            >>> print(circ.instructions[0])
            Instruction('operator': 'H', 'target': QubitSet(Qubit(10),))
            >>> print(circ.instructions[1])
            Instruction('operator': 'H', 'target': QubitSet(Qubit(11),))
        """
        if target_mapping and target is not None:
            raise TypeError("Only one of 'target_mapping' or 'target' can be supplied.")

        # Check if there is a measure instruction on the circuit
        self._check_if_qubit_measured(instruction, target, target_mapping)

        # Update measure targets if instruction is a measurement
        if isinstance(instruction.operator, Measure):
            measure_target = self._map_target_qubits(instruction.target, target, target_mapping)[0]
            self._measure_targets = (self._measure_targets or []) + [measure_target]

        if not target_mapping and not target:
            # Nothing has been supplied, add instruction
            instructions_to_add = [instruction]
        elif target_mapping:
            # Target mapping has been supplied, copy instruction
            instructions_to_add = [instruction.copy(target_mapping=target_mapping)]
        elif hasattr(instruction.operator, "qubit_count") and instruction.operator.qubit_count == 1:
            # single qubit operator with target, add an instruction for each target
            instructions_to_add = [instruction.copy(target=qubit) for qubit in target]
        else:
            # non single qubit operator with target, add instruction with target
            instructions_to_add = [instruction.copy(target=target)]

        if self._check_for_params(instruction):
            for param in instruction.operator.parameters:
                if isinstance(param, FreeParameterExpression) and isinstance(
                    param.expression, Expr
                ):
                    free_params = param.expression.free_symbols
                    for parameter in free_params:
                        self._parameters.add(FreeParameter(parameter.name))
        self._moments.add(instructions_to_add)

        return self

    def _check_for_params(self, instruction: Instruction) -> bool:
        """This checks for free parameters in an :class:{Instruction}. Checks children classes of
        :class:{Parameterizable}.

        Args:
            instruction (Instruction): The instruction to check for a
                :class:{FreeParameterExpression}.

        Returns:
            bool: Whether an object is parameterized.
        """
        return issubclass(type(instruction.operator), Parameterizable) and any(
            issubclass(type(param), FreeParameterExpression)
            for param in instruction.operator.parameters
        )

    def add_circuit(
        self,
        circuit: Circuit,
        target: QubitSetInput | None = None,
        target_mapping: dict[QubitInput, QubitInput] | None = None,
    ) -> Circuit:
        """Add a `Circuit` to `self`, returning `self` for chaining ability.

        Args:
            circuit (Circuit): Circuit to add into self.
            target (QubitSetInput | None): Target qubits for the
                supplied circuit. This is a macro over `target_mapping`; `target` is converted to
                a `target_mapping` by zipping together a sorted `circuit.qubits` and `target`.
                Default = `None`.
            target_mapping (dict[QubitInput, QubitInput] | None): A dictionary of
                qubit mappings to apply to the qubits of `circuit.instructions`. Key is the qubit
                to map, and the value is what to change it to. Default = `None`.

        Returns:
            Circuit: self

        Raises:
            TypeError: If both `target_mapping` and `target` are supplied.

        Note:
            Supplying `target` sorts `circuit.qubits` to have deterministic behavior since
            `circuit.qubits` ordering is based on how instructions are inserted.
            Use caution when using this with circuits that with a lot of qubits, as the sort
            can be resource-intensive. Use `target_mapping` to use a linear runtime to remap
            the qubits.

            Requested result types of the circuit that will be added will be appended to the end
            of the list for the existing requested result types. A result type to be added that is
            equivalent to an existing requested result type will not be added.

        Examples:
            >>> widget = Circuit().h(0).cnot(0, 1)
            >>> circ = Circuit().add_circuit(widget)
            >>> instructions = list(circ.instructions)
            >>> print(instructions[0])
            Instruction('operator': 'H', 'target': QubitSet(Qubit(0),))
            >>> print(instructions[1])
            Instruction('operator': 'CNOT', 'target': QubitSet(Qubit(0), Qubit(1)))

            >>> widget = Circuit().h(0).cnot(0, 1)
            >>> circ = Circuit().add_circuit(widget, target_mapping={0: 10, 1: 11})
            >>> instructions = list(circ.instructions)
            >>> print(instructions[0])
            Instruction('operator': 'H', 'target': QubitSet(Qubit(10),))
            >>> print(instructions[1])
            Instruction('operator': 'CNOT', 'target': QubitSet(Qubit(10), Qubit(11)))

            >>> widget = Circuit().h(0).cnot(0, 1)
            >>> circ = Circuit().add_circuit(widget, target=[10, 11])
            >>> instructions = list(circ.instructions)
            >>> print(instructions[0])
            Instruction('operator': 'H', 'target': QubitSet(Qubit(10),))
            >>> print(instructions[1])
            Instruction('operator': 'CNOT', 'target': QubitSet(Qubit(10), Qubit(11)))
        """
        if target_mapping and target is not None:
            raise TypeError("Only one of 'target_mapping' or 'target' can be supplied.")
        if target is not None:
            keys = sorted(circuit.qubits)
            values = target
            target_mapping = dict(zip(keys, values, strict=True))

        for instruction in circuit.instructions:
            self.add_instruction(instruction, target_mapping=target_mapping)

        for result_type in circuit.result_types:
            self.add_result_type(result_type, target_mapping=target_mapping)

        return self

    def add_verbatim_box(
        self,
        verbatim_circuit: Circuit,
        target: QubitSetInput | None = None,
        target_mapping: dict[QubitInput, QubitInput] | None = None,
    ) -> Circuit:
        """Add a verbatim `Circuit` to `self`, ensuring that the circuit is not modified in
        any way by the compiler.

        Args:
            verbatim_circuit (Circuit): Circuit to add into self.
            target (QubitSetInput | None): Target qubits for the
                supplied circuit. This is a macro over `target_mapping`; `target` is converted to
                a `target_mapping` by zipping together a sorted `circuit.qubits` and `target`.
                Default = `None`.
            target_mapping (dict[QubitInput, QubitInput] | None): A dictionary of
                qubit mappings to apply to the qubits of `circuit.instructions`. Key is the qubit
                to map, and the value is what to change it to. Default = `None`.

        Returns:
            Circuit: self

        Raises:
            TypeError: If both `target_mapping` and `target` are supplied.
            ValueError: If `circuit` has result types attached

        Examples:
            >>> widget = Circuit().h(0).h(1)
            >>> circ = Circuit().add_verbatim_box(widget)
            >>> print(list(circ.instructions))
            [Instruction('operator': StartVerbatimBox, 'target': QubitSet([])),
             Instruction('operator': H('qubit_count': 1), 'target': QubitSet([Qubit(0)])),
             Instruction('operator': H('qubit_count': 1), 'target': QubitSet([Qubit(1)])),
             Instruction('operator': EndVerbatimBox, 'target': QubitSet([]))]

            >>> widget = Circuit().h(0).cnot(0, 1)
            >>> circ = Circuit().add_verbatim_box(widget, target_mapping={0: 10, 1: 11})
            >>> print(list(circ.instructions))
            [Instruction('operator': StartVerbatimBox, 'target': QubitSet([])),
             Instruction('operator': H('qubit_count': 1), 'target': QubitSet([Qubit(10)])),
             Instruction('operator': H('qubit_count': 1), 'target': QubitSet([Qubit(11)])),
             Instruction('operator': EndVerbatimBox, 'target': QubitSet([]))]

            >>> widget = Circuit().h(0).cnot(0, 1)
            >>> circ = Circuit().add_verbatim_box(widget, target=[10, 11])
            >>> print(list(circ.instructions))
            [Instruction('operator': StartVerbatimBox, 'target': QubitSet([])),
             Instruction('operator': H('qubit_count': 1), 'target': QubitSet([Qubit(10)])),
             Instruction('operator': H('qubit_count': 1), 'target': QubitSet([Qubit(11)])),
             Instruction('operator': EndVerbatimBox, 'target': QubitSet([]))]
        """
        if target_mapping and target is not None:
            raise TypeError("Only one of 'target_mapping' or 'target' can be supplied.")
        if target is not None:
            keys = sorted(verbatim_circuit.qubits)
            values = target
            target_mapping = dict(zip(keys, values, strict=True))

        if verbatim_circuit.result_types:
            raise ValueError("Verbatim subcircuit is not measured and cannot have result types")

        if verbatim_circuit._measure_targets:
            raise ValueError("cannot measure a subcircuit inside a verbatim box.")

        if verbatim_circuit.instructions:
            self.add_instruction(Instruction(compiler_directives.StartVerbatimBox()))
            for instruction in verbatim_circuit.instructions:
                self.add_instruction(instruction, target_mapping=target_mapping)
            self.add_instruction(Instruction(compiler_directives.EndVerbatimBox()))
            self._has_compiler_directives = True
        return self

    def barrier(self, target: QubitSetInput | None = None) -> Circuit:
        """Add a barrier compiler directive to the circuit.

        Args:
            target (QubitSetInput | None): Target qubits for the barrier.
            If None, applies to all qubits in the circuit.

        Returns:
            Circuit: self

        Examples:
            >>> circ = Circuit().h(0).barrier([0, 1]).cnot(0, 1)
            >>> circ = Circuit().h(0).h(1).barrier()  # barrier on all qubits
        """
        target_qubits = self.qubits if target is None else QubitSet(target)

        if target_qubits:
            self.add_instruction(
                Instruction(compiler_directives.Barrier(list(target_qubits)), target=target_qubits)
            )
            self._has_compiler_directives = True
        return self

    def _add_measure(self, target_qubits: QubitSetInput) -> None:
        """Adds a measure instruction to the the circuit

        Args:
            target_qubits (QubitSetInput): target qubits to measure.
        """
        for idx, target in enumerate(target_qubits):
            num_qubits_measured = (
                len(self._measure_targets)
                if self._measure_targets and len(target_qubits) == 1
                else 0
            )
            self.add_instruction(
                Instruction(
                    operator=Measure(index=idx + num_qubits_measured),
                    target=target,
                )
            )

    def measure(self, target_qubits: QubitSetInput) -> Circuit:
        """
        Add a `measure` operator to `self` ensuring only the target qubits are measured.

        Args:
            target_qubits (QubitSetInput): target qubits to measure.

        Returns:
            Circuit: self

        Raises:
            IndexError: If `self` has no qubits.
            IndexError: If target qubits are not within the range of the current circuit.
            ValueError: If the current circuit contains any result types.
            ValueError: If the target qubit is already measured.

        Examples:
            >>> circ = Circuit.h(0).cnot(0, 1).measure([0])
            >>> circ.print(list(circ.instructions))
            [Instruction('operator': H('qubit_count': 1), 'target': QubitSet([Qubit(0)]),
            Instruction('operator': CNot('qubit_count': 2), 'target': QubitSet([Qubit(0),
                Qubit(1)]),
            Instruction('operator': Measure, 'target': QubitSet([Qubit(0)])]
        """
        if not isinstance(target_qubits, Iterable):
            target_qubits = QubitSet(target_qubits)

        # Check if result types are added on the circuit
        if self.result_types:
            raise ValueError("a circuit cannot contain both measure instructions and result types.")

        # Check if there are repeated qubits in the same measurement
        if len(target_qubits) != len(set(target_qubits)):
            intersection = [qubit for qubit, count in Counter(target_qubits).items() if count > 1]
            raise ValueError(
                f"cannot repeat qubit(s) {', '.join(map(str, intersection))} "
                "in the same measurement."
            )
        self._add_measure(target_qubits=target_qubits)

        return self

    def apply_gate_noise(
        self,
        noise: type[Noise] | Iterable[type[Noise]],
        target_gates: type[Gate] | Iterable[type[Gate]] | None = None,
        target_unitary: np.ndarray | None = None,
        target_qubits: QubitSetInput | None = None,
    ) -> Circuit:
        """Apply `noise` to the circuit according to `target_gates`, `target_unitary` and
        `target_qubits`.

        For any parameter that is None, that specification is ignored (e.g. if `target_gates`
        is None then the noise is applied after every gate in `target_qubits`).
        If `target_gates` and `target_qubits` are both None, then `noise` is
        applied to every qubit after every gate.

        Noise is either applied to `target_gates` or `target_unitary`, so they cannot be
        provided at the same time.

        When `noise.qubit_count` == 1, ie. `noise` is single-qubit, `noise` is added to all
        qubits in `target_gates` or `target_unitary` (or to all qubits in `target_qubits`
        if `target_gates` is None).

        When `noise.qubit_count` > 1 and `target_gates` is not None, the number of qubits of
        any gate in `target_gates` must be the same as `noise.qubit_count`.

        When `noise.qubit_count` > 1, `target_gates` and `target_unitary` is None, noise is
        only applied to gates with the same qubit_count in target_qubits.

        Args:
            noise (Union[type[Noise], Iterable[type[Noise]]]): Noise channel(s) to be applied
                to the circuit.
            target_gates (Optional[Union[type[Gate], Iterable[type[Gate]]]]): Gate class or
                List of Gate classes which `noise` is applied to. Default=None.
            target_unitary (Optional[ndarray]): matrix of the target unitary gates. Default=None.
            target_qubits (Optional[QubitSetInput]): Index or indices of qubit(s).
                Default=None.

        Returns:
            Circuit: self

        Raises:
            TypeError:
                If `noise` is not Noise type.
                If `target_gates` is not a Gate type, Iterable[Gate].
                If `target_unitary` is not a np.ndarray type.
                If `target_qubits` has non-integers or negative integers.
            IndexError:
                If applying noise to an empty circuit.
                If `target_qubits` is out of range of circuit.qubits.
            ValueError:
                If both `target_gates` and `target_unitary` are provided.
                If `target_unitary` is not a unitary.
                If `noise` is multi-qubit noise and `target_gates` contain gates
                with the number of qubits not the same as `noise.qubit_count`.

        Warning:
                If `noise` is multi-qubit noise while there is no gate with the same
                number of qubits in `target_qubits` or in the whole circuit when
                `target_qubits` is not given.
                If no `target_gates` or  `target_unitary` exist in `target_qubits` or
                in the whole circuit when they are not given.

        Examples:
        ::
            >>> circ = Circuit().x(0).y(1).z(0).x(1).cnot(0,1)
            >>> print(circ)
            T  : |0|1|2|

            q0 : -X-Z-C-
                      |
            q1 : -Y-X-X-

            T  : |0|1|2|

            >>> noise = Noise.Depolarizing(probability=0.1)
            >>> circ = Circuit().x(0).y(1).z(0).x(1).cnot(0,1)
            >>> print(circ.apply_gate_noise(noise, target_gates = Gate.X))
            T  : |     0     |     1     |2|

            q0 : -X-DEPO(0.1)-Z-----------C-
                                          |
            q1 : -Y-----------X-DEPO(0.1)-X-

            T  : |     0     |     1     |2|

            >>> circ = Circuit().x(0).y(1).z(0).x(1).cnot(0,1)
            >>> print(circ.apply_gate_noise(noise, target_qubits = 1))
            T  : |     0     |     1     |     2     |

            q0 : -X-----------Z-----------C-----------
                                          |
            q1 : -Y-DEPO(0.1)-X-DEPO(0.1)-X-DEPO(0.1)-

            T  : |     0     |     1     |     2     |

            >>> circ = Circuit().x(0).y(1).z(0).x(1).cnot(0,1)
            >>> print(circ.apply_gate_noise(noise,
            ...                             target_gates = [Gate.X,Gate.Y],
            ...                             target_qubits = [0,1])
            ... )
            T  : |     0     |     1     |2|

            q0 : -X-DEPO(0.1)-Z-----------C-
                                          |
            q1 : -Y-DEPO(0.1)-X-DEPO(0.1)-X-

            T  : |     0     |     1     |2|

        """
        # check whether gate noise is applied to an empty circuit
        if not self.qubits:
            raise IndexError("Gate noise cannot be applied to an empty circuit.")

        # check if target_gates and target_unitary are both given
        if (target_unitary is not None) and (target_gates is not None):
            raise ValueError("target_unitary and target_gates cannot be input at the same time.")

        # check target_qubits
        target_qubits = check_noise_target_qubits(self, target_qubits)
        if any(qubit not in self.qubits for qubit in target_qubits):
            raise IndexError("target_qubits must be within the range of the current circuit.")

        # Check if there is a measure instruction on the circuit
        self._check_if_qubit_measured(instruction=noise, target=target_qubits)

        # make noise a list
        noise = wrap_with_list(noise)

        # make target_gates a list
        if target_gates is not None:
            target_gates = wrap_with_list(target_gates)
            # remove duplicate items
            target_gates = list(dict.fromkeys(target_gates))

        for noise_channel in noise:
            if not isinstance(noise_channel, Noise):
                raise TypeError("Noise must be an instance of the Noise class")
                # check whether target_gates is valid
            if target_gates is not None:
                check_noise_target_gates(noise_channel, target_gates)
            if target_unitary is not None:
                check_noise_target_unitary(noise_channel, target_unitary)

        if target_unitary is not None:
            return apply_noise_to_gates(self, noise, target_unitary, target_qubits)
        return apply_noise_to_gates(self, noise, target_gates, target_qubits)

    def apply_initialization_noise(
        self,
        noise: type[Noise] | Iterable[type[Noise]],
        target_qubits: QubitSetInput | None = None,
    ) -> Circuit:
        """Apply `noise` at the beginning of the circuit for every qubit (default) or
        target_qubits`.

        Only when `target_qubits` is given can the noise be applied to an empty circuit.

        When `noise.qubit_count` > 1, the number of qubits in target_qubits must be equal
        to `noise.qubit_count`.

        Args:
            noise (Union[type[Noise], Iterable[type[Noise]]]): Noise channel(s) to be applied
                to the circuit.
            target_qubits (Optional[QubitSetInput]): Index or indices of qubit(s).
                Default=None.

        Returns:
            Circuit: self

        Raises:
            TypeError:
                If `noise` is not Noise type.
                If `target_qubits` has non-integers or negative integers.
            IndexError:
                If applying noise to an empty circuit when `target_qubits` is not given.
            ValueError:
                If `noise.qubit_count` > 1 and the number of qubits in target_qubits is
                not the same as `noise.qubit_count`.

        Examples:
            >>> circ = Circuit().x(0).y(1).z(0).x(1).cnot(0, 1)
            >>> print(circ)

            >>> noise = Noise.Depolarizing(probability=0.1)
            >>> circ = Circuit().x(0).y(1).z(0).x(1).cnot(0, 1)
            >>> print(circ.apply_initialization_noise(noise))

            >>> circ = Circuit().x(0).y(1).z(0).x(1).cnot(0, 1)
            >>> print(circ.apply_initialization_noise(noise, target_qubits=1))

            >>> circ = Circuit()
            >>> print(circ.apply_initialization_noise(noise, target_qubits=[0, 1]))

        """
        if (len(self.qubits) == 0) and (target_qubits is None):
            raise IndexError(
                "target_qubits must be provided in order to"
                " apply the initialization noise to an empty circuit."
            )

        target_qubits = check_noise_target_qubits(self, target_qubits)

        # make noise a list
        noise = wrap_with_list(noise)
        for noise_channel in noise:
            if not isinstance(noise_channel, Noise):
                raise TypeError("Noise must be an instance of the Noise class")
            if noise_channel.qubit_count > 1 and noise_channel.qubit_count != len(target_qubits):
                raise ValueError(
                    "target_qubits needs to be provided for this multi-qubit noise channel,"
                    " and the number of qubits in target_qubits must be the same as defined by"
                    " the multi-qubit noise channel."
                )

        return apply_noise_to_moments(self, noise, target_qubits, "initialization")

    def make_bound_circuit(self, param_values: dict[str, Number], strict: bool = False) -> Circuit:
        """Binds `FreeParameter`s based upon their name and values passed in. If parameters
        share the same name, all the parameters of that name will be set to the mapped value.

        Args:
            param_values (dict[str, Number]):  A mapping of FreeParameter names
                to a value to assign to them.
            strict (bool): If True, raises a ValueError if any of the FreeParameters
                in param_values do not appear in the circuit. False by default.

        Returns:
            Circuit: Returns a circuit with all present parameters fixed to their respective
            values.
        """
        if strict:
            self._validate_parameters(param_values)
        return self._use_parameter_value(param_values)

    def _validate_parameters(self, parameter_values: dict[str, Number]) -> None:
        """Checks that the parameters are in the `Circuit`.

        Args:
            parameter_values (dict[str, Number]):  A mapping of FreeParameter names
                to a value to assign to them.

        Raises:
            ValueError: If there are no parameters that match the key for the arg
                param_values.
        """
        parameter_strings = {str(parameter) for parameter in self.parameters}
        for param in parameter_values:
            if param not in parameter_strings:
                raise ValueError(f"No parameter in the circuit named: {param}")

    def _use_parameter_value(self, param_values: dict[str, Number]) -> Circuit:
        """Creates a `Circuit` that uses the parameter values passed in.

        Args:
            param_values (dict[str, Number]): A mapping of FreeParameter names
                to a value to assign to them.

        Returns:
            Circuit: A Circuit with specified parameters swapped for their
            values.

        """
        fixed_circ = Circuit()
        for val in param_values.values():
            self._validate_parameter_value(val)
        for instruction in self.instructions:
            if self._check_for_params(instruction):
                fixed_circ.add(
                    Instruction(
                        instruction.operator.bind_values(**param_values), target=instruction.target
                    )
                )
            else:
                fixed_circ.add(instruction)
        fixed_circ.add(self.result_types)
        return fixed_circ

    @staticmethod
    def _validate_parameter_value(val: Any) -> None:
        """Validates the value being used is a `Number`.

        Args:
            val (Any): The value be verified.

        Raises:
            ValueError: If the value is not a Number
        """
        if not isinstance(val, Number):
            raise TypeError(
                f"Parameters can only be assigned numeric values. Invalid inputs: {val}"
            )

    def apply_readout_noise(
        self,
        noise: type[Noise] | Iterable[type[Noise]],
        target_qubits: QubitSetInput | None = None,
    ) -> Circuit:
        """Apply `noise` right before measurement in every qubit (default) or target_qubits`.

        Only when `target_qubits` is given can the noise be applied to an empty circuit.

        When `noise.qubit_count` > 1, the number of qubits in target_qubits must be equal
        to `noise.qubit_count`.

        Args:
            noise (Union[type[Noise], Iterable[type[Noise]]]): Noise channel(s) to be applied
                to the circuit.
            target_qubits (Optional[QubitSetInput]): Index or indices of qubit(s).
                Default=None.

        Returns:
            Circuit: self

        Raises:
            TypeError:
                If `noise` is not Noise type.
                If `target_qubits` has non-integers.
            IndexError:
                If applying noise to an empty circuit.
            ValueError:
                If `target_qubits` has negative integers.
                If `noise.qubit_count` > 1 and the number of qubits in target_qubits is
                not the same as `noise.qubit_count`.

        Examples:
            >>> circ = Circuit().x(0).y(1).z(0).x(1).cnot(0, 1)
            >>> print(circ)

            >>> noise = Noise.Depolarizing(probability=0.1)
            >>> circ = Circuit().x(0).y(1).z(0).x(1).cnot(0, 1)
            >>> print(circ.apply_initialization_noise(noise))

            >>> circ = Circuit().x(0).y(1).z(0).x(1).cnot(0, 1)
            >>> print(circ.apply_initialization_noise(noise, target_qubits=1))

            >>> circ = Circuit()
            >>> print(circ.apply_initialization_noise(noise, target_qubits=[0, 1]))

        """
        if (len(self.qubits) == 0) and (target_qubits is None):
            raise IndexError(
                "target_qubits must be provided in order to"
                " apply the readout noise to an empty circuit."
            )

        if target_qubits is None:
            target_qubits = self.qubits
        else:
            if not isinstance(target_qubits, list):
                target_qubits = [target_qubits]
            if not all(isinstance(q, int) for q in target_qubits):
                raise TypeError("target_qubits must be integer(s)")
            if any(q < 0 for q in target_qubits):
                raise ValueError("target_qubits must contain only non-negative integers.")
            target_qubits = QubitSet(target_qubits)

        # make noise a list
        noise = wrap_with_list(noise)
        for noise_channel in noise:
            if not isinstance(noise_channel, Noise):
                raise TypeError("Noise must be an instance of the Noise class")
            if noise_channel.qubit_count > 1 and noise_channel.qubit_count != len(target_qubits):
                raise ValueError(
                    "target_qubits needs to be provided for this multi-qubit noise channel,"
                    " and the number of qubits in target_qubits must be the same as defined by"
                    " the multi-qubit noise channel."
                )

        return apply_noise_to_moments(self, noise, target_qubits, "readout")

    def add(self, addable: AddableTypes, *args, **kwargs) -> Circuit:
        """Generic add method for adding item(s) to self. Any arguments that
        `add_circuit()` and / or `add_instruction()` and / or `add_result_type`
        supports are supported by this method. If adding a
        subroutine, check with that subroutines documentation to determine what
        input it allows.

        Args:
            addable (AddableTypes): The item(s) to add to self. Default = `None`.

        Returns:
            Circuit: self

        Raises:
            TypeError: If `addable` is an unsupported type

        See Also:
            `add_circuit()`

            `add_instruction()`

            `add_result_type()`

        Examples:
            >>> circ = Circuit().add([Instruction(Gate.H(), 4), Instruction(Gate.CNot(), [4, 5])])
            >>> circ = Circuit().add([ResultType.StateVector()])

            >>> circ = Circuit().h(4).cnot([4, 5])

            >>> @circuit.subroutine()
            >>> def bell_pair(target):
            ...     return Circuit().h(target[0]).cnot(target[0:2])
            >>> circ = Circuit().add(bell_pair, [4, 5])
        """

        def _flatten(addable: Iterable | AddableTypes) -> AddableTypes:
            if isinstance(addable, Iterable):
                for item in addable:
                    yield from _flatten(item)
            else:
                yield addable

        for item in _flatten(addable):
            if isinstance(item, Instruction):
                self.add_instruction(item, *args, **kwargs)
            elif isinstance(item, ResultType):
                self.add_result_type(item, *args, **kwargs)
            elif isinstance(item, Circuit):
                self.add_circuit(item, *args, **kwargs)
            elif callable(item):
                self.add(item(*args, **kwargs))
            else:
                raise TypeError(f"Cannot add a '{type(item)}' to a Circuit")

        return self

    def adjoint(self) -> Circuit:
        """Returns the adjoint of this circuit.

        This is the adjoint of every instruction of the circuit, in reverse order. Result types,
        and consequently basis rotations will stay in the same order at the end of the circuit.

        Returns:
            Circuit: The adjoint of the circuit.
        """
        circ = Circuit()
        for instr in reversed(self.instructions):
            circ.add(instr.adjoint())
        for result_type in self._result_types:
            circ.add_result_type(result_type)
        return circ

    def diagram(self, circuit_diagram_class: type = UnicodeCircuitDiagram) -> str:
        """Get a diagram for the current circuit.

        Args:
            circuit_diagram_class (type): A `CircuitDiagram` class that builds the
                diagram for this circuit. Default = `AsciiCircuitDiagram`.

        Returns:
            str: An ASCII string circuit diagram.
        """
        return circuit_diagram_class.build_diagram(self)

    def to_ir(
        self,
        ir_type: IRType = IRType.JAQCD,
        serialization_properties: SerializationProperties | None = None,
        gate_definitions: dict[tuple[Gate, QubitSet], PulseSequence] | None = None,
    ) -> OpenQasmProgram | JaqcdProgram:
        """Converts the circuit into the canonical intermediate representation.
        If the circuit is sent over the wire, this method is called before it is sent.

        Args:
            ir_type (IRType): The IRType to use for converting the circuit object to its
                IR representation.
            serialization_properties (SerializationProperties | None): The serialization
                properties to use while serializing the object to the IR representation. The
                serialization properties supplied must correspond to the supplied `ir_type`.
                Defaults to None.
            gate_definitions (dict[tuple[Gate, QubitSet], PulseSequence] | None): The
                calibration data for the device. default: None.

        Returns:
            Union[OpenQasmProgram, JaqcdProgram]: A representation of the circuit in the
            `ir_type` format.

        Raises:
            ValueError: If the supplied `ir_type` is not supported, or if the supplied serialization
                properties don't correspond to the `ir_type`.
        """
        gate_definitions = gate_definitions or {}
        if ir_type == IRType.JAQCD:
            return self._to_jaqcd()
        if ir_type == IRType.OPENQASM:
            if serialization_properties and not isinstance(
                serialization_properties, OpenQASMSerializationProperties
            ):
                raise ValueError(
                    "serialization_properties must be of type OpenQASMSerializationProperties "
                    "for IRType.OPENQASM."
                )
            if not serialization_properties:
                qubit_reference_type = (
                    QubitReferenceType.PHYSICAL
                    if (
                        gate_definitions
                        or any(
                            instruction.operator.requires_physical_qubits
                            for instruction in self.instructions
                        )
                    )
                    else QubitReferenceType.VIRTUAL
                )
                serialization_properties = OpenQASMSerializationProperties(
                    qubit_reference_type=qubit_reference_type
                )

            return self._to_openqasm(serialization_properties, gate_definitions.copy())
        raise ValueError(f"Supplied ir_type {ir_type} is not supported.")

    @staticmethod
    def from_ir(source: str | OpenQasmProgram, inputs: dict[str, io_type] | None = None) -> Circuit:
        """Converts an OpenQASM program to a Braket Circuit object.

        Args:
            source (Union[str, OpenQasmProgram]): OpenQASM string.
            inputs (Optional[dict[str, io_type]]): Inputs to the circuit.

        Returns:
            Circuit: Braket Circuit implementing the OpenQASM program.
        """
        if isinstance(source, OpenQasmProgram):
            if inputs:
                inputs_copy = source.inputs.copy() if source.inputs is not None else {}
                inputs_copy.update(inputs)
                inputs = inputs_copy
            source = source.source
        from braket.circuits.braket_program_context import BraketProgramContext  # noqa: PLC0415

        return Interpreter(BraketProgramContext()).build_circuit(
            source=source,
            inputs=inputs,
            is_file=False,
        )

    def _to_jaqcd(self) -> JaqcdProgram:
        jaqcd_ir_type = IRType.JAQCD
        ir_instructions = [instr.to_ir(ir_type=jaqcd_ir_type) for instr in self.instructions]
        ir_results = [result_type.to_ir(ir_type=jaqcd_ir_type) for result_type in self.result_types]
        ir_basis_rotation_instructions = [
            instr.to_ir(ir_type=jaqcd_ir_type) for instr in self.basis_rotation_instructions
        ]
        return JaqcdProgram.construct(
            instructions=ir_instructions,
            results=ir_results,
            basis_rotation_instructions=ir_basis_rotation_instructions,
        )

    def _to_openqasm(
        self,
        serialization_properties: OpenQASMSerializationProperties,
        gate_definitions: dict[tuple[Gate, QubitSet], PulseSequence],
    ) -> OpenQasmProgram:
        ir_instructions = self._create_openqasm_header(serialization_properties, gate_definitions)
        openqasm_ir_type = IRType.OPENQASM
        ir_instructions.extend([
            instruction.to_ir(
                ir_type=openqasm_ir_type, serialization_properties=serialization_properties
            )
            for instruction in self.instructions
        ])

        if self.result_types:
            ir_instructions.extend([
                result_type.to_ir(
                    ir_type=openqasm_ir_type, serialization_properties=serialization_properties
                )
                for result_type in self.result_types
            ])
        # measure all the qubits if a measure instruction is not provided
        elif self._measure_targets is None:
            qubits = (
                sorted(self.qubits)
                if serialization_properties.qubit_reference_type == QubitReferenceType.VIRTUAL
                else self.qubits
            )
            for idx, qubit in enumerate(qubits):
                qubit_target = serialization_properties.format_target(int(qubit))
                ir_instructions.append(f"b[{idx}] = measure {qubit_target};")

        return OpenQasmProgram.construct(source="\n".join(ir_instructions), inputs={})

    def _create_openqasm_header(
        self,
        serialization_properties: OpenQASMSerializationProperties,
        gate_definitions: dict[tuple[Gate, QubitSet], PulseSequence],
    ) -> list[str]:
        ir_instructions = ["OPENQASM 3.0;"]
        frame_wf_declarations = self._generate_frame_wf_defcal_declarations(gate_definitions)
        ir_instructions.extend(f"input float {parameter};" for parameter in self.parameters)
        if not self.result_types:
            bit_count = (
                len(self._measure_targets)
                if self._measure_targets is not None
                else self.qubit_count
            )
            ir_instructions.append(f"bit[{bit_count}] b;")

        if serialization_properties.qubit_reference_type == QubitReferenceType.VIRTUAL:
            total_qubits = max(self.qubits).real + 1
            ir_instructions.append(f"qubit[{total_qubits}] q;")
        elif serialization_properties.qubit_reference_type != QubitReferenceType.PHYSICAL:
            raise ValueError(
                f"Invalid qubit_reference_type "
                f"{serialization_properties.qubit_reference_type} supplied."
            )

        if frame_wf_declarations:
            ir_instructions.append(frame_wf_declarations)
        return ir_instructions

    def _validate_gate_calibrations_uniqueness(
        self,
        gate_definitions: dict[tuple[Gate, QubitSet], PulseSequence],
        frames: dict[str, Frame],
        waveforms: dict[str, Waveform],
    ) -> None:
        for calibration in gate_definitions.values():
            for frame in calibration._frames.values():
                _validate_uniqueness(frames, frame)
                frames[frame.id] = frame
            for waveform in calibration._waveforms.values():
                _validate_uniqueness(waveforms, waveform)
                waveforms[waveform.id] = waveform

    def _generate_frame_wf_defcal_declarations(
        self, gate_definitions: dict[tuple[Gate, QubitSet], PulseSequence] | None
    ) -> str | None:
        """Generates the header where frames, waveforms and defcals are declared.

        It also adds any FreeParameter that is not a gate argument to the circuit parameter set.

        Args:
            gate_definitions (dict[tuple[Gate, QubitSet], PulseSequence] | None): The
                calibration data for the device.

        Returns:
            str | None: An OpenQASM string
        """

        program = oqpy.Program(None, simplify_constants=False)

        frames, waveforms = self._get_frames_waveforms_from_instrs(gate_definitions)

        self._validate_gate_calibrations_uniqueness(gate_definitions, frames, waveforms)

        # Declare the frames and waveforms across all pulse sequences
        declarable_frames = [f for f in frames.values() if not f.is_predefined]
        if declarable_frames or waveforms or gate_definitions:
            frame_wf_to_declare = [f._to_oqpy_expression() for f in declarable_frames]
            frame_wf_to_declare += [wf._to_oqpy_expression() for wf in waveforms.values()]
            program.declare(frame_wf_to_declare, encal=True)

            for key, calibration in gate_definitions.items():
                gate, qubits = key
<<<<<<< HEAD
=======

                # Ignoring parametric gates
                # Corresponding defcals with fixed arguments have been added
                # in _get_frames_waveforms_from_instrs
                if isinstance(gate, Parameterizable) and any(
                    not isinstance(parameter, float | int | complex)
                    for parameter in gate.parameters
                ):
                    continue

>>>>>>> a76c4e2b
                gate_name = gate._qasm_name
                arguments = gate.parameters if isinstance(gate, Parameterizable) else []

                for param in calibration.parameters:
                    if param not in arguments:
                        self._parameters.add(param)
                arguments = [
                    param._to_oqpy_expression() if isinstance(param, FreeParameter) else param
                    for param in arguments
                ]

                with oqpy.defcal(
                    program, [oqpy.PhysicalQubits[int(k)] for k in qubits], gate_name, arguments
                ):
                    program += calibration._program

            ast = program.to_ast(encal=False, include_externs=False)
            return ast_to_qasm(ast)

        return None

    def _get_frames_waveforms_from_instrs(
        self, gate_definitions: dict[tuple[Gate, QubitSet], PulseSequence]
    ) -> tuple[dict[str, Frame], dict[str, Waveform]]:
        from braket.circuits.gates import PulseGate  # noqa: PLC0415

        frames = {}
        waveforms = {}
        for instruction in self.instructions:
            if isinstance(instruction.operator, PulseGate):
                for frame in instruction.operator.pulse_sequence._frames.values():
                    _validate_uniqueness(frames, frame)
                    frames[frame.id] = frame
                for waveform in instruction.operator.pulse_sequence._waveforms.values():
                    _validate_uniqueness(waveforms, waveform)
                    waveforms[waveform.id] = waveform
<<<<<<< HEAD
        return frames, waveforms

=======
            # this will change with full parametric calibration support
            elif isinstance(instruction.operator, Parameterizable):
                fixed_argument_calibrations = self._add_fixed_argument_calibrations(
                    gate_definitions, instruction
                )
                gate_definitions |= fixed_argument_calibrations
        return frames, waveforms

    def _add_fixed_argument_calibrations(
        self,
        gate_definitions: dict[tuple[Gate, QubitSet], PulseSequence],
        instruction: Instruction,
    ) -> dict[tuple[Gate, QubitSet], PulseSequence]:
        """Adds calibrations with arguments set to the instruction parameter values

        Given the collection of parameters in instruction.operator, this function looks for matching
        parametric calibrations that have free parameters. If such a calibration is found and the
        number N of its free parameters equals the number of instruction parameters, we can bind
        the arguments of the calibration and add it to the calibration dictionary.

        If N is smaller, it is probably impossible to assign the instruction parameter values to the
        corresponding calibration parameters so we raise an error.
        If N=0, we ignore it as it will not be removed by _generate_frame_wf_defcal_declarations.

        Args:
            gate_definitions (dict[tuple[Gate, QubitSet], PulseSequence]): a dictionary of
                calibrations
            instruction (Instruction): a Circuit instruction

        Returns:
            dict[tuple[Gate, QubitSet], PulseSequence]: additional calibrations

        Raises:
            NotImplementedError: in two cases: (i) if the instruction contains unbound parameters
                and the calibration dictionary contains a parametric calibration applicable to this
                instructions; (ii) if the calibration is defined with a partial number of unbound
                parameters.
        """
        additional_calibrations = {}
        for key, calibration in gate_definitions.items():
            gate = key[0]
            target = key[1]
            if target != instruction.target:
                continue
            if isinstance(gate, type(instruction.operator)) and len(
                instruction.operator.parameters
            ) == len(gate.parameters):
                free_parameter_number = sum(
                    isinstance(p, FreeParameterExpression) for p in gate.parameters
                )
                if free_parameter_number == 0:
                    continue
                if free_parameter_number < len(gate.parameters):
                    raise NotImplementedError(
                        "Calibrations with a partial number of fixed parameters are not supported."
                    )
                if any(
                    isinstance(p, FreeParameterExpression) for p in instruction.operator.parameters
                ):
                    raise NotImplementedError(
                        "Parametric calibrations cannot be attached with parametric circuits."
                    )
                bound_key = (
                    type(instruction.operator)(*instruction.operator.parameters),
                    instruction.target,
                )
                additional_calibrations[bound_key] = calibration(**{
                    p.name if isinstance(p, FreeParameterExpression) else p: v
                    for p, v in zip(gate.parameters, instruction.operator.parameters, strict=True)
                })
        return additional_calibrations

>>>>>>> a76c4e2b
    def to_unitary(self) -> np.ndarray:
        """Returns the unitary matrix representation of the entire circuit.

        Note:
            The performance of this method degrades with qubit count. It might be slow for
            `qubit count` > 10.

        Returns:
            np.ndarray: A numpy array with shape (2 :sup:`qubit_count`, 2 :sup:`qubit_count`)
            representing the circuit as a unitary. For an empty circuit, an empty numpy array
            is returned (`array([], dtype=complex)`)

        Raises:
            TypeError: If circuit is not composed only of `Gate` instances,
                i.e. a circuit with `Noise` operators will raise this error.

        Examples:
            >>> circ = Circuit().h(0).cnot(0, 1)
            >>> circ.to_unitary()
            array([[ 0.70710678+0.j,  0.        +0.j,  0.70710678+0.j,
                     0.        +0.j],
                   [ 0.        +0.j,  0.70710678+0.j,  0.        +0.j,
                     0.70710678+0.j],
                   [ 0.        +0.j,  0.70710678+0.j,  0.        +0.j,
                    -0.70710678+0.j],
                   [ 0.70710678+0.j,  0.        +0.j, -0.70710678+0.j,
                     0.        +0.j]])
        """
        if qubits := self.qubits:
            return calculate_unitary_big_endian(self.instructions, qubits)
        return np.zeros(0, dtype=complex)

    @property
    def qubits_frozen(self) -> bool:
        """bool: Whether the circuit's qubits are frozen, that is, cannot be remapped.

        This may happen because the circuit contains compiler directives preventing compilation
        of a part of the circuit, which consequently means that none of the other qubits can be
        rewired either for the program to still make sense.
        """
        return self._has_compiler_directives

    @property
    def observables_simultaneously_measurable(self) -> bool:
        """bool: Whether the circuit's observables are simultaneously measurable

        If this is False, then the circuit can only be run when shots = 0, as sampling (shots > 0)
        measures the circuit in the observables' shared eigenbasis.
        """
        return self._observables_simultaneously_measurable

    def _encounter_noncommuting_observable(self) -> None:
        self._observables_simultaneously_measurable = False
        # No longer simultaneously measurable, so no need to track
        self._qubit_observable_mapping.clear()
        self._qubit_observable_target_mapping.clear()

    def _copy(self) -> Circuit:
        copy = Circuit().add(self.instructions)
        copy.add(self.result_types)
        return copy

    def copy(self) -> Circuit:
        """Return a shallow copy of the circuit.

        Returns:
            Circuit: A shallow copy of the circuit.
        """
        return self._copy()

    def __iadd__(self, addable: AddableTypes) -> Circuit:
        return self.add(addable)

    def __add__(self, addable: AddableTypes) -> Circuit:
        new = self._copy()
        new.add(addable)
        return new

    def __repr__(self) -> str:
        if not self.result_types:
            return f"Circuit('instructions': {self.instructions})"
        return f"Circuit('instructions': {self.instructions}, 'result_types': {self.result_types})"

    def __str__(self):
        return self.diagram()

    def __eq__(self, other: Circuit):
        if isinstance(other, Circuit):
            return (
                self.instructions == other.instructions and self.result_types == other.result_types
            )
        return NotImplemented

    def __call__(self, arg: Any | None = None, **kwargs: Any) -> Circuit:
        """Implements the call function to easily make a bound Circuit.

        Args:
            arg (Any | None): A value to bind to all parameters. Defaults to None and
                can be overridden if the parameter is in kwargs.
            **kwargs (Any): The parameter and valued to be bound.

        Returns:
            Circuit: A circuit with the specified parameters bound.
        """
        param_values = {}
        if arg is not None:
            for param in self.parameters:
                param_values[str(param)] = arg
        for key, val in kwargs.items():
            param_values[str(key)] = val
        return self.make_bound_circuit(param_values)


def subroutine(register: bool = False) -> Callable:
    """Subroutine is a function that returns instructions, result types, or circuits.

    Args:
        register (bool): If `True`, adds this subroutine into the `Circuit` class.
            Default = `False`.

    Returns:
        Callable: The subroutine function.

    Examples:
        >>> @circuit.subroutine(register=True)
        >>> def bell_circuit():
        ...     return Circuit().h(0).cnot(0, 1)
        >>> circ = Circuit().bell_circuit()
        >>> for instr in circ.instructions:
        ...     print(instr)
        Instruction('operator': 'H', 'target': QubitSet(Qubit(0),))
        Instruction('operator': 'H', 'target': QubitSet(Qubit(1),))
    """

    def _subroutine_function_wrapper(func: Callable[..., SubroutineReturn]) -> SubroutineReturn:
        if register:
            Circuit.register_subroutine(func)
        return func

    return _subroutine_function_wrapper<|MERGE_RESOLUTION|>--- conflicted
+++ resolved
@@ -1469,19 +1469,6 @@
 
             for key, calibration in gate_definitions.items():
                 gate, qubits = key
-<<<<<<< HEAD
-=======
-
-                # Ignoring parametric gates
-                # Corresponding defcals with fixed arguments have been added
-                # in _get_frames_waveforms_from_instrs
-                if isinstance(gate, Parameterizable) and any(
-                    not isinstance(parameter, float | int | complex)
-                    for parameter in gate.parameters
-                ):
-                    continue
-
->>>>>>> a76c4e2b
                 gate_name = gate._qasm_name
                 arguments = gate.parameters if isinstance(gate, Parameterizable) else []
 
@@ -1518,83 +1505,8 @@
                 for waveform in instruction.operator.pulse_sequence._waveforms.values():
                     _validate_uniqueness(waveforms, waveform)
                     waveforms[waveform.id] = waveform
-<<<<<<< HEAD
         return frames, waveforms
 
-=======
-            # this will change with full parametric calibration support
-            elif isinstance(instruction.operator, Parameterizable):
-                fixed_argument_calibrations = self._add_fixed_argument_calibrations(
-                    gate_definitions, instruction
-                )
-                gate_definitions |= fixed_argument_calibrations
-        return frames, waveforms
-
-    def _add_fixed_argument_calibrations(
-        self,
-        gate_definitions: dict[tuple[Gate, QubitSet], PulseSequence],
-        instruction: Instruction,
-    ) -> dict[tuple[Gate, QubitSet], PulseSequence]:
-        """Adds calibrations with arguments set to the instruction parameter values
-
-        Given the collection of parameters in instruction.operator, this function looks for matching
-        parametric calibrations that have free parameters. If such a calibration is found and the
-        number N of its free parameters equals the number of instruction parameters, we can bind
-        the arguments of the calibration and add it to the calibration dictionary.
-
-        If N is smaller, it is probably impossible to assign the instruction parameter values to the
-        corresponding calibration parameters so we raise an error.
-        If N=0, we ignore it as it will not be removed by _generate_frame_wf_defcal_declarations.
-
-        Args:
-            gate_definitions (dict[tuple[Gate, QubitSet], PulseSequence]): a dictionary of
-                calibrations
-            instruction (Instruction): a Circuit instruction
-
-        Returns:
-            dict[tuple[Gate, QubitSet], PulseSequence]: additional calibrations
-
-        Raises:
-            NotImplementedError: in two cases: (i) if the instruction contains unbound parameters
-                and the calibration dictionary contains a parametric calibration applicable to this
-                instructions; (ii) if the calibration is defined with a partial number of unbound
-                parameters.
-        """
-        additional_calibrations = {}
-        for key, calibration in gate_definitions.items():
-            gate = key[0]
-            target = key[1]
-            if target != instruction.target:
-                continue
-            if isinstance(gate, type(instruction.operator)) and len(
-                instruction.operator.parameters
-            ) == len(gate.parameters):
-                free_parameter_number = sum(
-                    isinstance(p, FreeParameterExpression) for p in gate.parameters
-                )
-                if free_parameter_number == 0:
-                    continue
-                if free_parameter_number < len(gate.parameters):
-                    raise NotImplementedError(
-                        "Calibrations with a partial number of fixed parameters are not supported."
-                    )
-                if any(
-                    isinstance(p, FreeParameterExpression) for p in instruction.operator.parameters
-                ):
-                    raise NotImplementedError(
-                        "Parametric calibrations cannot be attached with parametric circuits."
-                    )
-                bound_key = (
-                    type(instruction.operator)(*instruction.operator.parameters),
-                    instruction.target,
-                )
-                additional_calibrations[bound_key] = calibration(**{
-                    p.name if isinstance(p, FreeParameterExpression) else p: v
-                    for p, v in zip(gate.parameters, instruction.operator.parameters, strict=True)
-                })
-        return additional_calibrations
-
->>>>>>> a76c4e2b
     def to_unitary(self) -> np.ndarray:
         """Returns the unitary matrix representation of the entire circuit.
 
