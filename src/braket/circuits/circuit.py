--- conflicted
+++ resolved
@@ -1297,7 +1297,6 @@
             frame_wf_to_declare += [wf._to_oqpy_expression() for wf in waveforms.values()]
             program.declare(frame_wf_to_declare, encal=True)
 
-<<<<<<< HEAD
             for key, calibration in gate_definitions.items():
                 gate, qubits = key
 
@@ -1310,34 +1309,6 @@
                 ):
                     continue
 
-                gate_name = gate._qasm_name
-                arguments = gate.parameters if isinstance(gate, Parameterizable) else []
-
-                for param in calibration.parameters:
-                    self._parameters.add(param)
-                arguments = [
-                    param._to_oqpy_expression() if isinstance(param, FreeParameter) else param
-                    for param in arguments
-                ]
-
-                with oqpy.defcal(
-                    program, [oqpy.PhysicalQubits[int(k)] for k in qubits], gate_name, arguments
-                ):
-                    program += calibration._program
-=======
-            if gate_definitions is not None:
-                for key, calibration in gate_definitions.items():
-                    gate, qubits = key
-
-                    # Ignoring parametric gates
-                    # Corresponding defcals with fixed arguments have been added
-                    # in _get_frames_waveforms_from_instrs
-                    if isinstance(gate, Parameterizable) and any(
-                        not isinstance(parameter, (float, int, complex))
-                        for parameter in gate.parameters
-                    ):
-                        continue
-
                     gate_name = gate._qasm_name
                     arguments = gate.parameters if isinstance(gate, Parameterizable) else []
 
@@ -1352,7 +1323,6 @@
                         program, [oqpy.PhysicalQubits[int(k)] for k in qubits], gate_name, arguments
                     ):
                         program += calibration._program
->>>>>>> 8cc8b3bf
 
             ast = program.to_ast(encal=False, include_externs=False)
             return ast_to_qasm(ast)
