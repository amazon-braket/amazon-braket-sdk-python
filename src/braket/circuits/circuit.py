# Copyright Amazon.com Inc. or its affiliates. All Rights Reserved.
#
# Licensed under the Apache License, Version 2.0 (the "License"). You
# may not use this file except in compliance with the License. A copy of
# the License is located at
#
#     http://aws.amazon.com/apache2.0/
#
# or in the "license" file accompanying this file. This file is
# distributed on an "AS IS" BASIS, WITHOUT WARRANTIES OR CONDITIONS OF
# ANY KIND, either express or implied. See the License for the specific
# language governing permissions and limitations under the License.

from __future__ import annotations

import warnings
from numbers import Number
from typing import Any, Callable, Dict, Iterable, List, Optional, Set, Tuple, Type, TypeVar, Union

import numpy as np

from braket.circuits import compiler_directives
from braket.circuits.ascii_circuit_diagram import AsciiCircuitDiagram
from braket.circuits.free_parameter import FreeParameter
from braket.circuits.free_parameter_expression import FreeParameterExpression
from braket.circuits.gate import Gate
from braket.circuits.instruction import Instruction
from braket.circuits.moments import Moments
from braket.circuits.noise import Noise
from braket.circuits.noise_helpers import (
    apply_noise_to_gates,
    apply_noise_to_moments,
    check_noise_target_gates,
    check_noise_target_qubits,
    check_noise_target_unitary,
    wrap_with_list,
)
from braket.circuits.observable import Observable
from braket.circuits.observables import TensorProduct
from braket.circuits.parameterizable import Parameterizable
from braket.circuits.qubit import QubitInput
from braket.circuits.qubit_set import QubitSet, QubitSetInput
from braket.circuits.result_type import ObservableResultType, ResultType
from braket.circuits.serialization import (
    IRType,
    OpenQASMSerializationProperties,
    QubitReferenceType,
    SerializationProperties,
)
from braket.circuits.unitary_calculation import calculate_unitary, calculate_unitary_big_endian
from braket.ir.jaqcd import Program as JaqcdProgram
from braket.ir.openqasm import Program as OpenQasmProgram

SubroutineReturn = TypeVar(
    "SubroutineReturn", Iterable[Instruction], Instruction, ResultType, Iterable[ResultType]
)
SubroutineCallable = TypeVar("SubroutineCallable", bound=Callable[..., SubroutineReturn])
AddableTypes = TypeVar("AddableTypes", SubroutineReturn, SubroutineCallable)


class Circuit:
    """
    A representation of a quantum circuit that contains the instructions to be performed on a
    quantum device and the requested result types.

    See :mod:`braket.circuits.gates` module for all of the supported instructions.

    See :mod:`braket.circuits.result_types` module for all of the supported result types.

    `AddableTypes` are `Instruction`, iterable of `Instruction`, `ResultType`,
    iterable of `ResultType`, or `SubroutineCallable`
    """

    _ALL_QUBITS = "ALL"  # Flag to indicate all qubits in _qubit_observable_mapping

    @classmethod
    def register_subroutine(cls, func: SubroutineCallable) -> None:
        """
        Register the subroutine `func` as an attribute of the `Circuit` class. The attribute name
        is the name of `func`.

        Args:
            func (SubroutineCallable): The function of the subroutine to add to the class.

        Examples:
            >>> def h_on_all(target):
            ...     circ = Circuit()
            ...     for qubit in target:
            ...         circ += Instruction(Gate.H(), qubit)
            ...     return circ
            ...
            >>> Circuit.register_subroutine(h_on_all)
            >>> circ = Circuit().h_on_all(range(2))
            >>> for instr in circ.instructions:
            ...     print(instr)
            ...
            Instruction('operator': 'H', 'target': QubitSet(Qubit(0),))
            Instruction('operator': 'H', 'target': QubitSet(Qubit(1),))
        """

        def method_from_subroutine(self, *args, **kwargs) -> SubroutineReturn:
            return self.add(func, *args, **kwargs)

        function_name = func.__name__
        setattr(cls, function_name, method_from_subroutine)

        function_attr = getattr(cls, function_name)
        setattr(function_attr, "__doc__", func.__doc__)

    def __init__(self, addable: AddableTypes = None, *args, **kwargs):
        """
        Args:
            addable (AddableTypes): The item(s) to add to self.
                Default = None.

        Raises:
            TypeError: If `addable` is an unsupported type.

        Examples:
            >>> circ = Circuit([Instruction(Gate.H(), 4), Instruction(Gate.CNot(), [4, 5])])
            >>> circ = Circuit().h(0).cnot(0, 1)
            >>> circ = Circuit().h(0).cnot(0, 1).probability([0, 1])

            >>> @circuit.subroutine(register=True)
            >>> def bell_pair(target):
            ...     return Circ().h(target[0]).cnot(target[0:2])
            ...
            >>> circ = Circuit(bell_pair, [4,5])
            >>> circ = Circuit().bell_pair([4,5])

        """
        self._moments: Moments = Moments()
        self._result_types: Dict[ResultType] = {}
        self._qubit_observable_mapping: Dict[Union[int, Circuit._ALL_QUBITS], Observable] = {}
        self._qubit_observable_target_mapping: Dict[int, Tuple[int]] = {}
        self._qubit_observable_set = set()
        self._parameters = set()
        self._observables_simultaneously_measurable = True
        self._has_compiler_directives = False

        if addable is not None:
            self.add(addable, *args, **kwargs)

    @property
    def depth(self) -> int:
        """int: Get the circuit depth."""
        return self._moments.depth

    @property
    def instructions(self) -> List[Instruction]:
        """Iterable[Instruction]: Get an `iterable` of instructions in the circuit."""
        return list(self._moments.values())

    @property
    def result_types(self) -> List[ResultType]:
        """List[ResultType]: Get a list of requested result types in the circuit."""
        return list(self._result_types.keys())

    @property
    def basis_rotation_instructions(self) -> List[Instruction]:
        """Gets a list of basis rotation instructions.

        Returns:
            List[Instruction]: Get a list of basis rotation instructions in the circuit.
            These basis rotation instructions are added if result types are requested for
            an observable other than Pauli-Z.

            This only makes sense if all observables are simultaneously measurable;
            if not, this method will return an empty list.
        """
        # Note that basis_rotation_instructions can change each time a new instruction
        # is added to the circuit because `self._moments.qubits` would change
        basis_rotation_instructions = []
        all_qubit_observable = self._qubit_observable_mapping.get(Circuit._ALL_QUBITS)
        if all_qubit_observable:
            for target in self.qubits:
                basis_rotation_instructions += Circuit._observable_to_instruction(
                    all_qubit_observable, target
                )
            return basis_rotation_instructions

        target_lists = sorted(set(self._qubit_observable_target_mapping.values()))
        for target_list in target_lists:
            observable = self._qubit_observable_mapping[target_list[0]]
            basis_rotation_instructions += Circuit._observable_to_instruction(
                observable, target_list
            )
        return basis_rotation_instructions

    @staticmethod
    def _observable_to_instruction(
        observable: Observable, target_list: List[int]
    ) -> List[Instruction]:
        return [Instruction(gate, target_list) for gate in observable.basis_rotation_gates]

    @property
    def moments(self) -> Moments:
        """Moments: Get the `moments` for this circuit. Note that this includes observables."""
        return self._moments

    @property
    def qubit_count(self) -> int:
        """Get the qubit count for this circuit. Note that this includes observables.
        Returns:
            int: The qubit count for this circuit.
        """
        all_qubits = self._moments.qubits.union(self._qubit_observable_set)
        return len(all_qubits)

    @property
    def qubits(self) -> QubitSet:
        """QubitSet: Get a copy of the qubits for this circuit."""
        return QubitSet(self._moments.qubits.union(self._qubit_observable_set))

    @property
    def parameters(self) -> Set[FreeParameter]:
        """
        Gets a set of the parameters in the Circuit.

        Returns:
            Set[FreeParameter]: The `FreeParameters` in the Circuit.
        """
        return self._parameters

    def add_result_type(
        self,
        result_type: ResultType,
        target: QubitSetInput = None,
        target_mapping: Dict[QubitInput, QubitInput] = None,
    ) -> Circuit:
        """
        Add a requested result type to `self`, returns `self` for chaining ability.

        Args:
            result_type (ResultType): `ResultType` to add into `self`.
            target (QubitSetInput): Target qubits for the
                `result_type`.
                Default = `None`.
            target_mapping (Dict[QubitInput, QubitInput]): A dictionary of
                qubit mappings to apply to the `result_type.target`. Key is the qubit in
                `result_type.target` and the value is what the key will be changed to.
                Default = `None`.


        Returns:
            Circuit: self

        Note:
            Target and target_mapping will only be applied to those requested result types with
            the attribute `target`. The result_type will be appended to the end of the dict keys of
            `circuit.result_types` only if it does not already exist in `circuit.result_types`

        Raises:
            TypeError: If both `target_mapping` and `target` are supplied.

        Examples:
            >>> result_type = ResultType.Probability(target=[0, 1])
            >>> circ = Circuit().add_result_type(result_type)
            >>> print(circ.result_types[0])
            Probability(target=QubitSet([Qubit(0), Qubit(1)]))

            >>> result_type = ResultType.Probability(target=[0, 1])
            >>> circ = Circuit().add_result_type(result_type, target_mapping={0: 10, 1: 11})
            >>> print(circ.result_types[0])
            Probability(target=QubitSet([Qubit(10), Qubit(11)]))

            >>> result_type = ResultType.Probability(target=[0, 1])
            >>> circ = Circuit().add_result_type(result_type, target=[10, 11])
            >>> print(circ.result_types[0])
            Probability(target=QubitSet([Qubit(10), Qubit(11)]))

            >>> result_type = ResultType.StateVector()
            >>> circ = Circuit().add_result_type(result_type)
            >>> print(circ.result_types[0])
            StateVector()
        """
        if target_mapping and target is not None:
            raise TypeError("Only one of 'target_mapping' or 'target' can be supplied.")

        if not target_mapping and not target:
            # Nothing has been supplied, add result_type
            result_type_to_add = result_type
        elif target_mapping:
            # Target mapping has been supplied, copy result_type
            result_type_to_add = result_type.copy(target_mapping=target_mapping)
        else:
            # ResultType with target
            result_type_to_add = result_type.copy(target=target)

        if result_type_to_add not in self._result_types:
            observable = Circuit._extract_observable(result_type_to_add)
            if observable and self._observables_simultaneously_measurable:
                # Only check if all observables can be simultaneously measured
                self._add_to_qubit_observable_mapping(observable, result_type_to_add.target)
            self._add_to_qubit_observable_set(result_type_to_add)
            # using dict as an ordered set, value is arbitrary
            self._result_types[result_type_to_add] = None
        return self

    @staticmethod
    def _extract_observable(result_type: ResultType) -> Optional[Observable]:
        if isinstance(result_type, ResultType.Probability):
            return Observable.Z()  # computational basis
        elif isinstance(result_type, ObservableResultType):
            return result_type.observable
        else:
            return None

    def _add_to_qubit_observable_mapping(
        self, observable: Observable, observable_target: QubitSet
    ) -> None:
        targets = observable_target or list(self._qubit_observable_set)
        all_qubits_observable = self._qubit_observable_mapping.get(Circuit._ALL_QUBITS)
        tensor_product_dict = (
            Circuit._tensor_product_index_dict(observable, observable_target)
            if isinstance(observable, TensorProduct)
            else None
        )
        identity = Observable.I()
        for i in range(len(targets)):
            target = targets[i]
            new_observable = tensor_product_dict[i][0] if tensor_product_dict else observable
            current_observable = all_qubits_observable or self._qubit_observable_mapping.get(target)

            add_observable = not current_observable or (
                current_observable == identity and new_observable != identity
            )
            if (
                not add_observable
                and current_observable != identity
                and new_observable != identity
                and current_observable != new_observable
            ):
                return self._encounter_noncommuting_observable()

            if observable_target:
                new_targets = (
                    tensor_product_dict[i][1] if tensor_product_dict else tuple(observable_target)
                )

                if add_observable:
                    self._qubit_observable_target_mapping[target] = new_targets
                    self._qubit_observable_mapping[target] = new_observable
                elif new_observable.qubit_count > 1:
                    current_target = self._qubit_observable_target_mapping.get(target)
                    if current_target and current_target != new_targets:
                        return self._encounter_noncommuting_observable()

        if not observable_target:
            if all_qubits_observable and all_qubits_observable != observable:
                return self._encounter_noncommuting_observable()
            self._qubit_observable_mapping[Circuit._ALL_QUBITS] = observable

    @staticmethod
    def _tensor_product_index_dict(
        observable: TensorProduct, observable_target: QubitSet
    ) -> Dict[int, Tuple[Observable, Tuple[int, ...]]]:
        obj_dict = {}
        i = 0
        factors = list(observable.factors)
        total = factors[0].qubit_count
        while factors:
            if i >= total:
                factors.pop(0)
                if factors:
                    total += factors[0].qubit_count
            if factors:
                first = total - factors[0].qubit_count
                obj_dict[i] = (factors[0], tuple(observable_target[first:total]))
            i += 1
        return obj_dict

    def _add_to_qubit_observable_set(self, result_type: ResultType) -> None:
        if isinstance(result_type, ObservableResultType) and result_type.target:
            self._qubit_observable_set.update(result_type.target)

    def add_instruction(
        self,
        instruction: Instruction,
        target: QubitSetInput = None,
        target_mapping: Dict[QubitInput, QubitInput] = None,
    ) -> Circuit:
        """
        Add an instruction to `self`, returns `self` for chaining ability.

        Args:
            instruction (Instruction): `Instruction` to add into `self`.
            target (QubitSetInput): Target qubits for the
                `instruction`. If a single qubit gate, an instruction is created for every index
                in `target`.
                Default = `None`.
            target_mapping (Dict[QubitInput, QubitInput]): A dictionary of
                qubit mappings to apply to the `instruction.target`. Key is the qubit in
                `instruction.target` and the value is what the key will be changed to.
                Default = `None`.

        Returns:
            Circuit: self

        Raises:
            TypeError: If both `target_mapping` and `target` are supplied.

        Examples:
            >>> instr = Instruction(Gate.CNot(), [0, 1])
            >>> circ = Circuit().add_instruction(instr)
            >>> print(circ.instructions[0])
            Instruction('operator': 'CNOT', 'target': QubitSet(Qubit(0), Qubit(1)))

            >>> instr = Instruction(Gate.CNot(), [0, 1])
            >>> circ = Circuit().add_instruction(instr, target_mapping={0: 10, 1: 11})
            >>> print(circ.instructions[0])
            Instruction('operator': 'CNOT', 'target': QubitSet(Qubit(10), Qubit(11)))

            >>> instr = Instruction(Gate.CNot(), [0, 1])
            >>> circ = Circuit().add_instruction(instr, target=[10, 11])
            >>> print(circ.instructions[0])
            Instruction('operator': 'CNOT', 'target': QubitSet(Qubit(10), Qubit(11)))

            >>> instr = Instruction(Gate.H(), 0)
            >>> circ = Circuit().add_instruction(instr, target=[10, 11])
            >>> print(circ.instructions[0])
            Instruction('operator': 'H', 'target': QubitSet(Qubit(10),))
            >>> print(circ.instructions[1])
            Instruction('operator': 'H', 'target': QubitSet(Qubit(11),))
        """
        if target_mapping and target is not None:
            raise TypeError("Only one of 'target_mapping' or 'target' can be supplied.")

        if not target_mapping and not target:
            # Nothing has been supplied, add instruction
            instructions_to_add = [instruction]
        elif target_mapping:
            # Target mapping has been supplied, copy instruction
            instructions_to_add = [instruction.copy(target_mapping=target_mapping)]
        elif hasattr(instruction.operator, "qubit_count") and instruction.operator.qubit_count == 1:
            # single qubit operator with target, add an instruction for each target
            instructions_to_add = [instruction.copy(target=qubit) for qubit in target]
        else:
            # non single qubit operator with target, add instruction with target
            instructions_to_add = [instruction.copy(target=target)]

        if self._check_for_params(instruction):
            for param in instruction.operator.parameters:
                free_params = param.expression.free_symbols
                for parameter in free_params:
                    self._parameters.add(FreeParameter(parameter.name))
        self._moments.add(instructions_to_add)

        return self

    def _check_for_params(self, instruction: Instruction) -> bool:
        """
        This checks for free parameters in an :class:{Instruction}. Checks children classes of
        :class:{Parameterizable}.

        Args:
            instruction (Instruction): The instruction to check for a
                :class:{FreeParameterExpression}.

        Returns:
            bool: Whether an object is parameterized.
        """
        return issubclass(type(instruction.operator), Parameterizable) and any(
            issubclass(type(param), FreeParameterExpression)
            for param in instruction.operator.parameters
        )

    def add_circuit(
        self,
        circuit: Circuit,
        target: QubitSetInput = None,
        target_mapping: Dict[QubitInput, QubitInput] = None,
    ) -> Circuit:
        """
        Add a `circuit` to self, returns self for chaining ability.

        Args:
            circuit (Circuit): Circuit to add into self.
            target (QubitSetInput): Target qubits for the
                supplied circuit. This is a macro over `target_mapping`; `target` is converted to
                a `target_mapping` by zipping together a sorted `circuit.qubits` and `target`.
                Default = `None`.
            target_mapping (Dict[QubitInput, QubitInput]): A dictionary of
                qubit mappings to apply to the qubits of `circuit.instructions`. Key is the qubit
                to map, and the value is what to change it to. Default = `None`.

        Returns:
            Circuit: self

        Raises:
            TypeError: If both `target_mapping` and `target` are supplied.

        Note:
            Supplying `target` sorts `circuit.qubits` to have deterministic behavior since
            `circuit.qubits` ordering is based on how instructions are inserted.
            Use caution when using this with circuits that with a lot of qubits, as the sort
            can be resource-intensive. Use `target_mapping` to use a linear runtime to remap
            the qubits.

            Requested result types of the circuit that will be added will be appended to the end
            of the list for the existing requested result types. A result type to be added that is
            equivalent to an existing requested result type will not be added.

        Examples:
            >>> widget = Circuit().h(0).cnot(0, 1)
            >>> circ = Circuit().add_circuit(widget)
            >>> instructions = list(circ.instructions)
            >>> print(instructions[0])
            Instruction('operator': 'H', 'target': QubitSet(Qubit(0),))
            >>> print(instructions[1])
            Instruction('operator': 'CNOT', 'target': QubitSet(Qubit(0), Qubit(1)))

            >>> widget = Circuit().h(0).cnot(0, 1)
            >>> circ = Circuit().add_circuit(widget, target_mapping={0: 10, 1: 11})
            >>> instructions = list(circ.instructions)
            >>> print(instructions[0])
            Instruction('operator': 'H', 'target': QubitSet(Qubit(10),))
            >>> print(instructions[1])
            Instruction('operator': 'CNOT', 'target': QubitSet(Qubit(10), Qubit(11)))

            >>> widget = Circuit().h(0).cnot(0, 1)
            >>> circ = Circuit().add_circuit(widget, target=[10, 11])
            >>> instructions = list(circ.instructions)
            >>> print(instructions[0])
            Instruction('operator': 'H', 'target': QubitSet(Qubit(10),))
            >>> print(instructions[1])
            Instruction('operator': 'CNOT', 'target': QubitSet(Qubit(10), Qubit(11)))
        """
        if target_mapping and target is not None:
            raise TypeError("Only one of 'target_mapping' or 'target' can be supplied.")
        elif target is not None:
            keys = sorted(circuit.qubits)
            values = target
            target_mapping = dict(zip(keys, values))

        for instruction in circuit.instructions:
            self.add_instruction(instruction, target_mapping=target_mapping)

        for result_type in circuit.result_types:
            self.add_result_type(result_type, target_mapping=target_mapping)

        return self

    def add_verbatim_box(
        self,
        verbatim_circuit: Circuit,
        target: QubitSetInput = None,
        target_mapping: Dict[QubitInput, QubitInput] = None,
    ) -> Circuit:
        """
        Add a verbatim `circuit` to self, that is, ensures that `circuit` is not modified in any way
        by the compiler.

        Args:
            verbatim_circuit (Circuit): Circuit to add into self.
            target (QubitSetInput): Target qubits for the
                supplied circuit. This is a macro over `target_mapping`; `target` is converted to
                a `target_mapping` by zipping together a sorted `circuit.qubits` and `target`.
                Default = `None`.
            target_mapping (Dict[QubitInput, QubitInput]): A dictionary of
                qubit mappings to apply to the qubits of `circuit.instructions`. Key is the qubit
                to map, and the value is what to change it to. Default = `None`.

        Returns:
            Circuit: self

        Raises:
            TypeError: If both `target_mapping` and `target` are supplied.
            ValueError: If `circuit` has result types attached

        Examples:
            >>> widget = Circuit().h(0).h(1)
            >>> circ = Circuit().add_verbatim_box(widget)
            >>> print(list(circ.instructions))
            [Instruction('operator': StartVerbatimBox, 'target': QubitSet([])),
             Instruction('operator': H('qubit_count': 1), 'target': QubitSet([Qubit(0)])),
             Instruction('operator': H('qubit_count': 1), 'target': QubitSet([Qubit(1)])),
             Instruction('operator': EndVerbatimBox, 'target': QubitSet([]))]

            >>> widget = Circuit().h(0).cnot(0, 1)
            >>> circ = Circuit().add_verbatim_box(widget, target_mapping={0: 10, 1: 11})
            >>> print(list(circ.instructions))
            [Instruction('operator': StartVerbatimBox, 'target': QubitSet([])),
             Instruction('operator': H('qubit_count': 1), 'target': QubitSet([Qubit(10)])),
             Instruction('operator': H('qubit_count': 1), 'target': QubitSet([Qubit(11)])),
             Instruction('operator': EndVerbatimBox, 'target': QubitSet([]))]

            >>> widget = Circuit().h(0).cnot(0, 1)
            >>> circ = Circuit().add_verbatim_box(widget, target=[10, 11])
            >>> print(list(circ.instructions))
            [Instruction('operator': StartVerbatimBox, 'target': QubitSet([])),
             Instruction('operator': H('qubit_count': 1), 'target': QubitSet([Qubit(10)])),
             Instruction('operator': H('qubit_count': 1), 'target': QubitSet([Qubit(11)])),
             Instruction('operator': EndVerbatimBox, 'target': QubitSet([]))]
        """
        if target_mapping and target is not None:
            raise TypeError("Only one of 'target_mapping' or 'target' can be supplied.")
        elif target is not None:
            keys = sorted(verbatim_circuit.qubits)
            values = target
            target_mapping = dict(zip(keys, values))

        if verbatim_circuit.result_types:
            raise ValueError("Verbatim subcircuit is not measured and cannot have result types")

        if verbatim_circuit.instructions:
            self.add_instruction(Instruction(compiler_directives.StartVerbatimBox()))
            for instruction in verbatim_circuit.instructions:
                self.add_instruction(instruction, target_mapping=target_mapping)
            self.add_instruction(Instruction(compiler_directives.EndVerbatimBox()))
            self._has_compiler_directives = True
        return self

    def apply_gate_noise(
        self,
        noise: Union[Type[Noise], Iterable[Type[Noise]]],
        target_gates: Optional[Union[Type[Gate], Iterable[Type[Gate]]]] = None,
        target_unitary: np.ndarray = None,
        target_qubits: Optional[QubitSetInput] = None,
    ) -> Circuit:
        """Apply `noise` to the circuit according to `target_gates`, `target_unitary` and
        `target_qubits`.

        For any parameter that is None, that specification is ignored (e.g. if `target_gates`
        is None then the noise is applied after every gate in `target_qubits`).
        If `target_gates` and `target_qubits` are both None, then `noise` is
        applied to every qubit after every gate.

        Noise is either applied to `target_gates` or `target_unitary`, so they cannot be
        provided at the same time.

        When `noise.qubit_count` == 1, ie. `noise` is single-qubit, `noise` is added to all
        qubits in `target_gates` or `target_unitary` (or to all qubits in `target_qubits`
        if `target_gates` is None).

        When `noise.qubit_count` > 1 and `target_gates` is not None, the number of qubits of
        any gate in `target_gates` must be the same as `noise.qubit_count`.

        When `noise.qubit_count` > 1, `target_gates` and `target_unitary` is None, noise is
        only applied to gates with the same qubit_count in target_qubits.

        Args:
            noise (Union[Type[Noise], Iterable[Type[Noise]]]): Noise channel(s) to be applied
                to the circuit.
            target_gates (Optional[Union[Type[Gate], Iterable[Type[Gate]]]]): Gate class or
                List of Gate classes which `noise` is applied to. Default=None.
            target_unitary (ndarray): matrix of the target unitary gates. Default=None.
            target_qubits (Optional[QubitSetInput]): Index or indices of qubit(s).
                Default=None.

        Returns:
            Circuit: self

        Raises:
            TypeError:
                If `noise` is not Noise type.
                If `target_gates` is not a Gate type, Iterable[Gate].
                If `target_unitary` is not a np.ndarray type.
                If `target_qubits` has non-integers or negative integers.
            IndexError:
                If applying noise to an empty circuit.
                If `target_qubits` is out of range of circuit.qubits.
            ValueError:
                If both `target_gates` and `target_unitary` are provided.
                If `target_unitary` is not a unitary.
                If `noise` is multi-qubit noise and `target_gates` contain gates
                with the number of qubits not the same as `noise.qubit_count`.
            Warning:
                If `noise` is multi-qubit noise while there is no gate with the same
                number of qubits in `target_qubits` or in the whole circuit when
                `target_qubits` is not given.
                If no `target_gates` or  `target_unitary` exist in `target_qubits` or
                in the whole circuit when they are not given.

        Examples:
            >>> circ = Circuit().x(0).y(1).z(0).x(1).cnot(0,1)
            >>> print(circ)
            T  : |0|1|2|

            q0 : -X-Z-C-
                      |
            q1 : -Y-X-X-

            T  : |0|1|2|

            >>> noise = Noise.Depolarizing(probability=0.1)
            >>> circ = Circuit().x(0).y(1).z(0).x(1).cnot(0,1)
            >>> print(circ.apply_gate_noise(noise, target_gates = Gate.X))
            T  : |     0     |     1     |2|

            q0 : -X-DEPO(0.1)-Z-----------C-
                                          |
            q1 : -Y-----------X-DEPO(0.1)-X-

            T  : |     0     |     1     |2|

            >>> circ = Circuit().x(0).y(1).z(0).x(1).cnot(0,1)
            >>> print(circ.apply_gate_noise(noise, target_qubits = 1))
            T  : |     0     |     1     |     2     |

            q0 : -X-----------Z-----------C-----------
                                          |
            q1 : -Y-DEPO(0.1)-X-DEPO(0.1)-X-DEPO(0.1)-

            T  : |     0     |     1     |     2     |

            >>> circ = Circuit().x(0).y(1).z(0).x(1).cnot(0,1)
            >>> print(circ.apply_gate_noise(noise,
            ...                             target_gates = [Gate.X,Gate.Y],
            ...                             target_qubits = [0,1])
            ... )
            T  : |     0     |     1     |2|

            q0 : -X-DEPO(0.1)-Z-----------C-
                                          |
            q1 : -Y-DEPO(0.1)-X-DEPO(0.1)-X-

            T  : |     0     |     1     |2|

        """
        # check whether gate noise is applied to an empty circuit
        if not self.qubits:
            raise IndexError("Gate noise cannot be applied to an empty circuit.")

        # check if target_gates and target_unitary are both given
        if (target_unitary is not None) and (target_gates is not None):
            raise ValueError("target_unitary and target_gates cannot be input at the same time.")

        # check target_qubits
        target_qubits = check_noise_target_qubits(self, target_qubits)
        if not all(qubit in self.qubits for qubit in target_qubits):
            raise IndexError("target_qubits must be within the range of the current circuit.")

        # make noise a list
        noise = wrap_with_list(noise)

        # make target_gates a list
        if target_gates is not None:
            target_gates = wrap_with_list(target_gates)
            # remove duplicate items
            target_gates = list(dict.fromkeys(target_gates))

        for noise_channel in noise:
            if not isinstance(noise_channel, Noise):
                raise TypeError("Noise must be an instance of the Noise class")
                # check whether target_gates is valid
            if target_gates is not None:
                check_noise_target_gates(noise_channel, target_gates)
            if target_unitary is not None:
                check_noise_target_unitary(noise_channel, target_unitary)

        if target_unitary is not None:
            return apply_noise_to_gates(self, noise, target_unitary, target_qubits)
        else:
            return apply_noise_to_gates(self, noise, target_gates, target_qubits)

    def apply_initialization_noise(
        self,
        noise: Union[Type[Noise], Iterable[Type[Noise]]],
        target_qubits: Optional[QubitSetInput] = None,
    ) -> Circuit:
        """Apply `noise` at the beginning of the circuit for every qubit (default) or
        target_qubits`.

        Only when `target_qubits` is given can the noise be applied to an empty circuit.

        When `noise.qubit_count` > 1, the number of qubits in target_qubits must be equal
        to `noise.qubit_count`.

        Args:
            noise (Union[Type[Noise], Iterable[Type[Noise]]]): Noise channel(s) to be applied
                to the circuit.
            target_qubits (Optional[QubitSetInput]): Index or indices of qubit(s).
                Default=None.

        Returns:
            Circuit: self

        Raises:
            TypeError:
                If `noise` is not Noise type.
                If `target_qubits` has non-integers or negative integers.
            IndexError:
                If applying noise to an empty circuit when `target_qubits` is not given.
            ValueError:
                If `noise.qubit_count` > 1 and the number of qubits in target_qubits is
                not the same as `noise.qubit_count`.

        Examples:
            >>> circ = Circuit().x(0).y(1).z(0).x(1).cnot(0,1)
            >>> print(circ)

            >>> noise = Noise.Depolarizing(probability=0.1)
            >>> circ = Circuit().x(0).y(1).z(0).x(1).cnot(0,1)
            >>> print(circ.apply_initialization_noise(noise))

            >>> circ = Circuit().x(0).y(1).z(0).x(1).cnot(0,1)
            >>> print(circ.apply_initialization_noise(noise, target_qubits = 1))

            >>> circ = Circuit()
            >>> print(circ.apply_initialization_noise(noise, target_qubits = [0, 1]))

        """
        if (len(self.qubits) == 0) and (target_qubits is None):
            raise IndexError(
                "target_qubits must be provided in order to"
                " apply the initialization noise to an empty circuit."
            )

        target_qubits = check_noise_target_qubits(self, target_qubits)

        # make noise a list
        noise = wrap_with_list(noise)
        for noise_channel in noise:
            if not isinstance(noise_channel, Noise):
                raise TypeError("Noise must be an instance of the Noise class")
            if noise_channel.qubit_count > 1 and noise_channel.qubit_count != len(target_qubits):
                raise ValueError(
                    "target_qubits needs to be provided for this multi-qubit noise channel,"
                    " and the number of qubits in target_qubits must be the same as defined by"
                    " the multi-qubit noise channel."
                )

        return apply_noise_to_moments(self, noise, target_qubits, "initialization")

    def make_bound_circuit(self, param_values: Dict[str, Number], strict: bool = False) -> Circuit:
        """
        Binds FreeParameters based upon their name and values passed in. If parameters
        share the same name, all the parameters of that name will be set to the mapped value.

        Args:
            param_values (Dict[str, Number]):  A mapping of FreeParameter names
                to a value to assign to them.
            strict (bool): If True, raises a ValueError if none of the FreeParameters
                in param_values appear in the circuit. False by default."

        Returns:
            Circuit: Returns a circuit with all present parameters fixed to their respective
            values.
        """
        if strict:
            self._validate_parameters(param_values)
        return self._use_parameter_value(param_values)

    def _validate_parameters(self, parameter_values: Dict[str, Number]) -> None:
        """
        This runs a check to see that the parameters are in the Circuit.

        Args:
            parameter_values (Dict[str, Number]):  A mapping of FreeParameter names
                to a value to assign to them.

        Raises:
            ValueError: If there are no parameters that match the key for the arg
            param_values.
        """
        parameter_strings = set()
        for parameter in self.parameters:
            parameter_strings.add(str(parameter))
        for param in parameter_values:
            if param not in parameter_strings:
                raise ValueError(f"No parameter in the circuit named: {param}")

    def _use_parameter_value(self, param_values: Dict[str, Number]) -> Circuit:
        """
        Creates a Circuit that uses the parameter values passed in.

        Args:
            param_values (Dict[str, Number]): A mapping of FreeParameter names
                to a value to assign to them.

        Returns:
            Circuit: A Circuit with specified parameters swapped for their
            values.

        """
        fixed_circ = Circuit()
        for val in param_values.values():
            self._validate_parameter_value(val)
        for instruction in self.instructions:
            if self._check_for_params(instruction):
                fixed_circ.add(
                    Instruction(
                        instruction.operator.bind_values(**param_values), target=instruction.target
                    )
                )
            else:
                fixed_circ.add(instruction)
        fixed_circ.add(self.result_types)
        return fixed_circ

    @staticmethod
    def _validate_parameter_value(val: Any) -> None:
        """
        Validates the value being used is a Number.

        Args:
            val (Any): The value be verified.

        Raises:
            ValueError: If the value is not a Number
        """
        if not isinstance(val, Number):
            raise ValueError(
                f"Parameters can only be assigned numeric values. " f"Invalid inputs: {val}"
            )

    def apply_readout_noise(
        self,
        noise: Union[Type[Noise], Iterable[Type[Noise]]],
        target_qubits: Optional[QubitSetInput] = None,
    ) -> Circuit:
        """Apply `noise` right before measurement in every qubit (default) or target_qubits`.

        Only when `target_qubits` is given can the noise be applied to an empty circuit.

        When `noise.qubit_count` > 1, the number of qubits in target_qubits must be equal
        to `noise.qubit_count`.

        Args:
            noise (Union[Type[Noise], Iterable[Type[Noise]]]): Noise channel(s) to be applied
                to the circuit.
            target_qubits (Optional[QubitSetInput]): Index or indices of qubit(s).
                Default=None.

        Returns:
            Circuit: self

        Raises:
            TypeError:
                If `noise` is not Noise type.
                If `target_qubits` has non-integers.
            IndexError:
                If applying noise to an empty circuit.
            ValueError:
                If `target_qubits` has negative integers.
                If `noise.qubit_count` > 1 and the number of qubits in target_qubits is
                not the same as `noise.qubit_count`.

        Examples:
            >>> circ = Circuit().x(0).y(1).z(0).x(1).cnot(0,1)
            >>> print(circ)

            >>> noise = Noise.Depolarizing(probability=0.1)
            >>> circ = Circuit().x(0).y(1).z(0).x(1).cnot(0,1)
            >>> print(circ.apply_initialization_noise(noise))

            >>> circ = Circuit().x(0).y(1).z(0).x(1).cnot(0,1)
            >>> print(circ.apply_initialization_noise(noise, target_qubits = 1))

            >>> circ = Circuit()
            >>> print(circ.apply_initialization_noise(noise, target_qubits = [0, 1]))

        """
        if (len(self.qubits) == 0) and (target_qubits is None):
            raise IndexError(
                "target_qubits must be provided in order to"
                " apply the readout noise to an empty circuit."
            )

        if target_qubits is None:
            target_qubits = self.qubits
        else:
            if not isinstance(target_qubits, list):
                target_qubits = [target_qubits]
            if not all(isinstance(q, int) for q in target_qubits):
                raise TypeError("target_qubits must be integer(s)")
            if not all(q >= 0 for q in target_qubits):
                raise ValueError("target_qubits must contain only non-negative integers.")
            target_qubits = QubitSet(target_qubits)

        # make noise a list
        noise = wrap_with_list(noise)
        for noise_channel in noise:
            if not isinstance(noise_channel, Noise):
                raise TypeError("Noise must be an instance of the Noise class")
            if noise_channel.qubit_count > 1 and noise_channel.qubit_count != len(target_qubits):
                raise ValueError(
                    "target_qubits needs to be provided for this multi-qubit noise channel,"
                    " and the number of qubits in target_qubits must be the same as defined by"
                    " the multi-qubit noise channel."
                )

        return apply_noise_to_moments(self, noise, target_qubits, "readout")

    def add(self, addable: AddableTypes, *args, **kwargs) -> Circuit:
        """
        Generic add method for adding item(s) to self. Any arguments that
        `add_circuit()` and / or `add_instruction()` and / or `add_result_type`
        supports are supported by this method. If adding a
        subroutine, check with that subroutines documentation to determine what
        input it allows.

        Args:
            addable (AddableTypes): The item(s) to add to self. Default = `None`.

        Returns:
            Circuit: self

        Raises:
            TypeError: If `addable` is an unsupported type

        See Also:
            `add_circuit()`

            `add_instruction()`

            `add_result_type()`

        Examples:
            >>> circ = Circuit().add([Instruction(Gate.H(), 4), Instruction(Gate.CNot(), [4, 5])])
            >>> circ = Circuit().add([ResultType.StateVector()])

            >>> circ = Circuit().h(4).cnot([4, 5])

            >>> @circuit.subroutine()
            >>> def bell_pair(target):
            ...     return Circuit().h(target[0]).cnot(target[0: 2])
            ...
            >>> circ = Circuit().add(bell_pair, [4,5])
        """

        def _flatten(addable: Union[Iterable, AddableTypes]) -> AddableTypes:
            if isinstance(addable, Iterable):
                for item in addable:
                    yield from _flatten(item)
            else:
                yield addable

        for item in _flatten(addable):
            if isinstance(item, Instruction):
                self.add_instruction(item, *args, **kwargs)
            elif isinstance(item, ResultType):
                self.add_result_type(item, *args, **kwargs)
            elif isinstance(item, Circuit):
                self.add_circuit(item, *args, **kwargs)
            elif callable(item):
                self.add(item(*args, **kwargs))
            else:
                raise TypeError(f"Cannot add a '{type(item)}' to a Circuit")

        return self

    def adjoint(self) -> Circuit:
        """Returns the adjoint of this circuit.

        This is the adjoint of every instruction of the circuit, in reverse order. Result types,
        and consequently basis rotations will stay in the same order at the end of the circuit.

        Returns:
            Circuit: The adjoint of the circuit.
        """
        circ = Circuit()
        for instr in reversed(self.instructions):
            circ.add(instr.adjoint())
        for result_type in self._result_types:
            circ.add_result_type(result_type)
        return circ

    def diagram(self, circuit_diagram_class: Type = AsciiCircuitDiagram) -> str:
        """
        Get a diagram for the current circuit.

        Args:
            circuit_diagram_class (Type): A `CircuitDiagram` class that builds the
                diagram for this circuit. Default = `AsciiCircuitDiagram`.

        Returns:
            str: An ASCII string circuit diagram.
        """
        return circuit_diagram_class.build_diagram(self)

    def to_ir(
        self,
        ir_type: IRType = IRType.JAQCD,
        serialization_properties: SerializationProperties = None,
    ) -> Union[OpenQasmProgram, JaqcdProgram]:
        """
        Converts the circuit into the canonical intermediate representation.
        If the circuit is sent over the wire, this method is called before it is sent.

        Args:
            ir_type (IRType): The IRType to use for converting the circuit object to its
                IR representation.
            serialization_properties (SerializationProperties): The serialization properties to use
                while serializing the object to the IR representation. The serialization properties
                supplied must correspond to the supplied `ir_type`. Defaults to None.

        Returns:
<<<<<<< HEAD
            (Union[OpenQasmProgram, JaqcdProgram]): A representation of the circuit in the
=======
            Union[OpenQasmProgram, JaqcdProgram]: A representation of the circuit in the
>>>>>>> 792986de
            `ir_type` format.

        Raises:
            ValueError: If the supplied `ir_type` is not supported, or if the supplied serialization
            properties don't correspond to the `ir_type`.
        """
        if ir_type == IRType.JAQCD:
            return self._to_jaqcd()
        elif ir_type == IRType.OPENQASM:
            if serialization_properties and not isinstance(
                serialization_properties, OpenQASMSerializationProperties
            ):
                raise ValueError(
                    "serialization_properties must be of type OpenQASMSerializationProperties "
                    "for IRType.OPENQASM."
                )
            return self._to_openqasm(serialization_properties or OpenQASMSerializationProperties())
        else:
            raise ValueError(f"Supplied ir_type {ir_type} is not supported.")

    def _to_jaqcd(self) -> JaqcdProgram:
        jaqcd_ir_type = IRType.JAQCD
        ir_instructions = [instr.to_ir(ir_type=jaqcd_ir_type) for instr in self.instructions]
        ir_results = [result_type.to_ir(ir_type=jaqcd_ir_type) for result_type in self.result_types]
        ir_basis_rotation_instructions = [
            instr.to_ir(ir_type=jaqcd_ir_type) for instr in self.basis_rotation_instructions
        ]
        return JaqcdProgram.construct(
            instructions=ir_instructions,
            results=ir_results,
            basis_rotation_instructions=ir_basis_rotation_instructions,
        )

    def _to_openqasm(
        self, serialization_properties: OpenQASMSerializationProperties
    ) -> OpenQasmProgram:
        ir_instructions = self._create_openqasm_header(serialization_properties)
        openqasm_ir_type = IRType.OPENQASM
        ir_instructions.extend(
            [
                instruction.to_ir(
                    ir_type=openqasm_ir_type, serialization_properties=serialization_properties
                )
                for instruction in self.instructions
            ]
        )

        if self.result_types:
            ir_instructions.extend(
                [
                    result_type.to_ir(
                        ir_type=openqasm_ir_type, serialization_properties=serialization_properties
                    )
                    for result_type in self.result_types
                ]
            )
        else:
            for idx, qubit in enumerate(self.qubits):
                qubit_target = serialization_properties.format_target(int(qubit))
                ir_instructions.append(f"b[{idx}] = measure {qubit_target};")

        return OpenQasmProgram.construct(source="\n".join(ir_instructions))

    def _create_openqasm_header(
        self, serialization_properties: OpenQASMSerializationProperties
    ) -> List[str]:
        ir_instructions = ["OPENQASM 3.0;"]
        if not self.result_types:
            ir_instructions.append(f"bit[{self.qubit_count}] b;")

        if serialization_properties.qubit_reference_type == QubitReferenceType.VIRTUAL:
            total_qubits = max(self.qubits).real + 1
            ir_instructions.append(f"qubit[{total_qubits}] q;")
        elif serialization_properties.qubit_reference_type != QubitReferenceType.PHYSICAL:
            raise ValueError(
                f"Invalid qubit_reference_type "
                f"{serialization_properties.qubit_reference_type} supplied."
            )
        return ir_instructions

    def as_unitary(self) -> np.ndarray:
        r"""
        Returns the unitary matrix representation, in little endian format, of the entire circuit.
        *Note*: The performance of this method degrades with qubit count. It might be slow for
        qubit count > 10.

        Returns:
            ndarray: A numpy array with shape (2^qubit_count, 2^qubit_count) representing the
            circuit as a unitary. *Note*: For an empty circuit, an empty numpy array is
            returned (`array([], dtype=complex128)`)

        Warnings:
            This method has been deprecated, please use to_unitary() instead.
            The unitary returned by this method is *little-endian*; the first qubit in the circuit
            is the _least_ significant. For example, a circuit `Circuit().h(0).x(1)` will yield the
            unitary :math:`X(1) \otimes H(0)`.

        Raises:
            TypeError: If circuit is not composed only of `Gate` instances,
                i.e. a circuit with `Noise` operators will raise this error.

        Examples:
            >>> circ = Circuit().h(0).cnot(0, 1)
            >>> circ.as_unitary()
            array([[ 0.70710678+0.j,  0.70710678+0.j,  0.        +0.j,
                     0.        +0.j],
                   [ 0.        +0.j,  0.        +0.j,  0.70710678+0.j,
                    -0.70710678+0.j],
                   [ 0.        +0.j,  0.        +0.j,  0.70710678+0.j,
                     0.70710678+0.j],
                   [ 0.70710678+0.j, -0.70710678+0.j,  0.        +0.j,
                     0.        +0.j]])
        """
        warnings.warn(
            "Matrix returned will have qubits in little-endian order; "
            "This method has been deprecated. Please use to_unitary() instead.",
            category=DeprecationWarning,
        )

        qubits = self.qubits
        if not qubits:
            return np.zeros(0, dtype=complex)
        qubit_count = max(qubits) + 1

        return calculate_unitary(qubit_count, self.instructions)

    def to_unitary(self) -> np.ndarray:
        """
        Returns the unitary matrix representation of the entire circuit.

        Note:
            The performance of this method degrades with qubit count. It might be slow for
            `qubit count` > 10.

        Returns:
            np.ndarray: A numpy array with shape (2^qubit_count, 2^qubit_count) representing the
            circuit as a unitary. For an empty circuit, an empty numpy array is returned
            (`array([], dtype=complex)`)

        Raises:
            TypeError: If circuit is not composed only of `Gate` instances,
                i.e. a circuit with `Noise` operators will raise this error.

        Examples:
            >>> circ = Circuit().h(0).cnot(0, 1)
            >>> circ.to_unitary()
            array([[ 0.70710678+0.j,  0.        +0.j,  0.70710678+0.j,
                     0.        +0.j],
                   [ 0.        +0.j,  0.70710678+0.j,  0.        +0.j,
                     0.70710678+0.j],
                   [ 0.        +0.j,  0.70710678+0.j,  0.        +0.j,
                    -0.70710678+0.j],
                   [ 0.70710678+0.j,  0.        +0.j, -0.70710678+0.j,
                     0.        +0.j]])
        """
        qubits = self.qubits
        if not qubits:
            return np.zeros(0, dtype=complex)
        return calculate_unitary_big_endian(self.instructions, qubits)

    @property
    def qubits_frozen(self) -> bool:
        """bool: Whether the circuit's qubits are frozen, that is, cannot be remapped.

        This may happen because the circuit contains compiler directives preventing compilation
        of a part of the circuit, which consequently means that none of the other qubits can be
        rewired either for the program to still make sense.
        """
        return self._has_compiler_directives

    @property
    def observables_simultaneously_measurable(self) -> bool:
        """bool: Whether the circuit's observables are simultaneously measurable

        If this is False, then the circuit can only be run when shots = 0, as sampling (shots > 0)
        measures the circuit in the observables' shared eigenbasis.
        """
        return self._observables_simultaneously_measurable

    def _encounter_noncommuting_observable(self) -> None:
        self._observables_simultaneously_measurable = False
        # No longer simultaneously measurable, so no need to track
        self._qubit_observable_mapping.clear()
        self._qubit_observable_target_mapping.clear()

    def _copy(self) -> Circuit:
        copy = Circuit().add(self.instructions)
        copy.add(self.result_types)
        return copy

    def copy(self) -> Circuit:
        """
        Return a shallow copy of the circuit.

        Returns:
            Circuit: A shallow copy of the circuit.
        """
        return self._copy()

    def __iadd__(self, addable: AddableTypes) -> Circuit:
        return self.add(addable)

    def __add__(self, addable: AddableTypes) -> Circuit:
        new = self._copy()
        new.add(addable)
        return new

    def __repr__(self) -> str:
        if not self.result_types:
            return f"Circuit('instructions': {self.instructions})"
        else:
            return (
                f"Circuit('instructions': {self.instructions}"
                + f", 'result_types': {self.result_types})"
            )

    def __str__(self):
        return self.diagram(AsciiCircuitDiagram)

    def __eq__(self, other):
        if isinstance(other, Circuit):
            return (
                self.instructions == other.instructions and self.result_types == other.result_types
            )
        return NotImplemented

    def __call__(self, arg: Any = None, **kwargs) -> Circuit:
        """
        Implements the call function to easily make a bound Circuit.

        Args:
            arg (Any): A value to bind to all parameters. Defaults to None and
                can be overridden if the parameter is in kwargs.

        Returns:
            Circuit: A circuit with the specified parameters bound.
        """
        param_values = dict()
        if arg is not None:
            for param in self.parameters:
                param_values[str(param)] = arg
        for key, val in kwargs.items():
            param_values[str(key)] = val
        return self.make_bound_circuit(param_values)


def subroutine(register: bool = False) -> Callable:
    """
    Subroutine is a function that returns instructions, result types, or circuits.

    Args:
        register (bool): If `True`, adds this subroutine into the `Circuit` class.
            Default = `False`.

    Returns:
        Callable: The subroutine function.

    Examples:
        >>> @circuit.subroutine(register=True)
        >>> def bell_circuit():
        ...     return Circuit().h(0).cnot(0, 1)
        ...
        >>> circ = Circuit().bell_circuit()
        >>> for instr in circ.instructions:
        ...     print(instr)
        ...
        Instruction('operator': 'H', 'target': QubitSet(Qubit(0),))
        Instruction('operator': 'H', 'target': QubitSet(Qubit(1),))
    """

    def _subroutine_function_wrapper(func: Callable[..., SubroutineReturn]) -> SubroutineReturn:
        if register:
            Circuit.register_subroutine(func)
        return func

    return _subroutine_function_wrapper<|MERGE_RESOLUTION|>--- conflicted
+++ resolved
@@ -1087,16 +1087,7 @@
                 supplied must correspond to the supplied `ir_type`. Defaults to None.
 
         Returns:
-<<<<<<< HEAD
-            (Union[OpenQasmProgram, JaqcdProgram]): A representation of the circuit in the
-=======
-            Union[OpenQasmProgram, JaqcdProgram]: A representation of the circuit in the
->>>>>>> 792986de
-            `ir_type` format.
-
-        Raises:
-            ValueError: If the supplied `ir_type` is not supported, or if the supplied serialization
-            properties don't correspond to the `ir_type`.
+            Program: A Braket quantum circuit description program in JSON format.
         """
         if ir_type == IRType.JAQCD:
             return self._to_jaqcd()
