# Copyright Amazon.com Inc. or its affiliates. All Rights Reserved.
#
# Licensed under the Apache License, Version 2.0 (the "License"). You
# may not use this file except in compliance with the License. A copy of
# the License is located at
#
#     http://aws.amazon.com/apache2.0/
#
# or in the "license" file accompanying this file. This file is
# distributed on an "AS IS" BASIS, WITHOUT WARRANTIES OR CONDITIONS OF
# ANY KIND, either express or implied. See the License for the specific
# language governing permissions and limitations under the License.

import itertools
from collections.abc import Iterable
<<<<<<< HEAD
from typing import Any, Union
=======
from typing import Any, ClassVar, Union
>>>>>>> 879133cb

import numpy as np

import braket.ir.jaqcd as ir
from braket.circuits import circuit
from braket.circuits.free_parameter import FreeParameter
from braket.circuits.free_parameter_expression import FreeParameterExpression
from braket.circuits.gates import format_complex
from braket.circuits.instruction import Instruction
from braket.circuits.noise import (
    DampingNoise,
    GeneralizedAmplitudeDampingNoise,
    MultiQubitPauliNoise,
    Noise,
    PauliNoise,
    SingleProbabilisticNoise,
    SingleProbabilisticNoise_34,
    SingleProbabilisticNoise_1516,
)
from braket.circuits.quantum_operator_helpers import (
    is_cptp,
    verify_quantum_operator_matrix_dimensions,
)
from braket.circuits.serialization import OpenQASMSerializationProperties
from braket.registers.qubit import QubitInput
from braket.registers.qubit_set import QubitSet, QubitSetInput

"""
To add a new Noise implementation:
    1. Implement the class and extend `Noise`
    2. Add a method with the `@circuit.subroutine(register=True)` decorator. Method name
       will be added into the `Circuit` class. This method is the default way clients add
       this noise to a circuit.
    3. Register the class with the `Noise` class via `Noise.register_noise()`.
"""


class BitFlip(SingleProbabilisticNoise):
    r"""Bit flip noise channel which transforms a density matrix :math:`\\rho` according to:

    .. math:: \\rho \\Rightarrow (1-p) \\rho + p X \\rho X^{\\dagger}

    where

    .. math::
        I = \\left(
                \\begin{matrix}
                    1 & 0 \\\\
                    0 & 1
                \\end{matrix}
            \\right)

        X = \\left(
                \\begin{matrix}
                    0 & 1 \\\\
                    1 & 0
                \\end{matrix}
            \\right)

        p = \\text{probability}

    This noise channel is shown as `BF` in circuit diagrams.
    """

    def __init__(self, probability: Union[FreeParameterExpression, float]):
        super().__init__(
            probability=probability,
            qubit_count=None,
            ascii_symbols=[_ascii_representation("BF", [probability])],
        )

    def _to_jaqcd(self, target: QubitSet) -> Any:
        return ir.BitFlip.construct(target=target[0], probability=self.probability)

    def _to_openqasm(
        self, target: QubitSet, serialization_properties: OpenQASMSerializationProperties
    ) -> str:
        target_qubit = serialization_properties.format_target(int(target[0]))
        return f"#pragma braket noise bit_flip({self.probability}) {target_qubit}"

    def to_matrix(self) -> Iterable[np.ndarray]:
        """Returns a matrix representation of this noise.

        Returns:
            Iterable[ndarray]: A list of matrix representations of this noise.
        """
        K0 = np.sqrt(1 - self.probability) * np.eye(2, dtype=complex)
        K1 = np.sqrt(self.probability) * np.array([[0.0, 1.0], [1.0, 0.0]], dtype=complex)
        return [K0, K1]

    @staticmethod
    def fixed_qubit_count() -> int:
        return 1

    @staticmethod
    @circuit.subroutine(register=True)
    def bit_flip(target: QubitSetInput, probability: float) -> Iterable[Instruction]:
        """Registers this function into the circuit class.

        Args:
            target (QubitSetInput): Target qubit(s)
            probability (float): Probability of bit flipping.

        Returns:
            Iterable[Instruction]: `Iterable` of BitFlip instructions.

        Examples:
            >>> circ = Circuit().bit_flip(0, probability=0.1)
        """
        return [
            Instruction(Noise.BitFlip(probability=probability), target=qubit)
            for qubit in QubitSet(target)
        ]

    def bind_values(self, **kwargs: Union[FreeParameter, str]) -> Noise:
        """Takes in parameters and attempts to assign them to values.

        Args:
            **kwargs (Union[FreeParameter, str]): Arbitrary keyword arguments.

        Returns:
            Noise: A new Noise object of the same type with the requested
            parameters bound.
        """
        return BitFlip(probability=_substitute_value(self._probability, **kwargs))

    @classmethod
    def from_dict(cls, noise: dict) -> Noise:
        """Converts a dictionary representation of this class into this class.

        Args:
            noise(dict): The dictionary representation of this noise.

        Returns:
            Noise: A Noise object that represents the passed in dictionary.
        """
        return BitFlip(probability=_parameter_from_dict(noise["probability"]))


Noise.register_noise(BitFlip)


class PhaseFlip(SingleProbabilisticNoise):
    r"""Phase flip noise channel which transforms a density matrix :math:`\\rho` according to:

    .. math:: \\rho \\Rightarrow (1-p) \\rho + p X \\rho X^{\\dagger}

    where

    .. math::
        I = \\left(
                \\begin{matrix}
                    1 & 0 \\\\
                    0 & 1
                \\end{matrix}
            \\right)

        Z = \\left(
                \\begin{matrix}
                    1 & 0 \\\\
                    0 & -1
                \\end{matrix}
            \\right)

        p = \\text{probability}

    This noise channel is shown as `PF` in circuit diagrams.
    """

    def __init__(self, probability: Union[FreeParameterExpression, float]):
        super().__init__(
            probability=probability,
            qubit_count=None,
            ascii_symbols=[_ascii_representation("PF", [probability])],
        )

    def _to_jaqcd(self, target: QubitSet) -> Any:
        return ir.PhaseFlip.construct(target=target[0], probability=self.probability)

    def _to_openqasm(
        self, target: QubitSet, serialization_properties: OpenQASMSerializationProperties
    ) -> str:
        target_qubit = serialization_properties.format_target(int(target[0]))
        return f"#pragma braket noise phase_flip({self.probability}) {target_qubit}"

    def to_matrix(self) -> Iterable[np.ndarray]:
        """Returns a matrix representation of this noise.

        Returns:
            Iterable[ndarray]: A list of matrix representations of this noise.
        """
        K0 = np.sqrt(1 - self.probability) * np.eye(2, dtype=complex)
        K1 = np.sqrt(self.probability) * np.array([[1.0, 0.0], [0.0, -1.0]], dtype=complex)
        return [K0, K1]

    @staticmethod
    def fixed_qubit_count() -> int:
        return 1

    @staticmethod
    @circuit.subroutine(register=True)
    def phase_flip(target: QubitSetInput, probability: float) -> Iterable[Instruction]:
        """Registers this function into the circuit class.

        Args:
            target (QubitSetInput): Target qubit(s)
            probability (float): Probability of phase flipping.

        Returns:
            Iterable[Instruction]: `Iterable` of PhaseFlip instructions.

        Examples:
            >>> circ = Circuit().phase_flip(0, probability=0.1)
        """
        return [
            Instruction(Noise.PhaseFlip(probability=probability), target=qubit)
            for qubit in QubitSet(target)
        ]

    def bind_values(self, **kwargs: Union[FreeParameter, str]) -> Noise:
        """Takes in parameters and attempts to assign them to values.

        Args:
            **kwargs (Union[FreeParameter, str]): Arbitrary keyword arguments.

        Returns:
            Noise: A new Noise object of the same type with the requested
            parameters bound.
        """
        return PhaseFlip(probability=_substitute_value(self._probability, **kwargs))

    @classmethod
    def from_dict(cls, noise: dict) -> Noise:
        """Converts a dictionary representation of this class into this class.

        Args:
            noise(dict): The dictionary representation of this noise.

        Returns:
            Noise: A Noise object that represents the passed in dictionary.
        """
        return PhaseFlip(probability=_parameter_from_dict(noise["probability"]))


Noise.register_noise(PhaseFlip)


class PauliChannel(PauliNoise):
    r"""Pauli noise channel which transforms a density matrix :math:`\\rho` according to:

    .. math::
        \\rho \\Rightarrow (1-probX-probY-probZ) \\rho
            + probX X \\rho X^{\\dagger}
            + probY Y \\rho Y^{\\dagger}
            + probZ Z \\rho Z^{\\dagger}

    where

    .. math::
        I = \\left(
                \\begin{matrix}
                    1 & 0 \\\\
                    0 & 1
                \\end{matrix}
            \\right)

        X = \\left(
                \\begin{matrix}
                    0 & 1 \\\\
                    1 & 0
                \\end{matrix}
            \\right)

        Y = \\left(
                \\begin{matrix}
                    0 & -i \\\\
                    i &  0
                \\end{matrix}
            \\right)

        Z = \\left(
                \\begin{matrix}
                    1 & 0 \\\\
                    0 & -1
                \\end{matrix}
            \\right)

    This noise channel is shown as `PC` in circuit diagrams.
    """

    def __init__(
        self,
        probX: Union[FreeParameterExpression, float],
        probY: Union[FreeParameterExpression, float],
        probZ: Union[FreeParameterExpression, float],
    ):
        """Creates PauliChannel noise.

        Args:
            probX (Union[FreeParameterExpression, float]): X rotation probability.
            probY (Union[FreeParameterExpression, float]): Y rotation probability.
            probZ (Union[FreeParameterExpression, float]): Z rotation probability.
        """
        super().__init__(
            probX=probX,
            probY=probY,
            probZ=probZ,
            qubit_count=None,
            ascii_symbols=[_ascii_representation("PC", [probX, probY, probZ])],
        )

    def _to_jaqcd(self, target: QubitSet) -> Any:
        return ir.PauliChannel.construct(
            target=target[0], probX=self.probX, probY=self.probY, probZ=self.probZ
        )

    def _to_openqasm(
        self, target: QubitSet, serialization_properties: OpenQASMSerializationProperties
    ) -> str:
        target_qubit = serialization_properties.format_target(int(target[0]))
        return (
            f"#pragma braket noise pauli_channel"
            f"({self.probX}, {self.probY}, {self.probZ}) {target_qubit}"
        )

    def to_matrix(self) -> Iterable[np.ndarray]:
        """Returns a matrix representation of this noise.

        Returns:
            Iterable[ndarray]: A list of matrix representations of this noise.
        """
        K0 = np.sqrt(1 - self.probX - self.probY - self.probZ) * np.eye(2, dtype=complex)
        K1 = np.sqrt(self.probX) * np.array([[0.0, 1.0], [1.0, 0.0]], dtype=complex)
        K2 = np.sqrt(self.probY) * 1j * np.array([[0.0, -1.0], [1.0, 0.0]], dtype=complex)
        K3 = np.sqrt(self.probZ) * np.array([[1.0, 0.0], [0.0, -1.0]], dtype=complex)
        return [K0, K1, K2, K3]

    @staticmethod
    def fixed_qubit_count() -> int:
        return 1

    @staticmethod
    @circuit.subroutine(register=True)
    def pauli_channel(
        target: QubitSetInput, probX: float, probY: float, probZ: float
    ) -> Iterable[Instruction]:
        """Registers this function into the circuit class.

        Args:
            target (QubitSetInput): Target qubit(s)
                probability list[float]: Probabilities for the Pauli X, Y and Z noise
                happening in the Kraus channel.
            probX (float): X rotation probability.
            probY (float): Y rotation probability.
            probZ (float): Z rotation probability.

        Returns:
            Iterable[Instruction]: `Iterable` of PauliChannel instructions.

        Examples:
            >>> circ = Circuit().pauli_channel(0, probX=0.1, probY=0.2, probZ=0.3)
        """
        return [
            Instruction(Noise.PauliChannel(probX=probX, probY=probY, probZ=probZ), target=qubit)
            for qubit in QubitSet(target)
        ]

    def bind_values(self, **kwargs) -> Noise:
        """Takes in parameters and attempts to assign them to values.

        Returns:
            Noise: A new Noise object of the same type with the requested
            parameters bound.
        """
        probX = _substitute_value(self.probX, **kwargs)
        probY = _substitute_value(self.probY, **kwargs)
        probZ = _substitute_value(self.probZ, **kwargs)

        return PauliChannel(probX=probX, probY=probY, probZ=probZ)

    @classmethod
    def from_dict(cls, noise: dict) -> Noise:
        """Converts a dictionary representation of this class into this class.

        Args:
            noise(dict): The dictionary representation of this noise.

        Returns:
            Noise: A Noise object that represents the passed in dictionary.
        """
        return PauliChannel(
            probX=_parameter_from_dict(noise["probX"]),
            probY=_parameter_from_dict(noise["probY"]),
            probZ=_parameter_from_dict(noise["probZ"]),
        )


Noise.register_noise(PauliChannel)


class Depolarizing(SingleProbabilisticNoise_34):
    r"""Depolarizing noise channel which transforms a density matrix :math:`\\rho` according to:

    .. math::
        \\rho \\Rightarrow (1-p) \\rho
            + p/3 X \\rho X^{\\dagger}
            + p/3 Y \\rho Y^{\\dagger}
            + p/3 Z \\rho Z^{\\dagger}

    where

    .. math::
        I = \\left(
                \\begin{matrix}
                    1 & 0 \\\\
                    0 & 1
                \\end{matrix}
            \\right)

        X = \\left(
                \\begin{matrix}
                    0 & 1 \\\\
                    1 & 0
                \\end{matrix}
            \\right)

        Y = \\left(
                \\begin{matrix}
                    0 & -i \\\\
                    i &  0
                \\end{matrix}
            \\right)

        Z = \\left(
                \\begin{matrix}
                    1 & 0 \\\\
                    0 & -1
                \\end{matrix}
            \\right)

        p = \\text{probability}

    This noise channel is shown as `DEPO` in circuit diagrams.
    """

    def __init__(self, probability: Union[FreeParameterExpression, float]):
        super().__init__(
            probability=probability,
            qubit_count=None,
            ascii_symbols=[_ascii_representation("DEPO", [probability])],
        )

    def _to_jaqcd(self, target: QubitSet) -> Any:
        return ir.Depolarizing.construct(target=target[0], probability=self.probability)

    def _to_openqasm(
        self, target: QubitSet, serialization_properties: OpenQASMSerializationProperties
    ) -> str:
        target_qubit = serialization_properties.format_target(int(target[0]))
        return f"#pragma braket noise depolarizing({self.probability}) {target_qubit}"

    def to_matrix(self) -> Iterable[np.ndarray]:
        """Returns a matrix representation of this noise.

        Returns:
            Iterable[ndarray]: A list of matrix representations of this noise.
        """
        K0 = np.sqrt(1 - self.probability) * np.eye(2, dtype=complex)
        K1 = np.sqrt(self.probability / 3) * np.array([[0.0, 1.0], [1.0, 0.0]], dtype=complex)
        K2 = np.sqrt(self.probability / 3) * 1j * np.array([[0.0, -1.0], [1.0, 0.0]], dtype=complex)
        K3 = np.sqrt(self.probability / 3) * np.array([[1.0, 0.0], [0.0, -1.0]], dtype=complex)
        return [K0, K1, K2, K3]

    @staticmethod
    def fixed_qubit_count() -> int:
        return 1

    @staticmethod
    @circuit.subroutine(register=True)
    def depolarizing(target: QubitSetInput, probability: float) -> Iterable[Instruction]:
        """Registers this function into the circuit class.

        Args:
            target (QubitSetInput): Target qubit(s)
            probability (float): Probability of depolarizing.

        Returns:
            Iterable[Instruction]: `Iterable` of Depolarizing instructions.

        Examples:
            >>> circ = Circuit().depolarizing(0, probability=0.1)
        """
        return [
            Instruction(Noise.Depolarizing(probability=probability), target=qubit)
            for qubit in QubitSet(target)
        ]

    def bind_values(self, **kwargs) -> Noise:
        """Takes in parameters and attempts to assign them to values.

        Returns:
            Noise: A new Noise object of the same type with the requested
            parameters bound.
        """
        return Depolarizing(probability=_substitute_value(self._probability, **kwargs))

    @classmethod
    def from_dict(cls, noise: dict) -> Noise:
        """Converts a dictionary representation of this class into this class.

        Args:
            noise(dict): The dictionary representation of this noise.

        Returns:
            Noise: A Noise object that represents the passed in dictionary.
        """
        return Depolarizing(probability=_parameter_from_dict(noise["probability"]))


Noise.register_noise(Depolarizing)


class TwoQubitDepolarizing(SingleProbabilisticNoise_1516):
    r"""Two-Qubit Depolarizing noise channel which transforms a
        density matrix :math:`\\rho` according to:

    .. math::
        \\rho \\Rightarrow (1-p) \\rho + p/15 (
          IX \\rho IX^{\\dagger} + IY \\rho IY^{\\dagger} + IZ \\rho IZ^{\\dagger}
        + XI \\rho XI^{\\dagger} + XX \\rho XX^{\\dagger} + XY \\rho XY^{\\dagger}
        + XZ \\rho XZ^{\\dagger} + YI \\rho YI^{\\dagger} + YX \\rho YX^{\\dagger}
        + YY \\rho YY^{\\dagger} + YZ \\rho YZ^{\\dagger} + ZI \\rho ZI^{\\dagger}
        + ZX \\rho ZX^{\\dagger} + ZY \\rho ZY^{\\dagger} + ZZ \\rho ZZ^{\\dagger})

    where

    .. math::
        I = \\left(
                \\begin{matrix}
                    1 & 0 \\\\
                    0 & 1
                \\end{matrix}
            \\right)

        X = \\left(
                \\begin{matrix}
                    0 & 1 \\\\
                    1 & 0
                \\end{matrix}
            \\right)

        Y = \\left(
                \\begin{matrix}
                    0 & -i \\\\
                    i &  0
                \\end{matrix}
            \\right)

        Z = \\left(
                \\begin{matrix}
                    1 & 0 \\\\
                    0 & -1
                \\end{matrix}
            \\right)

        p = \\text{probability}

    This noise channel is shown as `DEPO` in circuit diagrams.
    """

    def __init__(self, probability: Union[FreeParameterExpression, float]):
        super().__init__(
            probability=probability,
            qubit_count=None,
            ascii_symbols=[_ascii_representation("DEPO", [probability])] * 2,
        )

    def _to_jaqcd(self, target: QubitSet) -> Any:
        return ir.TwoQubitDepolarizing.construct(
            targets=[target[0], target[1]], probability=self.probability
        )

    def _to_openqasm(
        self, target: QubitSet, serialization_properties: OpenQASMSerializationProperties
    ) -> str:
        target_qubit_0 = serialization_properties.format_target(int(target[0]))
        target_qubit_1 = serialization_properties.format_target(int(target[1]))
        return (
            f"#pragma braket noise two_qubit_depolarizing({self.probability}) "
            f"{target_qubit_0}, {target_qubit_1}"
        )

    def to_matrix(self) -> Iterable[np.ndarray]:
        """Returns a matrix representation of this noise.

        Returns:
            Iterable[ndarray]: A list of matrix representations of this noise.
        """
        SI = np.array([[1.0, 0.0], [0.0, 1.0]], dtype=complex)
        SX = np.array([[0.0, 1.0], [1.0, 0.0]], dtype=complex)
        SY = np.array([[0.0, -1.0j], [1.0j, 0.0]], dtype=complex)
        SZ = np.array([[1.0, 0.0], [0.0, -1.0]], dtype=complex)

        K_list_single = [SI, SX, SY, SZ]
        K_list = [np.kron(i, j) for i in K_list_single for j in K_list_single]

        K_list[0] *= np.sqrt(1 - self._probability)

        K_list[1:] = [np.sqrt(self._probability / 15) * i for i in K_list[1:]]

        return K_list

    @staticmethod
    def fixed_qubit_count() -> int:
        return 2

    @staticmethod
    @circuit.subroutine(register=True)
    def two_qubit_depolarizing(
        target1: QubitInput, target2: QubitInput, probability: float
    ) -> Iterable[Instruction]:
        """Registers this function into the circuit class.

        Args:
            target1 (QubitInput): Target qubit 1.
            target2 (QubitInput): Target qubit 2.
            probability (float): Probability of two-qubit depolarizing.

        Returns:
            Iterable[Instruction]: `Iterable` of Depolarizing instructions.

        Examples:
            >>> circ = Circuit().two_qubit_depolarizing(0, 1, probability=0.1)
        """
        return [
            Instruction(
                Noise.TwoQubitDepolarizing(probability=probability), target=[target1, target2]
            )
        ]

    def bind_values(self, **kwargs) -> Noise:
        """Takes in parameters and attempts to assign them to values.

        Returns:
            Noise: A new Noise object of the same type with the requested
            parameters bound.
        """
        return TwoQubitDepolarizing(probability=_substitute_value(self._probability, **kwargs))

    @classmethod
    def from_dict(cls, noise: dict) -> Noise:
        """Converts a dictionary representation of this class into this class.

        Args:
            noise(dict): The dictionary representation of this noise.

        Returns:
            Noise: A Noise object that represents the passed in dictionary.
        """
        return TwoQubitDepolarizing(probability=_parameter_from_dict(noise["probability"]))


Noise.register_noise(TwoQubitDepolarizing)


class TwoQubitDephasing(SingleProbabilisticNoise_34):
    r"""Two-Qubit Dephasing noise channel which transforms a
        density matrix :math:`\\rho` according to:

    .. math::
        \\rho \\Rightarrow (1-p) \\rho + p/3 (
          IZ \\rho IZ^{\\dagger} + ZI \\rho ZI^{\\dagger} + ZZ \\rho ZZ^{\\dagger})

    where

    .. math::
        I = \\left(
                \\begin{matrix}
                    1 & 0 \\\\
                    0 & 1
                \\end{matrix}
            \\right)

        Z = \\left(
                \\begin{matrix}
                    1 & 0 \\\\
                    0 & -1
                \\end{matrix}
            \\right)

        p = \\text{probability}

    This noise channel is shown as `DEPH` in circuit diagrams.
    """

    def __init__(self, probability: Union[FreeParameterExpression, float]):
        super().__init__(
            probability=probability,
            qubit_count=None,
            ascii_symbols=[_ascii_representation("DEPH", [probability])] * 2,
        )

    def _to_jaqcd(self, target: QubitSet) -> Any:
        return ir.TwoQubitDephasing.construct(
            targets=[target[0], target[1]], probability=self.probability
        )

    def _to_openqasm(
        self, target: QubitSet, serialization_properties: OpenQASMSerializationProperties
    ) -> str:
        target_qubit_0 = serialization_properties.format_target(int(target[0]))
        target_qubit_1 = serialization_properties.format_target(int(target[1]))
        return (
            f"#pragma braket noise two_qubit_dephasing({self.probability}) "
            f"{target_qubit_0}, {target_qubit_1}"
        )

    def to_matrix(self) -> Iterable[np.ndarray]:
        """Returns a matrix representation of this noise.

        Returns:
            Iterable[ndarray]: A list of matrix representations of this noise.
        """
        SI = np.array([[1.0, 0.0], [0.0, 1.0]], dtype=complex)
        SZ = np.array([[1.0, 0.0], [0.0, -1.0]], dtype=complex)
        K0 = np.sqrt(1 - self._probability) * np.kron(SI, SI)
        K1 = np.sqrt(self._probability / 3) * np.kron(SI, SZ)
        K2 = np.sqrt(self._probability / 3) * np.kron(SZ, SI)
        K3 = np.sqrt(self._probability / 3) * np.kron(SZ, SZ)

        return [K0, K1, K2, K3]

    @staticmethod
    def fixed_qubit_count() -> int:
        return 2

    @staticmethod
    @circuit.subroutine(register=True)
    def two_qubit_dephasing(
        target1: QubitInput, target2: QubitInput, probability: float
    ) -> Iterable[Instruction]:
        """Registers this function into the circuit class.

        Args:
            target1 (QubitInput): Target qubit 1.
            target2 (QubitInput): Target qubit 2.
            probability (float): Probability of two-qubit dephasing.

        Returns:
            Iterable[Instruction]: `Iterable` of Dephasing instructions.

        Examples:
            >>> circ = Circuit().two_qubit_dephasing(0, 1, probability=0.1)
        """
        return [
            Instruction(Noise.TwoQubitDephasing(probability=probability), target=[target1, target2])
        ]

    def bind_values(self, **kwargs) -> Noise:
        """Takes in parameters and attempts to assign them to values.

        Returns:
            Noise: A new Noise object of the same type with the requested
            parameters bound.
        """
        return TwoQubitDephasing(probability=_substitute_value(self._probability, **kwargs))

    @classmethod
    def from_dict(cls, noise: dict) -> Noise:
        """Converts a dictionary representation of this class into this class.

        Args:
            noise(dict): The dictionary representation of this noise.

        Returns:
            Noise: A Noise object that represents the passed in dictionary.
        """
        return TwoQubitDephasing(probability=_parameter_from_dict(noise["probability"]))


Noise.register_noise(TwoQubitDephasing)


class TwoQubitPauliChannel(MultiQubitPauliNoise):
    r"""Two-Qubit Pauli noise channel which transforms a
        density matrix :math:`\\rho` according to:

    .. math::
        \\rho \\Rightarrow (1-p) \\rho +
            p_{IX} IX \\rho IX^{\\dagger} +
            p_{IY} IY \\rho IY^{\\dagger} +
            p_{IZ} IZ \\rho IZ^{\\dagger} +
            p_{XI} XI \\rho XI^{\\dagger} +
            p_{XX} XX \\rho XX^{\\dagger} +
            p_{XY} XY \\rho XY^{\\dagger} +
            p_{XZ} XZ \\rho XZ^{\\dagger} +
            p_{YI} YI \\rho YI^{\\dagger} +
            p_{YX} YX \\rho YX^{\\dagger} +
            p_{YY} YY \\rho YY^{\\dagger} +
            p_{YZ} YZ \\rho YZ^{\\dagger} +
            p_{ZI} ZI \\rho ZI^{\\dagger} +
            p_{ZX} ZX \\rho ZX^{\\dagger} +
            p_{ZY} ZY \\rho ZY^{\\dagger} +
            p_{ZZ} ZZ \\rho ZZ^{\\dagger})

    where

    .. math::
        I = \\left(
                \\begin{matrix}
                    1 & 0 \\\\
                    0 & 1
                \\end{matrix}
            \\right)

        X = \\left(
                \\begin{matrix}
                    0 & 1 \\\\
                    1 & 0
                \\end{matrix}
            \\right)

        Y = \\left(
                \\begin{matrix}
                    0 & -i \\\\
                    i &  0
                \\end{matrix}
            \\right)

        Z = \\left(
                \\begin{matrix}
                    1 & 0 \\\\
                    0 & -1
                \\end{matrix}
            \\right)

        p = \\text{sum of all probabilities}

    This noise channel is shown as `PC_2({"pauli_string": probability})` in circuit diagrams.
    """

    _paulis: ClassVar = {
        "I": np.array([[1.0, 0.0], [0.0, 1.0]], dtype=complex),
        "X": np.array([[0.0, 1.0], [1.0, 0.0]], dtype=complex),
        "Y": np.array([[0.0, -1.0j], [1.0j, 0.0]], dtype=complex),
        "Z": np.array([[1.0, 0.0], [0.0, -1.0]], dtype=complex),
    }
    _tensor_products_strings = itertools.product(_paulis.keys(), repeat=2)
    _names_list: ClassVar = ["".join(x) for x in _tensor_products_strings]

    def __init__(self, probabilities: dict[str, float]):
        super().__init__(
            probabilities=probabilities,
            qubit_count=None,
            ascii_symbols=[
                f"PC2({probabilities})",
                f"PC2({probabilities})",
            ],
        )
        self._matrix = None

    def to_matrix(self) -> Iterable[np.ndarray]:
        """Returns a matrix representation of this noise.

        Returns:
            Iterable[ndarray]: A list of matrix representations of this noise.
        """
        if self._matrix is not None:
            return self._matrix
        total_prob = sum(self._probabilities.values())
        K_list = [np.sqrt(1 - total_prob) * np.identity(4)]  # "II" element
        for pstring in self._names_list[1:]:  # ignore "II"
            if pstring in self._probabilities:
                mat = np.sqrt(self._probabilities[pstring]) * np.kron(
                    self._paulis[pstring[0]], self._paulis[pstring[1]]
                )
                K_list.append(mat)
            else:
                K_list.append(np.zeros((4, 4)))
        self._matrix = K_list
        return self._matrix

    def _to_jaqcd(self, target: QubitSet) -> Any:
        return ir.MultiQubitPauliChannel.construct(
            targets=[target[0], target[1]], probabilities=self.probabilities
        )

    @staticmethod
    def fixed_qubit_count() -> int:
        return 2

    @staticmethod
    @circuit.subroutine(register=True)
    def two_qubit_pauli_channel(
        target1: QubitInput, target2: QubitInput, probabilities: dict[str, float]
    ) -> Iterable[Instruction]:
        """Registers this function into the circuit class.

        Args:
            target1 (QubitInput): Target qubit 1.
            target2 (QubitInput): Target qubit 2.
            probabilities (dict[str, float]): Probability of two-qubit Pauli channel.

        Returns:
            Iterable[Instruction]: `Iterable` of Depolarizing instructions.

        Examples:
            >>> circ = Circuit().two_qubit_pauli_channel(0, 1, {"XX": 0.1})
        """
        return [
            Instruction(
                Noise.TwoQubitPauliChannel(probabilities=probabilities),
                target=[target1, target2],
            )
        ]

    def bind_values(self, **kwargs) -> Noise:
        """Takes in parameters and attempts to assign them to values.

        Returns:
            Noise: A new Noise object of the same type with the requested
            parameters bound.
        """
        probabilities = {
            pauli_string: _substitute_value(prob, **kwargs)
            for pauli_string, prob in self._probabilities.items()
        }
        return TwoQubitPauliChannel(probabilities=probabilities)

    @classmethod
    def from_dict(cls, noise: dict) -> Noise:
        """Converts a dictionary representation of this class into this class.

        Args:
            noise(dict): The dictionary representation of this noise.

        Returns:
            Noise: A Noise object that represents the passed in dictionary.
        """
        probabilities = {}
        for pauli_string, prob in noise["probabilities"].items():
            probabilities[pauli_string] = _parameter_from_dict(prob)
        return TwoQubitPauliChannel(probabilities=probabilities)


Noise.register_noise(TwoQubitPauliChannel)


class AmplitudeDamping(DampingNoise):
    r"""AmplitudeDamping noise channel which transforms a density matrix :math:`\\rho` according to:

    .. math:: \\rho \\Rightarrow E_0 \\rho E_0^{\\dagger} + E_1 \\rho E_1^{\\dagger}

    where

    .. math::
        E_0 = \\left(
                \\begin{matrix}
                    1 & 0 \\\\
                    0 & \\sqrt{1-\\gamma}
                \\end{matrix}
              \\right)

        E_1 = \\left(
                \\begin{matrix}
                    0 & \\sqrt{\\gamma} \\\\
                    0 & 0
                \\end{matrix}
              \\right)

    This noise channel is shown as `AD` in circuit diagrams.
    """

    def __init__(self, gamma: Union[FreeParameterExpression, float]):
        super().__init__(
            gamma=gamma,
            qubit_count=None,
            ascii_symbols=[_ascii_representation("AD", [gamma])],
        )

    def _to_jaqcd(self, target: QubitSet) -> Any:
        return ir.AmplitudeDamping.construct(target=target[0], gamma=self.gamma)

    def _to_openqasm(
        self, target: QubitSet, serialization_properties: OpenQASMSerializationProperties
    ) -> str:
        target_qubit = serialization_properties.format_target(int(target[0]))
        return f"#pragma braket noise amplitude_damping({self.gamma}) {target_qubit}"

    def to_matrix(self) -> Iterable[np.ndarray]:
        """Returns a matrix representation of this noise.

        Returns:
            Iterable[ndarray]: A list of matrix representations of this noise.
        """
        K0 = np.array([[1.0, 0.0], [0.0, np.sqrt(1 - self.gamma)]], dtype=complex)
        K1 = np.array([[0.0, np.sqrt(self.gamma)], [0.0, 0.0]], dtype=complex)
        return [K0, K1]

    @staticmethod
    def fixed_qubit_count() -> int:
        return 1

    @staticmethod
    @circuit.subroutine(register=True)
    def amplitude_damping(target: QubitSetInput, gamma: float) -> Iterable[Instruction]:
        """Registers this function into the circuit class.

        Args:
            target (QubitSetInput): Target qubit(s).
            gamma (float): decaying rate of the amplitude damping channel.

        Returns:
            Iterable[Instruction]: `Iterable` of AmplitudeDamping instructions.

        Examples:
            >>> circ = Circuit().amplitude_damping(0, gamma=0.1)
        """
        return [
            Instruction(Noise.AmplitudeDamping(gamma=gamma), target=qubit)
            for qubit in QubitSet(target)
        ]

    def bind_values(self, **kwargs) -> Noise:
        """Takes in parameters and attempts to assign them to values.

        Returns:
            Noise: A new Noise object of the same type with the requested
            parameters bound.
        """
        return AmplitudeDamping(gamma=_substitute_value(self._gamma, **kwargs))

    @classmethod
    def from_dict(cls, noise: dict) -> Noise:
        """Converts a dictionary representation of this class into this class.

        Args:
            noise(dict): The dictionary representation of this noise.

        Returns:
            Noise: A Noise object that represents the passed in dictionary.
        """
        return AmplitudeDamping(gamma=_parameter_from_dict(noise["gamma"]))


Noise.register_noise(AmplitudeDamping)


class GeneralizedAmplitudeDamping(GeneralizedAmplitudeDampingNoise):
    r"""Generalized AmplitudeDamping noise channel which transforms a
        density matrix :math:`\\rho` according to:

    .. math:: \\rho \\Rightarrow E_0 \\rho E_0^{\\dagger} + E_1 \\rho E_1^{\\dagger}
                + E_2 \\rho E_2^{\\dagger} + E_3 \\rho E_3^{\\dagger}

    where

    .. math::
        E_0 = \\sqrt(probability)\\left(
                \\begin{matrix}
                    1 & 0 \\\\
                    0 & \\sqrt{1-\\gamma}
                \\end{matrix}
              \\right)

        E_1 = \\sqrt(probability)\\left(
                \\begin{matrix}
                    0 & \\sqrt{\\gamma} \\\\
                    0 & 0
                \\end{matrix}
              \\right)
        E_2 = \\sqrt(1-probability)\\left(
                \\begin{matrix}
                    \\sqrt{1-\\gamma} & 0 \\\\
                    0 & 1
                \\end{matrix}
              \\right)
        E_3 = \\sqrt(1-probability)\\left(
                \\begin{matrix}
                    0 & 0 \\\\
                    \\sqrt{\\gamma} & 0
                \\end{matrix}
              \\right)

    This noise channel is shown as `GAD` in circuit diagrams.
    """

    def __init__(
        self,
        gamma: Union[FreeParameterExpression, float],
        probability: Union[FreeParameterExpression, float],
    ):
        super().__init__(
            gamma=gamma,
            probability=probability,
            qubit_count=None,
            ascii_symbols=[_ascii_representation("GAD", [gamma, probability])],
        )

    def _to_jaqcd(self, target: QubitSet) -> Any:
        return ir.GeneralizedAmplitudeDamping.construct(
            target=target[0], gamma=self.gamma, probability=self.probability
        )

    def _to_openqasm(
        self, target: QubitSet, serialization_properties: OpenQASMSerializationProperties
    ) -> str:
        target_qubit = serialization_properties.format_target(int(target[0]))
        return (
            "#pragma braket noise generalized_amplitude_damping("
            f"{self.gamma}, {self.probability}) {target_qubit}"
        )

    def to_matrix(self) -> Iterable[np.ndarray]:
        """Returns a matrix representation of this noise.

        Returns:
            Iterable[ndarray]: A list of matrix representations of this noise.
        """
        K0 = np.sqrt(self.probability) * np.array(
            [[1.0, 0.0], [0.0, np.sqrt(1 - self.gamma)]], dtype=complex
        )
        K1 = np.sqrt(self.probability) * np.array(
            [[0.0, np.sqrt(self.gamma)], [0.0, 0.0]], dtype=complex
        )
        K2 = np.sqrt(1 - self.probability) * np.array([[np.sqrt(1 - self.gamma), 0.0], [0.0, 1.0]])
        K3 = np.sqrt(1 - self.probability) * np.array([[0.0, 0.0], [np.sqrt(self.gamma), 0.0]])
        return [K0, K1, K2, K3]

    @staticmethod
    def fixed_qubit_count() -> int:
        return 1

    @staticmethod
    @circuit.subroutine(register=True)
    def generalized_amplitude_damping(
        target: QubitSetInput, gamma: float, probability: float
    ) -> Iterable[Instruction]:
        """Registers this function into the circuit class.

        Args:
            target (QubitSetInput): Target qubit(s).
            gamma (float): The damping rate of the amplitude damping channel.
            probability(float): Probability of the system being excited by the environment.

        Returns:
            Iterable[Instruction]: `Iterable` of GeneralizedAmplitudeDamping instructions.

        Examples:
            >>> circ = Circuit().generalized_amplitude_damping(0, gamma=0.1, probability = 0.9)
        """
        return [
            Instruction(
                Noise.GeneralizedAmplitudeDamping(gamma=gamma, probability=probability),
                target=qubit,
            )
            for qubit in QubitSet(target)
        ]

    def bind_values(self, **kwargs) -> Noise:
        """Takes in parameters and attempts to assign them to values.

        Returns:
            Noise: A new Noise object of the same type with the requested
            parameters bound.
        """
        gamma = _substitute_value(self._gamma, **kwargs)
        probability = _substitute_value(self._probability, **kwargs)
        return GeneralizedAmplitudeDamping(gamma=gamma, probability=probability)

    @classmethod
    def from_dict(cls, noise: dict) -> Noise:
        """Converts a dictionary representation of this class into this class.

        Args:
            noise(dict): The dictionary representation of this noise.

        Returns:
            Noise: A Noise object that represents the passed in dictionary.
        """
        return GeneralizedAmplitudeDamping(
            gamma=_parameter_from_dict(noise["gamma"]),
            probability=_parameter_from_dict(noise["probability"]),
        )


Noise.register_noise(GeneralizedAmplitudeDamping)


class PhaseDamping(DampingNoise):
    r"""Phase damping noise channel which transforms a density matrix :math:`\\rho` according to:

    .. math:: \\rho \\Rightarrow E_0 \\rho E_0^{\\dagger} + E_1 \\rho E_1^{\\dagger}

    where

    .. math::
        E_0 = \\left(
                \\begin{matrix}
                    1 & 0 \\\\
                    0 & \\sqrt{1-gamma}
                \\end{matrix}
              \\right)

        E_1 = \\left(
                \\begin{matrix}
                    0 & 0 \\\\
                    0 & \\sqrt{gamma}
                \\end{matrix}
              \\right)

        p = \\text{probability}

    This noise channel is shown as `PD` in circuit diagrams.
    """

    def __init__(self, gamma: Union[FreeParameterExpression, float]):
        super().__init__(
            gamma=gamma,
            qubit_count=None,
            ascii_symbols=[_ascii_representation("PD", [gamma])],
        )

    def _to_jaqcd(self, target: QubitSet) -> Any:
        return ir.PhaseDamping.construct(target=target[0], gamma=self.gamma)

    def _to_openqasm(
        self, target: QubitSet, serialization_properties: OpenQASMSerializationProperties
    ) -> str:
        target_qubit = serialization_properties.format_target(int(target[0]))
        return f"#pragma braket noise phase_damping({self.gamma}) {target_qubit}"

    def to_matrix(self) -> Iterable[np.ndarray]:
        """Returns a matrix representation of this noise.

        Returns:
            Iterable[ndarray]: A list of matrix representations of this noise.
        """
        K0 = np.array([[1.0, 0.0], [0.0, np.sqrt(1 - self.gamma)]], dtype=complex)
        K1 = np.array([[0.0, 0.0], [0.0, np.sqrt(self.gamma)]], dtype=complex)
        return [K0, K1]

    @staticmethod
    def fixed_qubit_count() -> int:
        return 1

    @staticmethod
    @circuit.subroutine(register=True)
    def phase_damping(target: QubitSetInput, gamma: float) -> Iterable[Instruction]:
        """Registers this function into the circuit class.

        Args:
            target (QubitSetInput): Target qubit(s)
            gamma (float): Probability of phase damping.

        Returns:
            Iterable[Instruction]: `Iterable` of PhaseDamping instructions.

        Examples:
            >>> circ = Circuit().phase_damping(0, gamma=0.1)
        """
        return [
            Instruction(Noise.PhaseDamping(gamma=gamma), target=qubit) for qubit in QubitSet(target)
        ]

    def bind_values(self, **kwargs) -> Noise:
        """Takes in parameters and attempts to assign them to values.

        Returns:
            Noise: A new Noise object of the same type with the requested
            parameters bound.
        """
        return PhaseDamping(gamma=_substitute_value(self._gamma, **kwargs))

    @classmethod
    def from_dict(cls, noise: dict) -> Noise:
        """Converts a dictionary representation of this class into this class.

        Args:
            noise(dict): The dictionary representation of this noise.

        Returns:
            Noise: A Noise object that represents the passed in dictionary.
        """
        return PhaseDamping(gamma=_parameter_from_dict(noise["gamma"]))


Noise.register_noise(PhaseDamping)


class Kraus(Noise):
    """User-defined noise channel that uses the provided matrices as Kraus operators
    This noise channel is shown as `NK` in circuit diagrams.
    """

    def __init__(self, matrices: Iterable[np.ndarray], display_name: str = "KR"):
        """Inits `Kraus`.

        Args:
            matrices (Iterable[ndarray]): A list of matrices that define a noise
                channel. These matrices need to satisfy the requirement of CPTP map.
            display_name (str): Name to be used for an instance of this general noise
                channel for circuit diagrams. Defaults to `KR`.

        Raises:
            ValueError: If any matrix in `matrices` is not a two-dimensional square
                matrix,
                or has a dimension length which is not a positive exponent of 2,
                or the `matrices` do not satisfy CPTP condition.

        """
        for matrix in matrices:
            verify_quantum_operator_matrix_dimensions(matrix)
            if not int(np.log2(matrix.shape[0])) == int(np.log2(matrices[0].shape[0])):
                raise ValueError(f"all matrices in {matrices} must have the same shape")
        self._matrices = [np.array(matrix, dtype=complex) for matrix in matrices]
        self._display_name = display_name
        qubit_count = int(np.log2(self._matrices[0].shape[0]))
        if qubit_count > 2:
            raise ValueError("Kraus operators with more than two qubits are not supported.")
        if len(matrices) > 2 ** (2 * qubit_count):
            raise ValueError("The number of Kraus operators is beyond limit.")

        if not is_cptp(self._matrices):
            raise ValueError(
                "The input matrices do not define a completely-positive trace-preserving map."
            )

        super().__init__(qubit_count=qubit_count, ascii_symbols=[display_name] * qubit_count)

    def to_matrix(self) -> Iterable[np.ndarray]:
        """Returns a matrix representation of this noise.

        Returns:
            Iterable[ndarray]: A list of matrix representations of this noise.
        """
        return self._matrices

    def _to_jaqcd(self, target: QubitSet) -> Any:
        return ir.Kraus.construct(
            targets=list(target),
            matrices=Kraus._transform_matrix_to_ir(self._matrices),
        )

    def _to_openqasm(
        self, target: QubitSet, serialization_properties: OpenQASMSerializationProperties
    ) -> str:
        matrix_list = ", ".join(
            np.array2string(
                matrix,
                separator=", ",
                formatter={"all": lambda x: format_complex(x)},
            ).replace("\n", "")
            for matrix in self._matrices
        )
        qubit_list = ", ".join(
            serialization_properties.format_target(int(qubit)) for qubit in target
        )
        return f"#pragma braket noise kraus({matrix_list}) {qubit_list}"

    @staticmethod
    def _transform_matrix_to_ir(matrices: Iterable[np.ndarray]) -> list:
        serializable = []
        for matrix in matrices:
            matrix_as_list = [
                [[element.real, element.imag] for element in row] for row in matrix.tolist()
            ]
            serializable.append(matrix_as_list)
        return serializable

    @staticmethod
    @circuit.subroutine(register=True)
    def kraus(
        targets: QubitSetInput, matrices: Iterable[np.array], display_name: str = "KR"
    ) -> Iterable[Instruction]:
        """Registers this function into the circuit class.

        Args:
            targets (QubitSetInput): Target qubit(s)
            matrices (Iterable[array]): Matrices that define a general noise channel.
            display_name (str): The display name.

        Returns:
            Iterable[Instruction]: `Iterable` of Kraus instructions.

        Examples:
            >>> K0 = np.eye(4) * np.sqrt(0.9)
            >>> K1 = np.kron([[1., 0.],[0., 1.]], [[0., 1.],[1., 0.]]) * np.sqrt(0.1)
            >>> circ = Circuit().kraus([1, 0], matrices=[K0, K1])
        """
        if 2 ** len(targets) != matrices[0].shape[0]:
            raise ValueError(
                "Dimensions of the supplied Kraus matrices are incompatible with the targets"
            )

        return Instruction(
            Noise.Kraus(matrices=matrices, display_name=display_name), target=targets
        )

    def to_dict(self) -> dict:
        """Converts this object into a dictionary representation. Not implemented at this time.

        Returns:
            dict: Not implemented at this time..
        """
        raise NotImplementedError

    @classmethod
    def from_dict(cls, noise: dict) -> Noise:
        """Converts a dictionary representation of this class into this class.

        Args:
            noise(dict): The dictionary representation of this noise.

        Returns:
            Noise: A Noise object that represents the passed in dictionary.
        """
        raise NotImplementedError


Noise.register_noise(Kraus)


def _ascii_representation(
    noise: str, parameters: list[Union[FreeParameterExpression, float]]
) -> str:
    """Generates a formatted ascii representation of a noise.

    Args:
        noise (str): The name of the noise.
        parameters (list[Union[FreeParameterExpression, float]]): The parameters to the noise.

    Returns:
        str: The ascii representation of the noise.
    """
    param_list = []
    for param in parameters:
        param_list.append(
            str(param) if isinstance(param, FreeParameterExpression) else f"{param:.2g}"
        )
    param_str = ",".join(param_list)
    return f"{noise}({param_str})"


def _substitute_value(expr: float, **kwargs) -> Union[FreeParameterExpression, float]:
    return expr.subs(kwargs) if isinstance(expr, FreeParameterExpression) else expr


def _parameter_from_dict(parameter: Union[dict, float]) -> Union[FreeParameter, float]:
    """Converts a parameter from a dictionary if it's a FreeParameter, otherwise returns the float.

    Args:
        parameter(Union[dict, float]): The parameter to convert.

    Returns:
        Union[FreeParameter, float]: A FreeParameter representing the parameter, if the parameter
        is a dictionary, otherwise returns the float.
    """
    if isinstance(parameter, dict):
        return FreeParameter.from_dict(parameter)
    return parameter<|MERGE_RESOLUTION|>--- conflicted
+++ resolved
@@ -13,11 +13,7 @@
 
 import itertools
 from collections.abc import Iterable
-<<<<<<< HEAD
-from typing import Any, Union
-=======
 from typing import Any, ClassVar, Union
->>>>>>> 879133cb
 
 import numpy as np
 
