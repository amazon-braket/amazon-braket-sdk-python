# Copyright Amazon.com Inc. or its affiliates. All Rights Reserved.
#
# Licensed under the Apache License, Version 2.0 (the "License"). You
# may not use this file except in compliance with the License. A copy of
# the License is located at
#
#     http://aws.amazon.com/apache2.0/
#
# or in the "license" file accompanying this file. This file is
# distributed on an "AS IS" BASIS, WITHOUT WARRANTIES OR CONDITIONS OF
# ANY KIND, either express or implied. See the License for the specific
# language governing permissions and limitations under the License.

import itertools
from typing import Any, Dict, Iterable, List, Union

import numpy as np

import braket.ir.jaqcd as ir
from braket.circuits import circuit
from braket.circuits.free_parameter import FreeParameter
from braket.circuits.free_parameter_expression import FreeParameterExpression
from braket.circuits.gates import format_complex
from braket.circuits.instruction import Instruction
from braket.circuits.noise import (
    DampingNoise,
    GeneralizedAmplitudeDampingNoise,
    MultiQubitPauliNoise,
    Noise,
    PauliNoise,
    SingleProbabilisticNoise,
    SingleProbabilisticNoise_34,
    SingleProbabilisticNoise_1516,
)
from braket.circuits.quantum_operator_helpers import (
    is_cptp,
    verify_quantum_operator_matrix_dimensions,
)
from braket.circuits.qubit import QubitInput
from braket.circuits.qubit_set import QubitSet, QubitSetInput
from braket.circuits.serialization import OpenQASMSerializationProperties

"""
To add a new Noise implementation:
    1. Implement the class and extend `Noise`
    2. Add a method with the `@circuit.subroutine(register=True)` decorator. Method name
       will be added into the `Circuit` class. This method is the default way clients add
       this noise to a circuit.
    3. Register the class with the `Noise` class via `Noise.register_noise()`.
"""


class BitFlip(SingleProbabilisticNoise):
    """Bit flip noise channel which transforms a density matrix :math:`\\rho` according to:

    .. math:: \\rho \\Rightarrow (1-p) \\rho + p X \\rho X^{\\dagger}
    where

    .. math::
        I = \\left(
                \\begin{matrix}
                    1 & 0 \\\\
                    0 & 1
                \\end{matrix}
            \\right)

        X = \\left(
                \\begin{matrix}
                    0 & 1 \\\\
                    1 & 0
                \\end{matrix}
            \\right)

        p = \\text{probability}

    This noise channel is shown as `BF` in circuit diagrams.
    """

    def __init__(self, probability: Union[FreeParameterExpression, float]):
        super().__init__(
            probability=probability,
            qubit_count=None,
            ascii_symbols=[_ascii_representation("BF", [probability])],
        )

<<<<<<< HEAD
    def _to_jaqcd(self, target: QubitSet):
=======
    def _to_jaqcd(self, target: QubitSet) -> Any:
>>>>>>> 792986de
        return ir.BitFlip.construct(target=target[0], probability=self.probability)

    def _to_openqasm(
        self, target: QubitSet, serialization_properties: OpenQASMSerializationProperties
<<<<<<< HEAD
    ):
=======
    ) -> str:
>>>>>>> 792986de
        target_qubit = serialization_properties.format_target(int(target[0]))
        return f"#pragma braket noise bit_flip({self.probability}) {target_qubit}"

    def to_matrix(self) -> Iterable[np.ndarray]:
        """Returns a matrix representation of this noise.
        Returns:
            Iterable[ndarray]: A list of matrix representations of this noise.
        """
        K0 = np.sqrt(1 - self.probability) * np.eye(2, dtype=complex)
        K1 = np.sqrt(self.probability) * np.array([[0.0, 1.0], [1.0, 0.0]], dtype=complex)
        return [K0, K1]

    @staticmethod
    def fixed_qubit_count() -> int:
        return 1

    @staticmethod
    @circuit.subroutine(register=True)
    def bit_flip(target: QubitSetInput, probability: float) -> Iterable[Instruction]:
        """Registers this function into the circuit class.

        Args:
            target (QubitSetInput): Target qubit(s)
            probability (float): Probability of bit flipping.

        Returns:
            Iterable[Instruction]: `Iterable` of BitFlip instructions.

        Examples:
            >>> circ = Circuit().bit_flip(0, probability=0.1)
        """
        return [
            Instruction(Noise.BitFlip(probability=probability), target=qubit)
            for qubit in QubitSet(target)
        ]

    def bind_values(self, **kwargs) -> Noise:
        """
        Takes in parameters and attempts to assign them to values.

        Returns:
            Noise: A new Noise object of the same type with the requested
            parameters bound.
        """
        return BitFlip(probability=_substitute_value(self._probability, **kwargs))

    @classmethod
    def from_dict(cls, noise: dict) -> Noise:
        """
        Converts a dictionary representation of this class into this class.

        Args:
            noise(dict): The dictionary representation of this noise.

        Returns:
            Noise: A Noise object that represents the passed in dictionary.
        """
        return BitFlip(probability=_parameter_from_dict(noise["probability"]))


Noise.register_noise(BitFlip)


class PhaseFlip(SingleProbabilisticNoise):
    """Phase flip noise channel which transforms a density matrix :math:`\\rho` according to:

    .. math:: \\rho \\Rightarrow (1-p) \\rho + p X \\rho X^{\\dagger}
    where

    .. math::
        I = \\left(
                \\begin{matrix}
                    1 & 0 \\\\
                    0 & 1
                \\end{matrix}
            \\right)

        Z = \\left(
                \\begin{matrix}
                    1 & 0 \\\\
                    0 & -1
                \\end{matrix}
            \\right)

        p = \\text{probability}

    This noise channel is shown as `PF` in circuit diagrams.
    """

    def __init__(self, probability: Union[FreeParameterExpression, float]):
        super().__init__(
            probability=probability,
            qubit_count=None,
            ascii_symbols=[_ascii_representation("PF", [probability])],
        )

<<<<<<< HEAD
    def _to_jaqcd(self, target: QubitSet):
=======
    def _to_jaqcd(self, target: QubitSet) -> Any:
>>>>>>> 792986de
        return ir.PhaseFlip.construct(target=target[0], probability=self.probability)

    def _to_openqasm(
        self, target: QubitSet, serialization_properties: OpenQASMSerializationProperties
<<<<<<< HEAD
    ):
=======
    ) -> str:
>>>>>>> 792986de
        target_qubit = serialization_properties.format_target(int(target[0]))
        return f"#pragma braket noise phase_flip({self.probability}) {target_qubit}"

    def to_matrix(self) -> Iterable[np.ndarray]:
        """Returns a matrix representation of this noise.
        Returns:
            Iterable[ndarray]: A list of matrix representations of this noise.
        """
        K0 = np.sqrt(1 - self.probability) * np.eye(2, dtype=complex)
        K1 = np.sqrt(self.probability) * np.array([[1.0, 0.0], [0.0, -1.0]], dtype=complex)
        return [K0, K1]

    @staticmethod
    def fixed_qubit_count() -> int:
        return 1

    @staticmethod
    @circuit.subroutine(register=True)
    def phase_flip(target: QubitSetInput, probability: float) -> Iterable[Instruction]:
        """Registers this function into the circuit class.

        Args:
            target (QubitSetInput): Target qubit(s)
            probability (float): Probability of phase flipping.

        Returns:
            Iterable[Instruction]: `Iterable` of PhaseFlip instructions.

        Examples:
            >>> circ = Circuit().phase_flip(0, probability=0.1)
        """
        return [
            Instruction(Noise.PhaseFlip(probability=probability), target=qubit)
            for qubit in QubitSet(target)
        ]

    def bind_values(self, **kwargs) -> Noise:
        """
        Takes in parameters and attempts to assign them to values.

        Returns:
            Noise: A new Noise object of the same type with the requested
            parameters bound.
        """
        return PhaseFlip(probability=_substitute_value(self._probability, **kwargs))

    @classmethod
    def from_dict(cls, noise: dict) -> Noise:
        """
        Converts a dictionary representation of this class into this class.

        Args:
            noise(dict): The dictionary representation of this noise.

        Returns:
            Noise: A Noise object that represents the passed in dictionary.
        """
        return PhaseFlip(probability=_parameter_from_dict(noise["probability"]))


Noise.register_noise(PhaseFlip)


class PauliChannel(PauliNoise):
    """Pauli noise channel which transforms a density matrix :math:`\\rho` according to:

    .. math::
        \\rho \\Rightarrow (1-probX-probY-probZ) \\rho
            + probX X \\rho X^{\\dagger}
            + probY Y \\rho Y^{\\dagger}
            + probZ Z \\rho Z^{\\dagger}
    where

    .. math::
        I = \\left(
                \\begin{matrix}
                    1 & 0 \\\\
                    0 & 1
                \\end{matrix}
            \\right)

        X = \\left(
                \\begin{matrix}
                    0 & 1 \\\\
                    1 & 0
                \\end{matrix}
            \\right)

        Y = \\left(
                \\begin{matrix}
                    0 & -i \\\\
                    i &  0
                \\end{matrix}
            \\right)

        Z = \\left(
                \\begin{matrix}
                    1 & 0 \\\\
                    0 & -1
                \\end{matrix}
            \\right)

    This noise channel is shown as `PC` in circuit diagrams.
    """

    def __init__(
        self,
        probX: Union[FreeParameterExpression, float],
        probY: Union[FreeParameterExpression, float],
        probZ: Union[FreeParameterExpression, float],
    ):
        """Creates PauliChannel noise.
        Args:
            probX (Union[FreeParameterExpression, float]): X rotation probability.
            probY (Union[FreeParameterExpression, float]): Y rotation probability.
            probZ (Union[FreeParameterExpression, float]): Z rotation probability.
        """
        super().__init__(
            probX=probX,
            probY=probY,
            probZ=probZ,
            qubit_count=None,
            ascii_symbols=[_ascii_representation("PC", [probX, probY, probZ])],
        )

<<<<<<< HEAD
    def _to_jaqcd(self, target: QubitSet):
=======
    def _to_jaqcd(self, target: QubitSet) -> Any:
>>>>>>> 792986de
        return ir.PauliChannel.construct(
            target=target[0], probX=self.probX, probY=self.probY, probZ=self.probZ
        )

    def _to_openqasm(
        self, target: QubitSet, serialization_properties: OpenQASMSerializationProperties
<<<<<<< HEAD
    ):
=======
    ) -> str:
>>>>>>> 792986de
        target_qubit = serialization_properties.format_target(int(target[0]))
        return (
            f"#pragma braket noise pauli_channel"
            f"({self.probX}, {self.probY}, {self.probZ}) {target_qubit}"
        )

    def to_matrix(self) -> Iterable[np.ndarray]:
        """Returns a matrix representation of this noise.
        Returns:
            Iterable[ndarray]: A list of matrix representations of this noise.
        """
        K0 = np.sqrt(1 - self.probX - self.probY - self.probZ) * np.eye(2, dtype=complex)
        K1 = np.sqrt(self.probX) * np.array([[0.0, 1.0], [1.0, 0.0]], dtype=complex)
        K2 = np.sqrt(self.probY) * 1j * np.array([[0.0, -1.0], [1.0, 0.0]], dtype=complex)
        K3 = np.sqrt(self.probZ) * np.array([[1.0, 0.0], [0.0, -1.0]], dtype=complex)
        return [K0, K1, K2, K3]

    @staticmethod
    def fixed_qubit_count() -> int:
        return 1

    @staticmethod
    @circuit.subroutine(register=True)
    def pauli_channel(
        target: QubitSetInput, probX: float, probY: float, probZ: float
    ) -> Iterable[Instruction]:
        """Registers this function into the circuit class.

        Args:
            target (QubitSetInput): Target qubit(s)
                probability List[float]: Probabilities for the Pauli X, Y and Z noise
                happening in the Kraus channel.
            probX (float): X rotation probability.
            probY (float): Y rotation probability.
            probZ (float): Z rotation probability.

        Returns:
            Iterable[Instruction]: `Iterable` of PauliChannel instructions.

        Examples:
            >>> circ = Circuit().pauli_channel(0, probX=0.1, probY=0.2, probZ=0.3)
        """
        return [
            Instruction(Noise.PauliChannel(probX=probX, probY=probY, probZ=probZ), target=qubit)
            for qubit in QubitSet(target)
        ]

    def bind_values(self, **kwargs) -> Noise:
        """
        Takes in parameters and attempts to assign them to values.

        Returns:
            Noise: A new Noise object of the same type with the requested
            parameters bound.
        """
        probX = _substitute_value(self.probX, **kwargs)
        probY = _substitute_value(self.probY, **kwargs)
        probZ = _substitute_value(self.probZ, **kwargs)

        return PauliChannel(probX=probX, probY=probY, probZ=probZ)

    @classmethod
    def from_dict(cls, noise: dict) -> Noise:
        """
        Converts a dictionary representation of this class into this class.

        Args:
            noise(dict): The dictionary representation of this noise.

        Returns:
            Noise: A Noise object that represents the passed in dictionary.
        """
        return PauliChannel(
            probX=_parameter_from_dict(noise["probX"]),
            probY=_parameter_from_dict(noise["probY"]),
            probZ=_parameter_from_dict(noise["probZ"]),
        )


Noise.register_noise(PauliChannel)


class Depolarizing(SingleProbabilisticNoise_34):
    """Depolarizing noise channel which transforms a density matrix :math:`\\rho` according to:

    .. math::
        \\rho \\Rightarrow (1-p) \\rho
            + p/3 X \\rho X^{\\dagger}
            + p/3 Y \\rho Y^{\\dagger}
            + p/3 Z \\rho Z^{\\dagger}
    where

    .. math::
        I = \\left(
                \\begin{matrix}
                    1 & 0 \\\\
                    0 & 1
                \\end{matrix}
            \\right)

        X = \\left(
                \\begin{matrix}
                    0 & 1 \\\\
                    1 & 0
                \\end{matrix}
            \\right)

        Y = \\left(
                \\begin{matrix}
                    0 & -i \\\\
                    i &  0
                \\end{matrix}
            \\right)

        Z = \\left(
                \\begin{matrix}
                    1 & 0 \\\\
                    0 & -1
                \\end{matrix}
            \\right)

        p = \\text{probability}

    This noise channel is shown as `DEPO` in circuit diagrams.
    """

    def __init__(self, probability: Union[FreeParameterExpression, float]):
        super().__init__(
            probability=probability,
            qubit_count=None,
            ascii_symbols=[_ascii_representation("DEPO", [probability])],
        )

<<<<<<< HEAD
    def _to_jaqcd(self, target: QubitSet):
=======
    def _to_jaqcd(self, target: QubitSet) -> Any:
>>>>>>> 792986de
        return ir.Depolarizing.construct(target=target[0], probability=self.probability)

    def _to_openqasm(
        self, target: QubitSet, serialization_properties: OpenQASMSerializationProperties
<<<<<<< HEAD
    ):
=======
    ) -> str:
>>>>>>> 792986de
        target_qubit = serialization_properties.format_target(int(target[0]))
        return f"#pragma braket noise depolarizing({self.probability}) {target_qubit}"

    def to_matrix(self) -> Iterable[np.ndarray]:
        """Returns a matrix representation of this noise.
        Returns:
            Iterable[ndarray]: A list of matrix representations of this noise.
        """
        K0 = np.sqrt(1 - self.probability) * np.eye(2, dtype=complex)
        K1 = np.sqrt(self.probability / 3) * np.array([[0.0, 1.0], [1.0, 0.0]], dtype=complex)
        K2 = np.sqrt(self.probability / 3) * 1j * np.array([[0.0, -1.0], [1.0, 0.0]], dtype=complex)
        K3 = np.sqrt(self.probability / 3) * np.array([[1.0, 0.0], [0.0, -1.0]], dtype=complex)
        return [K0, K1, K2, K3]

    @staticmethod
    def fixed_qubit_count() -> int:
        return 1

    @staticmethod
    @circuit.subroutine(register=True)
    def depolarizing(target: QubitSetInput, probability: float) -> Iterable[Instruction]:
        """Registers this function into the circuit class.

        Args:
            target (QubitSetInput): Target qubit(s)
            probability (float): Probability of depolarizing.

        Returns:
            Iterable[Instruction]: `Iterable` of Depolarizing instructions.

        Examples:
            >>> circ = Circuit().depolarizing(0, probability=0.1)
        """
        return [
            Instruction(Noise.Depolarizing(probability=probability), target=qubit)
            for qubit in QubitSet(target)
        ]

    def bind_values(self, **kwargs) -> Noise:
        """
        Takes in parameters and attempts to assign them to values.

        Returns:
            Noise: A new Noise object of the same type with the requested
            parameters bound.
        """
        return Depolarizing(probability=_substitute_value(self._probability, **kwargs))

    @classmethod
    def from_dict(cls, noise: dict) -> Noise:
        """
        Converts a dictionary representation of this class into this class.

        Args:
            noise(dict): The dictionary representation of this noise.

        Returns:
            Noise: A Noise object that represents the passed in dictionary.
        """
        return Depolarizing(probability=_parameter_from_dict(noise["probability"]))


Noise.register_noise(Depolarizing)


class TwoQubitDepolarizing(SingleProbabilisticNoise_1516):
    """Two-Qubit Depolarizing noise channel which transforms a
        density matrix :math:`\\rho` according to:

    .. math::
        \\rho \\Rightarrow (1-p) \\rho + p/15 (
          IX \\rho IX^{\\dagger} + IY \\rho IY^{\\dagger} + IZ \\rho IZ^{\\dagger}
        + XI \\rho XI^{\\dagger} + XX \\rho XX^{\\dagger} + XY \\rho XY^{\\dagger}
        + XZ \\rho XZ^{\\dagger} + YI \\rho YI^{\\dagger} + YX \\rho YX^{\\dagger}
        + YY \\rho YY^{\\dagger} + YZ \\rho YZ^{\\dagger} + ZI \\rho ZI^{\\dagger}
        + ZX \\rho ZX^{\\dagger} + ZY \\rho ZY^{\\dagger} + ZZ \\rho ZZ^{\\dagger})
    where

    .. math::
        I = \\left(
                \\begin{matrix}
                    1 & 0 \\\\
                    0 & 1
                \\end{matrix}
            \\right)

        X = \\left(
                \\begin{matrix}
                    0 & 1 \\\\
                    1 & 0
                \\end{matrix}
            \\right)

        Y = \\left(
                \\begin{matrix}
                    0 & -i \\\\
                    i &  0
                \\end{matrix}
            \\right)

        Z = \\left(
                \\begin{matrix}
                    1 & 0 \\\\
                    0 & -1
                \\end{matrix}
            \\right)

        p = \\text{probability}

    This noise channel is shown as `DEPO` in circuit diagrams.
    """

    def __init__(self, probability: Union[FreeParameterExpression, float]):
        super().__init__(
            probability=probability,
            qubit_count=None,
            ascii_symbols=[_ascii_representation("DEPO", [probability])] * 2,
        )

<<<<<<< HEAD
    def _to_jaqcd(self, target: QubitSet):
=======
    def _to_jaqcd(self, target: QubitSet) -> Any:
>>>>>>> 792986de
        return ir.TwoQubitDepolarizing.construct(
            targets=[target[0], target[1]], probability=self.probability
        )

    def _to_openqasm(
        self, target: QubitSet, serialization_properties: OpenQASMSerializationProperties
<<<<<<< HEAD
    ):
=======
    ) -> str:
>>>>>>> 792986de
        target_qubit_0 = serialization_properties.format_target(int(target[0]))
        target_qubit_1 = serialization_properties.format_target(int(target[1]))
        return (
            f"#pragma braket noise two_qubit_depolarizing({self.probability}) "
            f"{target_qubit_0}, {target_qubit_1}"
        )

    def to_matrix(self) -> Iterable[np.ndarray]:
        """Returns a matrix representation of this noise.
        Returns:
            Iterable[ndarray]: A list of matrix representations of this noise.
        """

        SI = np.array([[1.0, 0.0], [0.0, 1.0]], dtype=complex)
        SX = np.array([[0.0, 1.0], [1.0, 0.0]], dtype=complex)
        SY = np.array([[0.0, -1.0j], [1.0j, 0.0]], dtype=complex)
        SZ = np.array([[1.0, 0.0], [0.0, -1.0]], dtype=complex)

        K_list_single = [SI, SX, SY, SZ]
        K_list = [np.kron(i, j) for i in K_list_single for j in K_list_single]

        K_list[0] *= np.sqrt(1 - self._probability)

        K_list[1:] = [np.sqrt(self._probability / 15) * i for i in K_list[1:]]

        return K_list

    @staticmethod
    def fixed_qubit_count() -> int:
        return 2

    @staticmethod
    @circuit.subroutine(register=True)
    def two_qubit_depolarizing(
        target1: QubitInput, target2: QubitInput, probability: float
    ) -> Iterable[Instruction]:
        """Registers this function into the circuit class.

        Args:
            target1 (QubitInput): Target qubit 1.
            target2 (QubitInput): Target qubit 2.
            probability (float): Probability of two-qubit depolarizing.

        Returns:
            Iterable[Instruction]: `Iterable` of Depolarizing instructions.

        Examples:
            >>> circ = Circuit().two_qubit_depolarizing(0, 1, probability=0.1)
        """
        return [
            Instruction(
                Noise.TwoQubitDepolarizing(probability=probability), target=[target1, target2]
            )
        ]

    def bind_values(self, **kwargs) -> Noise:
        """
        Takes in parameters and attempts to assign them to values.

        Returns:
            Noise: A new Noise object of the same type with the requested
            parameters bound.
        """
        return TwoQubitDepolarizing(probability=_substitute_value(self._probability, **kwargs))

    @classmethod
    def from_dict(cls, noise: dict) -> Noise:
        """
        Converts a dictionary representation of this class into this class.

        Args:
            noise(dict): The dictionary representation of this noise.

        Returns:
            Noise: A Noise object that represents the passed in dictionary.
        """
        return TwoQubitDepolarizing(probability=_parameter_from_dict(noise["probability"]))


Noise.register_noise(TwoQubitDepolarizing)


class TwoQubitDephasing(SingleProbabilisticNoise_34):
    """Two-Qubit Dephasing noise channel which transforms a
        density matrix :math:`\\rho` according to:

    .. math::
        \\rho \\Rightarrow (1-p) \\rho + p/3 (
          IZ \\rho IZ^{\\dagger} + ZI \\rho ZI^{\\dagger} + ZZ \\rho ZZ^{\\dagger})
    where

    .. math::
        I = \\left(
                \\begin{matrix}
                    1 & 0 \\\\
                    0 & 1
                \\end{matrix}
            \\right)

        Z = \\left(
                \\begin{matrix}
                    1 & 0 \\\\
                    0 & -1
                \\end{matrix}
            \\right)

        p = \\text{probability}

    This noise channel is shown as `DEPH` in circuit diagrams.
    """

    def __init__(self, probability: Union[FreeParameterExpression, float]):
        super().__init__(
            probability=probability,
            qubit_count=None,
            ascii_symbols=[_ascii_representation("DEPH", [probability])] * 2,
        )

<<<<<<< HEAD
    def _to_jaqcd(self, target: QubitSet):
=======
    def _to_jaqcd(self, target: QubitSet) -> Any:
>>>>>>> 792986de
        return ir.TwoQubitDephasing.construct(
            targets=[target[0], target[1]], probability=self.probability
        )

    def _to_openqasm(
        self, target: QubitSet, serialization_properties: OpenQASMSerializationProperties
<<<<<<< HEAD
    ):
=======
    ) -> str:
>>>>>>> 792986de
        target_qubit_0 = serialization_properties.format_target(int(target[0]))
        target_qubit_1 = serialization_properties.format_target(int(target[1]))
        return (
            f"#pragma braket noise two_qubit_dephasing({self.probability}) "
            f"{target_qubit_0}, {target_qubit_1}"
        )
<<<<<<< HEAD

    def to_matrix(self) -> Iterable[np.ndarray]:
=======
>>>>>>> 792986de

    def to_matrix(self) -> Iterable[np.ndarray]:
        """Returns a matrix representation of this noise.
        Returns:
            Iterable[ndarray]: A list of matrix representations of this noise.
        """
        SI = np.array([[1.0, 0.0], [0.0, 1.0]], dtype=complex)
        SZ = np.array([[1.0, 0.0], [0.0, -1.0]], dtype=complex)
        K0 = np.sqrt(1 - self._probability) * np.kron(SI, SI)
        K1 = np.sqrt(self._probability / 3) * np.kron(SI, SZ)
        K2 = np.sqrt(self._probability / 3) * np.kron(SZ, SI)
        K3 = np.sqrt(self._probability / 3) * np.kron(SZ, SZ)

        return [K0, K1, K2, K3]

    @staticmethod
    def fixed_qubit_count() -> int:
        return 2

    @staticmethod
    @circuit.subroutine(register=True)
    def two_qubit_dephasing(
        target1: QubitInput, target2: QubitInput, probability: float
    ) -> Iterable[Instruction]:
        """Registers this function into the circuit class.

        Args:
            target1 (QubitInput): Target qubit 1.
            target2 (QubitInput): Target qubit 2.
            probability (float): Probability of two-qubit dephasing.

        Returns:
            Iterable[Instruction]: `Iterable` of Dephasing instructions.

        Examples:
            >>> circ = Circuit().two_qubit_dephasing(0, 1, probability=0.1)
        """
        return [
            Instruction(Noise.TwoQubitDephasing(probability=probability), target=[target1, target2])
        ]

    def bind_values(self, **kwargs) -> Noise:
        """
        Takes in parameters and attempts to assign them to values.

        Returns:
            Noise: A new Noise object of the same type with the requested
            parameters bound.
        """
        return TwoQubitDephasing(probability=_substitute_value(self._probability, **kwargs))

    @classmethod
    def from_dict(cls, noise: dict) -> Noise:
        """
        Converts a dictionary representation of this class into this class.

        Args:
            noise(dict): The dictionary representation of this noise.

        Returns:
            Noise: A Noise object that represents the passed in dictionary.
        """
        return TwoQubitDephasing(probability=_parameter_from_dict(noise["probability"]))


Noise.register_noise(TwoQubitDephasing)


class TwoQubitPauliChannel(MultiQubitPauliNoise):
    """Two-Qubit Pauli noise channel which transforms a
        density matrix :math:`\\rho` according to:

    .. math::
        \\rho \\Rightarrow (1-p) \\rho +
            p_{IX} IX \\rho IX^{\\dagger} +
            p_{IY} IY \\rho IY^{\\dagger} +
            p_{IZ} IZ \\rho IZ^{\\dagger} +
            p_{XI} XI \\rho XI^{\\dagger} +
            p_{XX} XX \\rho XX^{\\dagger} +
            p_{XY} XY \\rho XY^{\\dagger} +
            p_{XZ} XZ \\rho XZ^{\\dagger} +
            p_{YI} YI \\rho YI^{\\dagger} +
            p_{YX} YX \\rho YX^{\\dagger} +
            p_{YY} YY \\rho YY^{\\dagger} +
            p_{YZ} YZ \\rho YZ^{\\dagger} +
            p_{ZI} ZI \\rho ZI^{\\dagger} +
            p_{ZX} ZX \\rho ZX^{\\dagger} +
            p_{ZY} ZY \\rho ZY^{\\dagger} +
            p_{ZZ} ZZ \\rho ZZ^{\\dagger})
    where

    .. math::
        I = \\left(
                \\begin{matrix}
                    1 & 0 \\\\
                    0 & 1
                \\end{matrix}
            \\right)

        X = \\left(
                \\begin{matrix}
                    0 & 1 \\\\
                    1 & 0
                \\end{matrix}
            \\right)

        Y = \\left(
                \\begin{matrix}
                    0 & -i \\\\
                    i &  0
                \\end{matrix}
            \\right)

        Z = \\left(
                \\begin{matrix}
                    1 & 0 \\\\
                    0 & -1
                \\end{matrix}
            \\right)

        p = \\text{sum of all probabilities}

    This noise channel is shown as `PC_2({"pauli_string": probability})` in circuit diagrams.
    """

    _paulis = {
        "I": np.array([[1.0, 0.0], [0.0, 1.0]], dtype=complex),
        "X": np.array([[0.0, 1.0], [1.0, 0.0]], dtype=complex),
        "Y": np.array([[0.0, -1.0j], [1.0j, 0.0]], dtype=complex),
        "Z": np.array([[1.0, 0.0], [0.0, -1.0]], dtype=complex),
    }
    _tensor_products_strings = itertools.product(_paulis.keys(), repeat=2)
    _names_list = ["".join(x) for x in _tensor_products_strings]

    def __init__(self, probabilities: Dict[str, float]):
        super().__init__(
            probabilities=probabilities,
            qubit_count=None,
            ascii_symbols=[
                f"PC2({probabilities})",
                f"PC2({probabilities})",
            ],
        )
        self._matrix = None

    def to_matrix(self) -> Iterable[np.ndarray]:
        """Returns a matrix representation of this noise.
        Returns:
            Iterable[ndarray]: A list of matrix representations of this noise.
        """
        if self._matrix is not None:
            return self._matrix
        total_prob = sum(self._probabilities.values())
        K_list = [np.sqrt(1 - total_prob) * np.identity(4)]  # "II" element
        for pstring in self._names_list[1:]:  # ignore "II"
            if pstring in self._probabilities:
                mat = np.sqrt(self._probabilities[pstring]) * np.kron(
                    self._paulis[pstring[0]], self._paulis[pstring[1]]
                )
                K_list.append(mat)
            else:
                K_list.append(np.zeros((4, 4)))
        self._matrix = K_list
        return self._matrix

<<<<<<< HEAD
    def _to_jaqcd(self, target: QubitSet):
=======
    def _to_jaqcd(self, target: QubitSet) -> Any:
>>>>>>> 792986de
        return ir.MultiQubitPauliChannel.construct(
            targets=[target[0], target[1]], probabilities=self.probabilities
        )

    @staticmethod
    def fixed_qubit_count() -> int:
        return 2

    @staticmethod
    @circuit.subroutine(register=True)
    def two_qubit_pauli_channel(
        target1: QubitInput, target2: QubitInput, probabilities: Dict[str, float]
    ) -> Iterable[Instruction]:
        """Registers this function into the circuit class.

        Args:
            target1 (QubitInput): Target qubit 1.
            target2 (QubitInput): Target qubit 2.
            probabilities (Dict[str, float]): Probability of two-qubit Pauli channel.

        Returns:
            Iterable[Instruction]: `Iterable` of Depolarizing instructions.

        Examples:
            >>> circ = Circuit().two_qubit_pauli_channel(0, 1, {"XX": 0.1})
        """
        return [
            Instruction(
                Noise.TwoQubitPauliChannel(probabilities=probabilities),
                target=[target1, target2],
            )
        ]

    def bind_values(self, **kwargs) -> Noise:
        """
        Takes in parameters and attempts to assign them to values.

        Returns:
            Noise: A new Noise object of the same type with the requested
            parameters bound.
        """
        probabilities = {
            pauli_string: _substitute_value(prob, **kwargs)
            for pauli_string, prob in self._probabilities.items()
        }
        return TwoQubitPauliChannel(probabilities=probabilities)

    @classmethod
    def from_dict(cls, noise: dict) -> Noise:
        """
        Converts a dictionary representation of this class into this class.

        Args:
            noise(dict): The dictionary representation of this noise.

        Returns:
            Noise: A Noise object that represents the passed in dictionary.
        """
        probabilities = dict()
        for pauli_string, prob in noise["probabilities"].items():
            probabilities[pauli_string] = _parameter_from_dict(prob)
        return TwoQubitPauliChannel(probabilities=probabilities)


Noise.register_noise(TwoQubitPauliChannel)


class AmplitudeDamping(DampingNoise):
    """AmplitudeDamping noise channel which transforms a density matrix :math:`\\rho` according to:

    .. math:: \\rho \\Rightarrow E_0 \\rho E_0^{\\dagger} + E_1 \\rho E_1^{\\dagger}
    where

    .. math::
        E_0 = \\left(
                \\begin{matrix}
                    1 & 0 \\\\
                    0 & \\sqrt{1-\\gamma}
                \\end{matrix}
              \\right)

        E_1 = \\left(
                \\begin{matrix}
                    0 & \\sqrt{\\gamma} \\\\
                    0 & 0
                \\end{matrix}
              \\right)

    This noise channel is shown as `AD` in circuit diagrams.
    """

    def __init__(self, gamma: Union[FreeParameterExpression, float]):
        super().__init__(
            gamma=gamma,
            qubit_count=None,
            ascii_symbols=[_ascii_representation("AD", [gamma])],
        )

<<<<<<< HEAD
    def _to_jaqcd(self, target: QubitSet):
=======
    def _to_jaqcd(self, target: QubitSet) -> Any:
>>>>>>> 792986de
        return ir.AmplitudeDamping.construct(target=target[0], gamma=self.gamma)

    def _to_openqasm(
        self, target: QubitSet, serialization_properties: OpenQASMSerializationProperties
<<<<<<< HEAD
    ):
=======
    ) -> str:
>>>>>>> 792986de
        target_qubit = serialization_properties.format_target(int(target[0]))
        return f"#pragma braket noise amplitude_damping({self.gamma}) {target_qubit}"

    def to_matrix(self) -> Iterable[np.ndarray]:
        """Returns a matrix representation of this noise.
        Returns:
            Iterable[ndarray]: A list of matrix representations of this noise.
        """
        K0 = np.array([[1.0, 0.0], [0.0, np.sqrt(1 - self.gamma)]], dtype=complex)
        K1 = np.array([[0.0, np.sqrt(self.gamma)], [0.0, 0.0]], dtype=complex)
        return [K0, K1]

    @staticmethod
    def fixed_qubit_count() -> int:
        return 1

    @staticmethod
    @circuit.subroutine(register=True)
    def amplitude_damping(target: QubitSetInput, gamma: float) -> Iterable[Instruction]:
        """Registers this function into the circuit class.

        Args:
            target (QubitSetInput): Target qubit(s).
            gamma (float): decaying rate of the amplitude damping channel.

        Returns:
            Iterable[Instruction]: `Iterable` of AmplitudeDamping instructions.

        Examples:
            >>> circ = Circuit().amplitude_damping(0, gamma=0.1)
        """
        return [
            Instruction(Noise.AmplitudeDamping(gamma=gamma), target=qubit)
            for qubit in QubitSet(target)
        ]

    def bind_values(self, **kwargs) -> Noise:
        """
        Takes in parameters and attempts to assign them to values.

        Returns:
            Noise: A new Noise object of the same type with the requested
            parameters bound.
        """
        return AmplitudeDamping(gamma=_substitute_value(self._gamma, **kwargs))

    @classmethod
    def from_dict(cls, noise: dict) -> Noise:
        """
        Converts a dictionary representation of this class into this class.

        Args:
            noise(dict): The dictionary representation of this noise.

        Returns:
            Noise: A Noise object that represents the passed in dictionary.
        """
        return AmplitudeDamping(gamma=_parameter_from_dict(noise["gamma"]))


Noise.register_noise(AmplitudeDamping)


class GeneralizedAmplitudeDamping(GeneralizedAmplitudeDampingNoise):
    """Generalized AmplitudeDamping noise channel which transforms a
        density matrix :math:`\\rho` according to:

    .. math:: \\rho \\Rightarrow E_0 \\rho E_0^{\\dagger} + E_1 \\rho E_1^{\\dagger}
                + E_2 \\rho E_2^{\\dagger} + E_3 \\rho E_3^{\\dagger}
    where

    .. math::
        E_0 = \\sqrt(probability)\\left(
                \\begin{matrix}
                    1 & 0 \\\\
                    0 & \\sqrt{1-\\gamma}
                \\end{matrix}
              \\right)

        E_1 = \\sqrt(probability)\\left(
                \\begin{matrix}
                    0 & \\sqrt{\\gamma} \\\\
                    0 & 0
                \\end{matrix}
              \\right)
        E_2 = \\sqrt(1-probability)\\left(
                \\begin{matrix}
                    \\sqrt{1-\\gamma} & 0 \\\\
                    0 & 1
                \\end{matrix}
              \\right)
        E_3 = \\sqrt(1-probability)\\left(
                \\begin{matrix}
                    0 & 0 \\\\
                    \\sqrt{\\gamma} & 0
                \\end{matrix}
              \\right)

    This noise channel is shown as `GAD` in circuit diagrams.
    """

    def __init__(
        self,
        gamma: Union[FreeParameterExpression, float],
        probability: Union[FreeParameterExpression, float],
    ):
        super().__init__(
            gamma=gamma,
            probability=probability,
            qubit_count=None,
            ascii_symbols=[_ascii_representation("GAD", [gamma, probability])],
        )

<<<<<<< HEAD
    def _to_jaqcd(self, target: QubitSet):
=======
    def _to_jaqcd(self, target: QubitSet) -> Any:
>>>>>>> 792986de
        return ir.GeneralizedAmplitudeDamping.construct(
            target=target[0], gamma=self.gamma, probability=self.probability
        )

    def _to_openqasm(
        self, target: QubitSet, serialization_properties: OpenQASMSerializationProperties
<<<<<<< HEAD
    ):
=======
    ) -> str:
>>>>>>> 792986de
        target_qubit = serialization_properties.format_target(int(target[0]))
        return (
            "#pragma braket noise generalized_amplitude_damping("
            f"{self.gamma}, {self.probability}) {target_qubit}"
        )

    def to_matrix(self) -> Iterable[np.ndarray]:
        """Returns a matrix representation of this noise.
        Returns:
            Iterable[ndarray]: A list of matrix representations of this noise.
        """
        K0 = np.sqrt(self.probability) * np.array(
            [[1.0, 0.0], [0.0, np.sqrt(1 - self.gamma)]], dtype=complex
        )
        K1 = np.sqrt(self.probability) * np.array(
            [[0.0, np.sqrt(self.gamma)], [0.0, 0.0]], dtype=complex
        )
        K2 = np.sqrt(1 - self.probability) * np.array([[np.sqrt(1 - self.gamma), 0.0], [0.0, 1.0]])
        K3 = np.sqrt(1 - self.probability) * np.array([[0.0, 0.0], [np.sqrt(self.gamma), 0.0]])
        return [K0, K1, K2, K3]

    @staticmethod
    def fixed_qubit_count() -> int:
        return 1

    @staticmethod
    @circuit.subroutine(register=True)
    def generalized_amplitude_damping(
        target: QubitSetInput, gamma: float, probability: float
    ) -> Iterable[Instruction]:
        """Registers this function into the circuit class.

        Args:
            target (QubitSetInput): Target qubit(s).
            gamma (float): The damping rate of the amplitude damping channel.
            probability(float): Probability of the system being excited by the environment.

        Returns:
            Iterable[Instruction]: `Iterable` of GeneralizedAmplitudeDamping instructions.

        Examples:
            >>> circ = Circuit().generalized_amplitude_damping(0, gamma=0.1, probability = 0.9)
        """
        return [
            Instruction(
                Noise.GeneralizedAmplitudeDamping(gamma=gamma, probability=probability),
                target=qubit,
            )
            for qubit in QubitSet(target)
        ]

    def bind_values(self, **kwargs) -> Noise:
        """
        Takes in parameters and attempts to assign them to values.

        Returns:
            Noise: A new Noise object of the same type with the requested
            parameters bound.
        """
        gamma = _substitute_value(self._gamma, **kwargs)
        probability = _substitute_value(self._probability, **kwargs)
        return GeneralizedAmplitudeDamping(gamma=gamma, probability=probability)

    @classmethod
    def from_dict(cls, noise: dict) -> Noise:
        """
        Converts a dictionary representation of this class into this class.

        Args:
            noise(dict): The dictionary representation of this noise.

        Returns:
            Noise: A Noise object that represents the passed in dictionary.
        """
        return GeneralizedAmplitudeDamping(
            gamma=_parameter_from_dict(noise["gamma"]),
            probability=_parameter_from_dict(noise["probability"]),
        )


Noise.register_noise(GeneralizedAmplitudeDamping)


class PhaseDamping(DampingNoise):
    """Phase damping noise channel which transforms a density matrix :math:`\\rho` according to:

    .. math:: \\rho \\Rightarrow E_0 \\rho E_0^{\\dagger} + E_1 \\rho E_1^{\\dagger}
    where

    .. math::
        E_0 = \\left(
                \\begin{matrix}
                    1 & 0 \\\\
                    0 & \\sqrt{1-gamma}
                \\end{matrix}
              \\right)

        E_1 = \\left(
                \\begin{matrix}
                    0 & 0 \\\\
                    0 & \\sqrt{gamma}
                \\end{matrix}
              \\right)

        p = \\text{probability}

    This noise channel is shown as `PD` in circuit diagrams.
    """

    def __init__(self, gamma: Union[FreeParameterExpression, float]):
        super().__init__(
            gamma=gamma,
            qubit_count=None,
            ascii_symbols=[_ascii_representation("PD", [gamma])],
        )

<<<<<<< HEAD
    def _to_jaqcd(self, target: QubitSet):
=======
    def _to_jaqcd(self, target: QubitSet) -> Any:
>>>>>>> 792986de
        return ir.PhaseDamping.construct(target=target[0], gamma=self.gamma)

    def _to_openqasm(
        self, target: QubitSet, serialization_properties: OpenQASMSerializationProperties
<<<<<<< HEAD
    ):
=======
    ) -> str:
>>>>>>> 792986de
        target_qubit = serialization_properties.format_target(int(target[0]))
        return f"#pragma braket noise phase_damping({self.gamma}) {target_qubit}"

    def to_matrix(self) -> Iterable[np.ndarray]:
        """Returns a matrix representation of this noise.
        Returns:
            Iterable[ndarray]: A list of matrix representations of this noise.
        """
        K0 = np.array([[1.0, 0.0], [0.0, np.sqrt(1 - self.gamma)]], dtype=complex)
        K1 = np.array([[0.0, 0.0], [0.0, np.sqrt(self.gamma)]], dtype=complex)
        return [K0, K1]

    @staticmethod
    def fixed_qubit_count() -> int:
        return 1

    @staticmethod
    @circuit.subroutine(register=True)
    def phase_damping(target: QubitSetInput, gamma: float) -> Iterable[Instruction]:
        """Registers this function into the circuit class.

        Args:
            target (QubitSetInput): Target qubit(s)
            gamma (float): Probability of phase damping.

        Returns:
            Iterable[Instruction]: `Iterable` of PhaseDamping instructions.

        Examples:
            >>> circ = Circuit().phase_damping(0, gamma=0.1)
        """
        return [
            Instruction(Noise.PhaseDamping(gamma=gamma), target=qubit) for qubit in QubitSet(target)
        ]

    def bind_values(self, **kwargs) -> Noise:
        """
        Takes in parameters and attempts to assign them to values.

        Returns:
            Noise: A new Noise object of the same type with the requested
            parameters bound.
        """
        return PhaseDamping(gamma=_substitute_value(self._gamma, **kwargs))

    @classmethod
    def from_dict(cls, noise: dict) -> Noise:
        """
        Converts a dictionary representation of this class into this class.

        Args:
            noise(dict): The dictionary representation of this noise.

        Returns:
            Noise: A Noise object that represents the passed in dictionary.
        """
        return PhaseDamping(gamma=_parameter_from_dict(noise["gamma"]))


Noise.register_noise(PhaseDamping)


class Kraus(Noise):
    """User-defined noise channel that uses the provided matrices as Kraus operators
    This noise channel is shown as `NK` in circuit diagrams.

    Args:
        matrices (Iterable[np.array]): A list of matrices that define a noise
            channel. These matrices need to satisfy the requirement of CPTP map.
        display_name (str): Name to be used for an instance of this general noise
            channel for circuit diagrams. Defaults to `KR`.

    Raises:
        ValueError: If any matrix in `matrices` is not a two-dimensional square
            matrix,
            or has a dimension length which is not a positive exponent of 2,
            or the `matrices` do not satisfy CPTP condition.
    """

    def __init__(self, matrices: Iterable[np.ndarray], display_name: str = "KR"):

        for matrix in matrices:
            verify_quantum_operator_matrix_dimensions(matrix)
            if not int(np.log2(matrix.shape[0])) == int(np.log2(matrices[0].shape[0])):
                raise ValueError(f"all matrices in {matrices} must have the same shape")
        self._matrices = [np.array(matrix, dtype=complex) for matrix in matrices]
        self._display_name = display_name
        qubit_count = int(np.log2(self._matrices[0].shape[0]))
        if qubit_count > 2:
            raise ValueError("Kraus operators with more than two qubits are not supported.")
        if len(matrices) > 2 ** (2 * qubit_count):
            raise ValueError("The number of Kraus operators is beyond limit.")

        if not is_cptp(self._matrices):
            raise ValueError(
                "The input matrices do not define a completely-positive trace-preserving map."
            )

        super().__init__(qubit_count=qubit_count, ascii_symbols=[display_name] * qubit_count)

    def to_matrix(self) -> Iterable[np.ndarray]:
        """Returns a matrix representation of this noise.
        Returns:
            Iterable[ndarray]: A list of matrix representations of this noise.
        """
        return self._matrices

<<<<<<< HEAD
    def _to_jaqcd(self, target: QubitSet):
=======
    def _to_jaqcd(self, target: QubitSet) -> Any:
>>>>>>> 792986de
        return ir.Kraus.construct(
            targets=[qubit for qubit in target],
            matrices=Kraus._transform_matrix_to_ir(self._matrices),
        )

    def _to_openqasm(
        self, target: QubitSet, serialization_properties: OpenQASMSerializationProperties
<<<<<<< HEAD
    ):
=======
    ) -> str:
>>>>>>> 792986de
        matrix_list = ", ".join(
            np.array2string(
                matrix,
                separator=", ",
                formatter={"all": lambda x: format_complex(x)},
            ).replace("\n", "")
            for matrix in self._matrices
        )
        qubit_list = ", ".join(
            serialization_properties.format_target(int(qubit)) for qubit in target
        )
        return f"#pragma braket noise kraus({matrix_list}) {qubit_list}"

    @staticmethod
    def _transform_matrix_to_ir(matrices: Iterable[np.ndarray]) -> List:
        serializable = []
        for matrix in matrices:
            matrix_as_list = [
                [[element.real, element.imag] for element in row] for row in matrix.tolist()
            ]
            serializable.append(matrix_as_list)
        return serializable

    @staticmethod
    @circuit.subroutine(register=True)
    def kraus(
        targets: QubitSetInput, matrices: Iterable[np.array], display_name: str = "KR"
    ) -> Iterable[Instruction]:
        """Registers this function into the circuit class.

        Args:
            targets (QubitSetInput): Target qubit(s)
            matrices (Iterable[array]): Matrices that define a general noise channel.
            display_name (str): The display name.

        Returns:
            Iterable[Instruction]: `Iterable` of Kraus instructions.

        Examples:
            >>> K0 = np.eye(4) * sqrt(0.9)
            >>> K1 = np.kron([[1., 0.],[0., 1.]], [[0., 1.],[1., 0.]]) * sqrt(0.1)
            >>> circ = Circuit().kraus(0, matrices=[K0, K1])
        """
        if 2 ** len(targets) != matrices[0].shape[0]:
            raise ValueError(
                "Dimensions of the supplied Kraus matrices are incompatible with the targets"
            )

        return Instruction(
            Noise.Kraus(matrices=matrices, display_name=display_name), target=targets
        )

    def to_dict(self) -> dict:
        """
        Converts this object into a dictionary representation. Not implemented at this time.

        Returns:
            dict: Not implemented at this time..
        """
        raise NotImplementedError

    @classmethod
    def from_dict(cls, noise: dict) -> Noise:
        """
        Converts a dictionary representation of this class into this class.

        Args:
            noise(dict): The dictionary representation of this noise.

        Returns:
            Noise: A Noise object that represents the passed in dictionary.
        """
        raise NotImplementedError


Noise.register_noise(Kraus)


def _ascii_representation(
    noise: str, parameters: List[Union[FreeParameterExpression, float]]
) -> str:
    """
    Generates a formatted ascii representation of a noise.

    Args:
        noise (str): The name of the noise.
        parameters (List[Union[FreeParameterExpression, float]]): The parameters to the noise.

    Returns:
        str: The ascii representation of the noise.
    """
    param_list = []
    for param in parameters:
        param_list.append(
            str(param) if isinstance(param, FreeParameterExpression) else "{:.2g}".format(param)
        )
    param_str = ",".join(param_list)
    return f"{noise}({param_str})"


def _substitute_value(expr: float, **kwargs) -> Union[FreeParameterExpression, float]:
    return expr.subs(kwargs) if isinstance(expr, FreeParameterExpression) else expr


def _parameter_from_dict(parameter: Union[dict, float]) -> Union[FreeParameter, float]:
    """Converts a parameter from a dictionary if it's a FreeParameter, otherwise returns the float.

    Args:
        parameter(Union[dict, float]): The parameter to convert.

    Returns:
        Union[FreeParameter, float]: A FreeParameter representing the parameter, if the parameter
        is a dictionary, otherwise returns the float.
    """
    if isinstance(parameter, dict):
        return FreeParameter.from_dict(parameter)
    return parameter<|MERGE_RESOLUTION|>--- conflicted
+++ resolved
@@ -83,20 +83,12 @@
             ascii_symbols=[_ascii_representation("BF", [probability])],
         )
 
-<<<<<<< HEAD
-    def _to_jaqcd(self, target: QubitSet):
-=======
     def _to_jaqcd(self, target: QubitSet) -> Any:
->>>>>>> 792986de
         return ir.BitFlip.construct(target=target[0], probability=self.probability)
 
     def _to_openqasm(
         self, target: QubitSet, serialization_properties: OpenQASMSerializationProperties
-<<<<<<< HEAD
-    ):
-=======
     ) -> str:
->>>>>>> 792986de
         target_qubit = serialization_properties.format_target(int(target[0]))
         return f"#pragma braket noise bit_flip({self.probability}) {target_qubit}"
 
@@ -193,20 +185,12 @@
             ascii_symbols=[_ascii_representation("PF", [probability])],
         )
 
-<<<<<<< HEAD
-    def _to_jaqcd(self, target: QubitSet):
-=======
     def _to_jaqcd(self, target: QubitSet) -> Any:
->>>>>>> 792986de
         return ir.PhaseFlip.construct(target=target[0], probability=self.probability)
 
     def _to_openqasm(
         self, target: QubitSet, serialization_properties: OpenQASMSerializationProperties
-<<<<<<< HEAD
-    ):
-=======
     ) -> str:
->>>>>>> 792986de
         target_qubit = serialization_properties.format_target(int(target[0]))
         return f"#pragma braket noise phase_flip({self.probability}) {target_qubit}"
 
@@ -332,22 +316,14 @@
             ascii_symbols=[_ascii_representation("PC", [probX, probY, probZ])],
         )
 
-<<<<<<< HEAD
-    def _to_jaqcd(self, target: QubitSet):
-=======
     def _to_jaqcd(self, target: QubitSet) -> Any:
->>>>>>> 792986de
         return ir.PauliChannel.construct(
             target=target[0], probX=self.probX, probY=self.probY, probZ=self.probZ
         )
 
     def _to_openqasm(
         self, target: QubitSet, serialization_properties: OpenQASMSerializationProperties
-<<<<<<< HEAD
-    ):
-=======
     ) -> str:
->>>>>>> 792986de
         target_qubit = serialization_properties.format_target(int(target[0]))
         return (
             f"#pragma braket noise pauli_channel"
@@ -481,20 +457,12 @@
             ascii_symbols=[_ascii_representation("DEPO", [probability])],
         )
 
-<<<<<<< HEAD
-    def _to_jaqcd(self, target: QubitSet):
-=======
     def _to_jaqcd(self, target: QubitSet) -> Any:
->>>>>>> 792986de
         return ir.Depolarizing.construct(target=target[0], probability=self.probability)
 
     def _to_openqasm(
         self, target: QubitSet, serialization_properties: OpenQASMSerializationProperties
-<<<<<<< HEAD
-    ):
-=======
     ) -> str:
->>>>>>> 792986de
         target_qubit = serialization_properties.format_target(int(target[0]))
         return f"#pragma braket noise depolarizing({self.probability}) {target_qubit}"
 
@@ -614,22 +582,14 @@
             ascii_symbols=[_ascii_representation("DEPO", [probability])] * 2,
         )
 
-<<<<<<< HEAD
-    def _to_jaqcd(self, target: QubitSet):
-=======
     def _to_jaqcd(self, target: QubitSet) -> Any:
->>>>>>> 792986de
         return ir.TwoQubitDepolarizing.construct(
             targets=[target[0], target[1]], probability=self.probability
         )
 
     def _to_openqasm(
         self, target: QubitSet, serialization_properties: OpenQASMSerializationProperties
-<<<<<<< HEAD
-    ):
-=======
     ) -> str:
->>>>>>> 792986de
         target_qubit_0 = serialization_properties.format_target(int(target[0]))
         target_qubit_1 = serialization_properties.format_target(int(target[1]))
         return (
@@ -748,33 +708,20 @@
             ascii_symbols=[_ascii_representation("DEPH", [probability])] * 2,
         )
 
-<<<<<<< HEAD
-    def _to_jaqcd(self, target: QubitSet):
-=======
     def _to_jaqcd(self, target: QubitSet) -> Any:
->>>>>>> 792986de
         return ir.TwoQubitDephasing.construct(
             targets=[target[0], target[1]], probability=self.probability
         )
 
     def _to_openqasm(
         self, target: QubitSet, serialization_properties: OpenQASMSerializationProperties
-<<<<<<< HEAD
-    ):
-=======
     ) -> str:
->>>>>>> 792986de
         target_qubit_0 = serialization_properties.format_target(int(target[0]))
         target_qubit_1 = serialization_properties.format_target(int(target[1]))
         return (
             f"#pragma braket noise two_qubit_dephasing({self.probability}) "
             f"{target_qubit_0}, {target_qubit_1}"
         )
-<<<<<<< HEAD
-
-    def to_matrix(self) -> Iterable[np.ndarray]:
-=======
->>>>>>> 792986de
 
     def to_matrix(self) -> Iterable[np.ndarray]:
         """Returns a matrix representation of this noise.
@@ -940,11 +887,7 @@
         self._matrix = K_list
         return self._matrix
 
-<<<<<<< HEAD
-    def _to_jaqcd(self, target: QubitSet):
-=======
     def _to_jaqcd(self, target: QubitSet) -> Any:
->>>>>>> 792986de
         return ir.MultiQubitPauliChannel.construct(
             targets=[target[0], target[1]], probabilities=self.probabilities
         )
@@ -1043,20 +986,12 @@
             ascii_symbols=[_ascii_representation("AD", [gamma])],
         )
 
-<<<<<<< HEAD
-    def _to_jaqcd(self, target: QubitSet):
-=======
     def _to_jaqcd(self, target: QubitSet) -> Any:
->>>>>>> 792986de
         return ir.AmplitudeDamping.construct(target=target[0], gamma=self.gamma)
 
     def _to_openqasm(
         self, target: QubitSet, serialization_properties: OpenQASMSerializationProperties
-<<<<<<< HEAD
-    ):
-=======
     ) -> str:
->>>>>>> 792986de
         target_qubit = serialization_properties.format_target(int(target[0]))
         return f"#pragma braket noise amplitude_damping({self.gamma}) {target_qubit}"
 
@@ -1170,22 +1105,14 @@
             ascii_symbols=[_ascii_representation("GAD", [gamma, probability])],
         )
 
-<<<<<<< HEAD
-    def _to_jaqcd(self, target: QubitSet):
-=======
     def _to_jaqcd(self, target: QubitSet) -> Any:
->>>>>>> 792986de
         return ir.GeneralizedAmplitudeDamping.construct(
             target=target[0], gamma=self.gamma, probability=self.probability
         )
 
     def _to_openqasm(
         self, target: QubitSet, serialization_properties: OpenQASMSerializationProperties
-<<<<<<< HEAD
-    ):
-=======
     ) -> str:
->>>>>>> 792986de
         target_qubit = serialization_properties.format_target(int(target[0]))
         return (
             "#pragma braket noise generalized_amplitude_damping("
@@ -1302,20 +1229,12 @@
             ascii_symbols=[_ascii_representation("PD", [gamma])],
         )
 
-<<<<<<< HEAD
-    def _to_jaqcd(self, target: QubitSet):
-=======
     def _to_jaqcd(self, target: QubitSet) -> Any:
->>>>>>> 792986de
         return ir.PhaseDamping.construct(target=target[0], gamma=self.gamma)
 
     def _to_openqasm(
         self, target: QubitSet, serialization_properties: OpenQASMSerializationProperties
-<<<<<<< HEAD
-    ):
-=======
     ) -> str:
->>>>>>> 792986de
         target_qubit = serialization_properties.format_target(int(target[0]))
         return f"#pragma braket noise phase_damping({self.gamma}) {target_qubit}"
 
@@ -1423,11 +1342,7 @@
         """
         return self._matrices
 
-<<<<<<< HEAD
-    def _to_jaqcd(self, target: QubitSet):
-=======
     def _to_jaqcd(self, target: QubitSet) -> Any:
->>>>>>> 792986de
         return ir.Kraus.construct(
             targets=[qubit for qubit in target],
             matrices=Kraus._transform_matrix_to_ir(self._matrices),
@@ -1435,11 +1350,7 @@
 
     def _to_openqasm(
         self, target: QubitSet, serialization_properties: OpenQASMSerializationProperties
-<<<<<<< HEAD
-    ):
-=======
     ) -> str:
->>>>>>> 792986de
         matrix_list = ", ".join(
             np.array2string(
                 matrix,
