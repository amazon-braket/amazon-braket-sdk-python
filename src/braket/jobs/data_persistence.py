--- conflicted
+++ resolved
@@ -67,12 +67,7 @@
 def load_job_checkpoint(
     job_name: str | None = None, checkpoint_file_suffix: str = ""
 ) -> dict[str, Any]:
-<<<<<<< HEAD
-    """
-    Loads the job checkpoint data stored for the job named 'job_name', with the checkpoint
-=======
     """Loads the job checkpoint data stored for the job named 'job_name', with the checkpoint
->>>>>>> 879133cb
     file that ends with the `checkpoint_file_suffix`. The `job_name` can refer to any job whose
     checkpoint data you expect to be available in the file path specified by the `CHECKPOINT_DIR`
     container environment variable. If not provided, this function will use the currently running
@@ -118,11 +113,7 @@
 def _load_persisted_data(filename: str | Path | None = None) -> PersistedJobData:
     filename = filename or Path(get_results_dir()) / "results.json"
     try:
-<<<<<<< HEAD
-        with open(filename, mode="r") as f:
-=======
         with open(filename) as f:
->>>>>>> 879133cb
             return PersistedJobData.parse_raw(f.read())
     except FileNotFoundError:
         return PersistedJobData(
@@ -132,12 +123,7 @@
 
 
 def load_job_result(filename: str | Path | None = None) -> dict[str, Any]:
-<<<<<<< HEAD
-    """
-    Loads job result of currently running job.
-=======
     """Loads job result of currently running job.
->>>>>>> 879133cb
 
     Args:
         filename (str | Path | None): Location of job results. Default `results.json` in job
@@ -170,12 +156,9 @@
         data_format (PersistedJobDataFormat | None): The data format used to serialize the
             values. Note that for `PICKLED` data formats, the values are base64 encoded
             after serialization. Default: PersistedJobDataFormat.PLAINTEXT.
-<<<<<<< HEAD
-=======
 
     Raises:
         TypeError: Unsupported data format.
->>>>>>> 879133cb
     """
     if not isinstance(result_data, dict):
         result_data = {"result": result_data}
