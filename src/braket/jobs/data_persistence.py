# Copyright Amazon.com, Inc. or its affiliates. All Rights Reserved.
#
# Licensed under the Apache License, Version 2.0 (the "License"). You
# may not use this file except in compliance with the License. A copy of
# the License is located at
#
#     http://aws.amazon.com/apache2.0/
#
# or in the "license" file accompanying this file. This file is
# distributed on an "AS IS" BASIS, WITHOUT WARRANTIES OR CONDITIONS OF
# ANY KIND, either express or implied. See the License for the specific
# language governing permissions and limitations under the License.
from pathlib import Path
from typing import Any, Dict, Union

<<<<<<< HEAD
=======
from typing import Any, Dict

>>>>>>> 82ced098
from braket.jobs.environment_variables import get_checkpoint_dir, get_job_name, get_results_dir
from braket.jobs.serialization import deserialize_values, serialize_values
from braket.jobs_data import PersistedJobData, PersistedJobDataFormat


def save_job_checkpoint(
    checkpoint_data: Dict[str, Any],
    checkpoint_file_suffix: str = "",
    data_format: PersistedJobDataFormat = PersistedJobDataFormat.PLAINTEXT,
) -> None:
    """
    Saves the specified `checkpoint_data` to the local output directory, specified by the container
    environment variable `CHECKPOINT_DIR`, with the filename
    `f"{job_name}(_{checkpoint_file_suffix}).json"`. The `job_name` refers to the name of the
    current job and is retrieved from the container environment variable `JOB_NAME`. The
    `checkpoint_data` values are serialized to the specified `data_format`.

    Note: This function for storing the checkpoints is only for use inside the job container
          as it writes data to directories and references env variables set in the containers.


    Args:
        checkpoint_data (Dict[str, Any]): Dict that specifies the checkpoint data to be persisted.
        checkpoint_file_suffix (str): str that specifies the file suffix to be used for
            the checkpoint filename. The resulting filename
            `f"{job_name}(_{checkpoint_file_suffix}).json"` is used to save the checkpoints.
            Default: ""
        data_format (PersistedJobDataFormat): The data format used to serialize the
            values. Note that for `PICKLED` data formats, the values are base64 encoded
            after serialization. Default: PersistedJobDataFormat.PLAINTEXT

    Raises:
        ValueError: If the supplied `checkpoint_data` is `None` or empty.
    """
    if not checkpoint_data:
        raise ValueError("The checkpoint_data argument cannot be empty.")
    checkpoint_directory = get_checkpoint_dir()
    job_name = get_job_name()
    checkpoint_file_path = (
        f"{checkpoint_directory}/{job_name}_{checkpoint_file_suffix}.json"
        if checkpoint_file_suffix
        else f"{checkpoint_directory}/{job_name}.json"
    )
    with open(checkpoint_file_path, "w") as f:
        serialized_data = serialize_values(checkpoint_data or {}, data_format)
        persisted_data = PersistedJobData(dataDictionary=serialized_data, dataFormat=data_format)
        f.write(persisted_data.json())


def load_job_checkpoint(job_name: str, checkpoint_file_suffix: str = "") -> Dict[str, Any]:
    """
    Loads the hybrid job checkpoint data stored for the job named 'job_name', with the checkpoint
    file that ends with the `checkpoint_file_suffix`. The `job_name` can refer to any hybrid job
    whose checkpoint data you expect to be available in the file path specified by the
    `CHECKPOINT_DIR` container environment variable.

    Note: This function for loading hybrid job checkpoints is only for use inside the job container
          as it writes data to directories and references env variables set in the containers.


    Args:
        job_name (str): str that specifies the name of the hybrid job whose checkpoints
            are to be loaded.
        checkpoint_file_suffix (str): str specifying the file suffix that is used to
            locate the checkpoint file to load. The resulting file name
            `f"{job_name}(_{checkpoint_file_suffix}).json"` is used to locate the
            checkpoint file. Default: ""

    Returns:
        Dict[str, Any]: Dict that contains the checkpoint data persisted in the checkpoint file.

    Raises:
        FileNotFoundError: If the file `f"{job_name}(_{checkpoint_file_suffix})"` could not be found
            in the directory specified by the container environment variable `CHECKPOINT_DIR`.
        ValueError: If the data stored in the checkpoint file can't be deserialized (possibly due to
            corruption).
    """
    checkpoint_directory = get_checkpoint_dir()
    checkpoint_file_path = (
        f"{checkpoint_directory}/{job_name}_{checkpoint_file_suffix}.json"
        if checkpoint_file_suffix
        else f"{checkpoint_directory}/{job_name}.json"
    )
    with open(checkpoint_file_path, "r") as f:
        persisted_data = PersistedJobData.parse_raw(f.read())
        deserialized_data = deserialize_values(
            persisted_data.dataDictionary, persisted_data.dataFormat
        )
        return deserialized_data


def _load_persisted_data(filename: Union[str, Path] = None) -> PersistedJobData:
    filename = filename or Path(get_results_dir()) / "results.json"
    try:
        with open(filename, mode="r") as f:
            return PersistedJobData.parse_raw(f.read())
    except FileNotFoundError:
        return PersistedJobData(
            dataDictionary={},
            dataFormat=PersistedJobDataFormat.PLAINTEXT,
        )


def load_job_result(filename: Union[str, Path] = None) -> Dict[str, Any]:
    """
    Loads job result of currently running job.

    Args:
        filename (Union[str, Path]): Location of job results. Default `results.json` in job
            results directory in a job instance or in working directory locally. This file
            must be in the format used by `save_job_result`.

    Returns:
         Dict[str, Any]: Job result data of current job
    """
    persisted_data = _load_persisted_data(filename)
    deserialized_data = deserialize_values(persisted_data.dataDictionary, persisted_data.dataFormat)
    return deserialized_data


def save_job_result(
    result_data: Union[Dict[str, Any], Any],
    data_format: PersistedJobDataFormat = None,
) -> None:
    """
    Saves the `result_data` to the local output directory that is specified by the container
    environment variable `AMZN_BRAKET_JOB_RESULTS_DIR`, with the filename 'results.json'.
    The `result_data` values are serialized to the specified `data_format`.

    Note: This function for storing the results is only for use inside the job container
          as it writes data to directories and references env variables set in the containers.


    Args:
        result_data (Union[Dict[str, Any], Any]): Dict that specifies the result data to be
            persisted. If result data is not a dict, then it will be wrapped as
            `{"result": result_data}`.
        data_format (PersistedJobDataFormat): The data format used to serialize the
            values. Note that for `PICKLED` data formats, the values are base64 encoded
            after serialization. Default: PersistedJobDataFormat.PLAINTEXT.
    """
<<<<<<< HEAD
    if not isinstance(result_data, dict):
        result_data = {"result": result_data}

    current_persisted_data = _load_persisted_data()

    if current_persisted_data.dataFormat == PersistedJobDataFormat.PICKLED_V4:
        # if results are already pickled, maintain pickled format
        # if user explicitly specifies plaintext, raise error
        if data_format == PersistedJobDataFormat.PLAINTEXT:
            raise TypeError(
                "Cannot update results object serialized with "
                f"{current_persisted_data.dataFormat.value} using data format "
                f"{data_format.value}."
            )

        data_format = PersistedJobDataFormat.PICKLED_V4

    # if not specified or already pickled, default to plaintext
    data_format = data_format or PersistedJobDataFormat.PLAINTEXT

    current_results = deserialize_values(
        current_persisted_data.dataDictionary,
        current_persisted_data.dataFormat,
    )
    updated_results = {**current_results, **result_data}

    with open(Path(get_results_dir()) / "results.json", "w") as f:
        serialized_data = serialize_values(updated_results or {}, data_format)
=======
    if not result_data:
        raise ValueError("The result_data argument cannot be empty.")
    result_directory = get_results_dir()
    result_path = f"{result_directory}/results.json"
    with open(result_path, "w") as f:
        serialized_data = serialize_values(result_data or {}, data_format)
>>>>>>> 82ced098
        persisted_data = PersistedJobData(dataDictionary=serialized_data, dataFormat=data_format)
        f.write(persisted_data.json())<|MERGE_RESOLUTION|>--- conflicted
+++ resolved
@@ -13,11 +13,8 @@
 from pathlib import Path
 from typing import Any, Dict, Union
 
-<<<<<<< HEAD
-=======
 from typing import Any, Dict
 
->>>>>>> 82ced098
 from braket.jobs.environment_variables import get_checkpoint_dir, get_job_name, get_results_dir
 from braket.jobs.serialization import deserialize_values, serialize_values
 from braket.jobs_data import PersistedJobData, PersistedJobDataFormat
@@ -159,7 +156,6 @@
             values. Note that for `PICKLED` data formats, the values are base64 encoded
             after serialization. Default: PersistedJobDataFormat.PLAINTEXT.
     """
-<<<<<<< HEAD
     if not isinstance(result_data, dict):
         result_data = {"result": result_data}
 
@@ -188,13 +184,5 @@
 
     with open(Path(get_results_dir()) / "results.json", "w") as f:
         serialized_data = serialize_values(updated_results or {}, data_format)
-=======
-    if not result_data:
-        raise ValueError("The result_data argument cannot be empty.")
-    result_directory = get_results_dir()
-    result_path = f"{result_directory}/results.json"
-    with open(result_path, "w") as f:
-        serialized_data = serialize_values(result_data or {}, data_format)
->>>>>>> 82ced098
         persisted_data = PersistedJobData(dataDictionary=serialized_data, dataFormat=data_format)
         f.write(persisted_data.json())