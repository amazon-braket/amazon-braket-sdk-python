--- conflicted
+++ resolved
@@ -64,16 +64,11 @@
         f.write(persisted_data.json())
 
 
-<<<<<<< HEAD
-def load_job_checkpoint(job_name: str = None, checkpoint_file_suffix: str = "") -> dict[str, Any]:
-    """Loads the job checkpoint data stored for the job named 'job_name', with the checkpoint
-=======
 def load_job_checkpoint(
     job_name: str | None = None, checkpoint_file_suffix: str = ""
 ) -> dict[str, Any]:
     """
     Loads the job checkpoint data stored for the job named 'job_name', with the checkpoint
->>>>>>> 4446f4bd
     file that ends with the `checkpoint_file_suffix`. The `job_name` can refer to any job whose
     checkpoint data you expect to be available in the file path specified by the `CHECKPOINT_DIR`
     container environment variable. If not provided, this function will use the currently running
@@ -122,14 +117,9 @@
         )
 
 
-<<<<<<< HEAD
-def load_job_result(filename: str | Path = None) -> dict[str, Any]:
-    """Loads job result of currently running job.
-=======
 def load_job_result(filename: str | Path | None = None) -> dict[str, Any]:
     """
     Loads job result of currently running job.
->>>>>>> 4446f4bd
 
     Args:
         filename (str | Path | None): Location of job results. Default `results.json` in job
