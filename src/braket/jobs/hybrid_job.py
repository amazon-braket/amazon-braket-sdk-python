--- conflicted
+++ resolved
@@ -306,17 +306,6 @@
 
     sanitized = (
         string_hp
-<<<<<<< HEAD
-        # replace newlines with spaces
-        .replace("\n", " ")
-        # replace forbidden characters with "?"
-        .replace("$", "?")
-        .replace("(", "?")
-        .replace("&", "?")
-        .replace("`", "?")
-        # not technically forbidden, but to avoid mismatched parens
-        .replace(")", "?")
-=======
         # replace forbidden characters with close matches
         .replace("\n", " ")
         .replace("$", "?")
@@ -325,7 +314,6 @@
         .replace("`", "'")
         # not technically forbidden, but to avoid mismatched parens
         .replace(")", "}")
->>>>>>> 0efbd827
     )
 
     # max allowed length for a hyperparameter is 2500
