--- conflicted
+++ resolved
@@ -61,12 +61,8 @@
     output_data_config: OutputDataConfig | None = None,
     aws_session: AwsSession | None = None,
     tags: dict[str, str] | None = None,
-<<<<<<< HEAD
-    logger: Logger = getLogger(__name__),  # B008
-=======
-    logger: Logger = getLogger(__name__),
+    logger: Logger = getLogger(__name__),  # B008 
     reservation_arn: str | None = None,
->>>>>>> 8018fcba
 ) -> Callable:
     """Defines a hybrid job by decorating the entry point function. The job will be created
     when the decorated function is called.
