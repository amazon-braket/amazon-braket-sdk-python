--- conflicted
+++ resolved
@@ -52,18 +52,6 @@
     image_uri: str | None = None,
     input_data: str | dict | S3DataSourceConfig | None = None,
     wait_until_complete: bool = False,
-<<<<<<< HEAD
-    instance_config: InstanceConfig = None,
-    distribution: str = None,
-    copy_checkpoints_from_job: str = None,
-    checkpoint_config: CheckpointConfig = None,
-    role_arn: str = None,
-    stopping_condition: StoppingCondition = None,
-    output_data_config: OutputDataConfig = None,
-    aws_session: AwsSession = None,
-    tags: dict[str, str] = None,
-    logger: Logger = getLogger(__name__),  # noqa B008
-=======
     instance_config: InstanceConfig | None = None,
     distribution: str | None = None,
     copy_checkpoints_from_job: str | None = None,
@@ -73,8 +61,7 @@
     output_data_config: OutputDataConfig | None = None,
     aws_session: AwsSession | None = None,
     tags: dict[str, str] | None = None,
-    logger: Logger = getLogger(__name__),
->>>>>>> 4446f4bd
+    logger: Logger = getLogger(__name__),  # noqa B008
 ) -> Callable:
     """Defines a hybrid job by decorating the entry point function. The job will be created
     when the decorated function is called.
