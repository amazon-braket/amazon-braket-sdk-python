--- conflicted
+++ resolved
@@ -15,10 +15,6 @@
 import os
 from enum import Enum
 from functools import cache
-<<<<<<< HEAD
-from typing import Dict, Set
-=======
->>>>>>> 879133cb
 
 
 class Framework(str, Enum):
@@ -29,9 +25,6 @@
     PL_PYTORCH = "PL_PYTORCH"
 
 
-<<<<<<< HEAD
-def built_in_images(region: str) -> Set[str]:
-=======
 def built_in_images(region: str) -> set[str]:
     """Checks a region for built in Braket images.
 
@@ -41,7 +34,6 @@
     Returns:
         set[str]: returns a set of built images
     """
->>>>>>> 879133cb
     return {retrieve_image(framework, region) for framework in Framework}
 
 
