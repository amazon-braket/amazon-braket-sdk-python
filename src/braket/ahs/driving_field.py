--- conflicted
+++ resolved
@@ -151,12 +151,9 @@
             amplitudes (list[float]): The values of the amplitude
             detunings (list[float]): The values of the detuning
             phases (list[float]): The values of the phase
-<<<<<<< HEAD
-=======
 
         Raises:
             ValueError: If any of the input args length is different from the rest.
->>>>>>> 879133cb
 
         Returns:
             DrivingField: DrivingField Hamiltonian.
