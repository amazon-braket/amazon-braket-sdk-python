--- conflicted
+++ resolved
@@ -30,12 +30,8 @@
     @property
     def series(self) -> list[Number]:
         """list[Number]: A series of numbers representing the local
-<<<<<<< HEAD
-        pattern of real numbers."""
-=======
         pattern of real numbers.
         """
->>>>>>> 879133cb
         return self._series
 
     def discretize(self, resolution: Decimal) -> Pattern:
