--- conflicted
+++ resolved
@@ -68,12 +68,9 @@
             times (list[float]): The time points of the shifting field
             values (list[float]): The values of the shifting field
             pattern (list[float]): The pattern of the shifting field
-<<<<<<< HEAD
-=======
 
         Raises:
             ValueError: If the length of times and values differs.
->>>>>>> 879133cb
 
         Returns:
             ShiftingField: The shifting field obtained
