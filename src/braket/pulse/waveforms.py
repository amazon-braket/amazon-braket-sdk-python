# Copyright Amazon.com, Inc. or its affiliates. All Rights Reserved.
#
# Licensed under the Apache License, Version 2.0 (the "License"). You
# may not use this file except in compliance with the License. A copy of
# the License is located at
#
#     http://aws.amazon.com/apache2.0/
#
# or in the "license" file accompanying this file. This file is
# distributed on an "AS IS" BASIS, WITHOUT WARRANTIES OR CONDITIONS OF
# ANY KIND, either express or implied. See the License for the specific
# language governing permissions and limitations under the License.

from __future__ import annotations

import random
import string
from abc import ABC, abstractmethod
<<<<<<< HEAD
from copy import deepcopy
from typing import TYPE_CHECKING, Any, Optional, Union

if TYPE_CHECKING:  # pragma: no cover
    from braket.pulse.pulse_sequence import PulseSequence

import numpy as np
import openpulse.ast as ast
from oqpy import (
    WaveformVar,
    bool_,
    complex128,
    convert_float_to_duration,
    declare_waveform_generator,
    duration,
    float64,
)
from oqpy.base import OQPyExpression, to_ast
=======

import numpy as np
import scipy as sp
from oqpy import WaveformVar, bool_, complex128, declare_waveform_generator, duration, float64
from oqpy.base import OQPyExpression
>>>>>>> bdc945ce

from braket.parametric.free_parameter import FreeParameter
from braket.parametric.free_parameter_expression import (
    FreeParameterExpression,
    subs_if_free_parameter,
)
from braket.parametric.parameterizable import Parameterizable


class WaveformDict(dict):
    """
    A dict of waveforms.

    Note:
        WaveformDict binds a pulse sequence to each waveform that is
            added to the dict. It serves as back reference when a
            waveform is modified so the OQpy object is also updated.
    """

    def __init__(self, waveform_dict: dict, pulse_sequence: PulseSequence):
        for waveform in waveform_dict.values():
            waveform._pulse_sequence = pulse_sequence
        super().__init__(waveform_dict)
        self._pulse_sequence = pulse_sequence

    def __setitem__(self, key: str, value: Waveform):
        value = deepcopy(value)
        value._pulse_sequence = self._pulse_sequence
        super().__setitem__(key, value)


class Waveform(ABC):
    """A waveform is a time-dependent envelope that can be used to emit signals on an output port
    or receive signals from an input port. As such, when transmitting signals to the qubit, a
    frame determines time at which the waveform envelope is emitted, its carrier frequency, and
    it's phase offset. When capturing signals from a qubit, at minimum a frame determines the
    time at which the signal is captured. See https://openqasm.com/language/openpulse.html#waveforms
    for more details.
    """

    def __init__(self) -> None:
        self._pulse_sequence = None

    def _modify_oqpy_waveform_var(
        self, key: str, value: Any, type_: ast.ClassicalType = float64
    ) -> None:
        if self._pulse_sequence is not None:
            self._pulse_sequence._register_free_parameters(value)
            self._pulse_sequence._program.undeclared_vars[self.id].init_expression.args[key] = (
                to_ast(
                    self._pulse_sequence._program,
                    (
                        convert_float_to_duration(value)
                        if isinstance(type_, ast.DurationType)
                        else value
                    ),
                )
            )

    @abstractmethod
    def _to_oqpy_expression(self) -> OQPyExpression:
        """Returns an OQPyExpression defining this waveform."""

    @abstractmethod
    def sample(self, dt: float) -> np.ndarray:
        """Generates a sample of amplitudes for this Waveform based on the given time resolution.

        Args:
            dt (float): The time resolution.

        Returns:
            np.ndarray: The sample amplitudes for this waveform.
        """

    @staticmethod
    @abstractmethod
    def _from_calibration_schema(waveform_json: dict) -> Waveform:
        """Parses a JSON input and returns the BDK waveform. See https://github.com/aws/amazon-braket-schemas-python/blob/main/src/braket/device_schema/pulse/native_gate_calibrations_v1.py#L104

        Args:
            waveform_json (dict): A JSON object with the needed parameters for making the Waveform.

        Returns:
            Waveform: A Waveform object parsed from the supplied JSON.
        """


class ArbitraryWaveform(Waveform):
    """An arbitrary waveform with amplitudes at each timestep explicitly specified using
    an array.
    """

    def __init__(self, amplitudes: list[complex], id: str | None = None):
        """Initializes an `ArbitraryWaveform`.

        Args:
            amplitudes (list[complex]): Array of complex values specifying the
                waveform amplitude at each timestep. The timestep is determined by the sampling rate
                of the frame to which waveform is applied to.
            id (str | None): The identifier used for declaring this waveform. A random string of
                ascii characters is assigned by default.
        """
        self._amplitudes = list(amplitudes)
        self.id = id or _make_identifier_name()
        super().__init__()

    @property
    def amplitudes(self) -> list[complex]:
        return self._amplitudes

    @amplitudes.setter
    def amplitudes(self, value: list[complex]) -> None:
        """
        Sets the list of amplitudes.

        Args:
            value (list[complex]): Array of complex values specifying the
                waveform amplitude at each timestep. The timestep is determined by the sampling rate
                of the frame to which waveform is applied to.

        """
        self._amplitudes = value
        if self._pulse_sequence is not None:
            self._pulse_sequence._program.undeclared_vars[self.id].init_expression = value

    def __repr__(self) -> str:
        return f"ArbitraryWaveform('id': {self.id}, 'amplitudes': {self.amplitudes})"

    def __eq__(self, other: ArbitraryWaveform):
        return isinstance(other, ArbitraryWaveform) and (self.amplitudes, self.id) == (
            other.amplitudes,
            other.id,
        )

    def _to_oqpy_expression(self) -> OQPyExpression:
        """Returns an OQPyExpression defining this waveform.

        Returns:
            OQPyExpression: The OQPyExpression.
        """
        return WaveformVar(init_expression=self.amplitudes, name=self.id)

    def sample(self, dt: float) -> np.ndarray:
        """Generates a sample of amplitudes for this Waveform based on the given time resolution.

        Args:
            dt (float): The time resolution.

        Raises:
            NotImplementedError: This class does not implement sample.

        Returns:
            np.ndarray: The sample amplitudes for this waveform.
        """
        raise NotImplementedError

    @staticmethod
    def _from_calibration_schema(waveform_json: dict) -> ArbitraryWaveform:
        wave_id = waveform_json["waveformId"]
        complex_amplitudes = [complex(i[0], i[1]) for i in waveform_json["amplitudes"]]
        return ArbitraryWaveform(complex_amplitudes, wave_id)


class ConstantWaveform(Waveform, Parameterizable):
    """A constant waveform which holds the supplied `iq` value as its amplitude for the
    specified length.
    """

    def __init__(self, length: float | FreeParameterExpression, iq: complex, id: str | None = None):
        """Initializes a `ConstantWaveform`.

        Args:
            length (float | FreeParameterExpression): Value (in seconds)
                specifying the duration of the waveform.
            iq (complex): complex value specifying the amplitude of the waveform.
            id (str | None): The identifier used for declaring this waveform. A random string of
                ascii characters is assigned by default.
        """
        self._length = length
        self._iq = iq
        self.id = id or _make_identifier_name()
        super().__init__()

    @property
    def iq(self) -> complex:
        return self._iq

    @iq.setter
    def iq(self, value: complex) -> None:
        """
        Sets the IQ value.

        Args:
            value (complex): complex value specifying the amplitude of the waveform.
        """
        self._iq = value
        self._modify_oqpy_waveform_var("iq", value)

    @property
    def length(self) -> Union[float, FreeParameterExpression]:
        return self._length

    @length.setter
    def length(self, value: Union[float, FreeParameterExpression]) -> None:
        """
        Sets the length.

        Args:
            value (Union[float, FreeParameterExpression]): Value (in seconds)
                specifying the duration of the waveform.
        """
        self._length = value
        self._modify_oqpy_waveform_var("length", value, duration)

    def __repr__(self) -> str:
        return f"ConstantWaveform('id': {self.id}, 'length': {self.length}, 'iq': {self.iq})"

    @property
    def parameters(self) -> list[float | FreeParameterExpression]:
        """Returns the parameters associated with the object, either unbound free parameter
        expressions or bound values.

        Returns:
            list[float | FreeParameterExpression]: a list of parameters.
        """
        return [self.length]

    def bind_values(self, **kwargs: FreeParameter | str) -> ConstantWaveform:
        """Takes in parameters and returns an object with specified parameters
        replaced with their values.

        Args:
            **kwargs (FreeParameter | str): Arbitrary keyword arguments.

        Returns:
            ConstantWaveform: A copy of this waveform with the requested parameters bound.
        """
        constructor_kwargs = {
            "length": subs_if_free_parameter(self.length, **kwargs),
            "iq": self.iq,
            "id": self.id,
        }
        return ConstantWaveform(**constructor_kwargs)

    def __eq__(self, other: ConstantWaveform):
        return isinstance(other, ConstantWaveform) and (self.length, self.iq, self.id) == (
            other.length,
            other.iq,
            other.id,
        )

    def _to_oqpy_expression(self) -> OQPyExpression:
        """Returns an OQPyExpression defining this waveform.

        Returns:
            OQPyExpression: The OQPyExpression.
        """
        constant_generator = declare_waveform_generator(
            "constant", [("length", duration), ("iq", complex128)]
        )
        return WaveformVar(
            init_expression=constant_generator(self.length, self.iq),
            name=self.id,
        )

    def sample(self, dt: float) -> np.ndarray:
        """Generates a sample of amplitudes for this Waveform based on the given time resolution.

        Args:
            dt (float): The time resolution.

        Returns:
            np.ndarray: The sample amplitudes for this waveform.
        """
        # Amplitudes should be gated by [0:self.length]
        sample_range = np.arange(0, self.length, dt)
        return self.iq * np.ones_like(sample_range)

    @staticmethod
    def _from_calibration_schema(waveform_json: dict) -> ConstantWaveform:
        wave_id = waveform_json["waveformId"]
        length = iq = None
        for val in waveform_json["arguments"]:
            if val["name"] == "length":
                length = (
                    float(val["value"])
                    if val["type"] == "float"
                    else FreeParameterExpression(val["value"])
                )
            if val["name"] == "iq":
                iq = (
                    complex(val["value"])
                    if val["type"] == "complex"
                    else FreeParameterExpression(val["value"])
                )
        return ConstantWaveform(length=length, iq=iq, id=wave_id)


class DragGaussianWaveform(Waveform, Parameterizable):
    """A gaussian waveform with an additional gaussian derivative component and lifting applied."""

    def __init__(
        self,
        length: float | FreeParameterExpression,
        sigma: float | FreeParameterExpression,
        beta: float | FreeParameterExpression,
        amplitude: float | FreeParameterExpression = 1,
        zero_at_edges: bool = False,
        id: str | None = None,
    ):
        """Initializes a `DragGaussianWaveform`.

        Args:
            length (float | FreeParameterExpression): Value (in seconds)
                specifying the duration of the waveform.
            sigma (float | FreeParameterExpression): A measure (in seconds) of
                how wide or narrow the Gaussian peak is.
            beta (float | FreeParameterExpression): The correction amplitude.
            amplitude (float | FreeParameterExpression): The amplitude of the
                waveform envelope. Defaults to 1.
            zero_at_edges (bool): bool specifying whether the waveform amplitude is clipped to
                zero at the edges. Defaults to False.
            id (str | None): The identifier used for declaring this waveform. A random string of
                ascii characters is assigned by default.
        """
        self._length = length
        self._sigma = sigma
        self._beta = beta
        self._amplitude = amplitude
        self._zero_at_edges = zero_at_edges
        self.id = id or _make_identifier_name()
        super().__init__()

    @property
    def length(self) -> Union[float, FreeParameterExpression]:
        return self._length

    @length.setter
    def length(self, value: Union[float, FreeParameterExpression]) -> None:
        """
        Sets the length.

        Args:
            value (Union[float, FreeParameterExpression]): Value (in seconds)
                specifying the duration of the waveform.
        """
        self._length = value
        self._modify_oqpy_waveform_var("length", value, duration)

    @property
    def sigma(self) -> Union[float, FreeParameterExpression]:
        return self._sigma

    @sigma.setter
    def sigma(self, value: Union[float, FreeParameterExpression]) -> None:
        """
        Sets the DRAG gaussian width.

        Args:
            value (Union[float, FreeParameterExpression]): A measure (in seconds) of
                how wide or narrow the Gaussian peak is.
        """
        self._sigma = value
        self._modify_oqpy_waveform_var("sigma", value, duration)

    @property
    def beta(self) -> Union[float, FreeParameterExpression]:
        return self._beta

    @beta.setter
    def beta(self, value: Union[float, FreeParameterExpression]) -> None:
        """
        Sets the beta value.

        Args:
            value (Union[float, FreeParameterExpression]): The correction amplitude.
        """
        self._beta = value
        self._modify_oqpy_waveform_var("beta", value)

    @property
    def amplitude(self) -> Union[float, FreeParameterExpression]:
        return self._amplitude

    @amplitude.setter
    def amplitude(self, value: Union[float, FreeParameterExpression]) -> None:
        """
        Sets the amplitude.

        Args:
            value (Union[float, FreeParameterExpression]): The amplitude of the
                waveform envelope.
        """
        self._amplitude = value
        self._modify_oqpy_waveform_var("amplitude", value)

    @property
    def zero_at_edges(self) -> bool:
        return self._zero_at_edges

    @zero_at_edges.setter
    def zero_at_edges(self, value: bool) -> None:
        """
        Sets if the DRAG gaussian waveform should start and end at zero.

        Args:
            value (bool): bool specifying whether the waveform amplitude is clipped to
                zero at the edges.
        """
        self._zero_at_edges = value
        self._modify_oqpy_waveform_var("zero_at_edges", value)

    def __repr__(self) -> str:
        return (
            f"DragGaussianWaveform('id': {self.id}, 'length': {self.length}, "
            f"'sigma': {self.sigma}, 'beta': {self.beta}, 'amplitude': {self.amplitude}, "
            f"'zero_at_edges': {self.zero_at_edges})"
        )

    @property
    def parameters(self) -> list[FreeParameterExpression | FreeParameter | float]:
        """Returns the parameters associated with the object, either unbound free parameter
        expressions or bound values.
        """
        return [self.length, self.sigma, self.beta, self.amplitude]

    def bind_values(self, **kwargs: FreeParameter | str) -> DragGaussianWaveform:
        """Takes in parameters and returns an object with specified parameters
        replaced with their values.

        Args:
            **kwargs (FreeParameter | str): Arbitrary keyword arguments.

        Returns:
            DragGaussianWaveform: A copy of this waveform with the requested parameters bound.
        """
        constructor_kwargs = {
            "length": subs_if_free_parameter(self.length, **kwargs),
            "sigma": subs_if_free_parameter(self.sigma, **kwargs),
            "beta": subs_if_free_parameter(self.beta, **kwargs),
            "amplitude": subs_if_free_parameter(self.amplitude, **kwargs),
            "zero_at_edges": self.zero_at_edges,
            "id": self.id,
        }
        return DragGaussianWaveform(**constructor_kwargs)

    def __eq__(self, other: DragGaussianWaveform):
        return isinstance(other, DragGaussianWaveform) and (
            self.length,
            self.sigma,
            self.beta,
            self.amplitude,
            self.zero_at_edges,
            self.id,
        ) == (other.length, other.sigma, other.beta, other.amplitude, other.zero_at_edges, other.id)

    def _to_oqpy_expression(self) -> OQPyExpression:
        """Returns an OQPyExpression defining this waveform.

        Returns:
            OQPyExpression: The OQPyExpression.
        """
        drag_gaussian_generator = declare_waveform_generator(
            "drag_gaussian",
            [
                ("length", duration),
                ("sigma", duration),
                ("beta", float64),
                ("amplitude", float64),
                ("zero_at_edges", bool_),
            ],
        )
        return WaveformVar(
            init_expression=drag_gaussian_generator(
                self.length,
                self.sigma,
                self.beta,
                self.amplitude,
                self.zero_at_edges,
            ),
            name=self.id,
        )

    def sample(self, dt: float) -> np.ndarray:
        """Generates a sample of amplitudes for this Waveform based on the given time resolution.

        Args:
            dt (float): The time resolution.

        Returns:
            np.ndarray: The sample amplitudes for this waveform.
        """
        sample_range = np.arange(0, self.length, dt)
        t0 = self.length / 2
        zero_at_edges_int = int(self.zero_at_edges)
        return (
            (1 - (1.0j * self.beta * ((sample_range - t0) / self.sigma**2)))
            * (
                self.amplitude
                / (1 - zero_at_edges_int * np.exp(-0.5 * ((self.length / (2 * self.sigma)) ** 2)))
            )
            * (
                np.exp(-0.5 * (((sample_range - t0) / self.sigma) ** 2))
                - zero_at_edges_int * np.exp(-0.5 * ((self.length / (2 * self.sigma)) ** 2))
            )
        )

    @staticmethod
    def _from_calibration_schema(waveform_json: dict) -> DragGaussianWaveform:
        waveform_parameters = {"id": waveform_json["waveformId"]}
        for val in waveform_json["arguments"]:
            waveform_parameters[val["name"]] = (
                float(val["value"])
                if val["type"] == "float"
                else FreeParameterExpression(val["value"])
            )
        return DragGaussianWaveform(**waveform_parameters)


class GaussianWaveform(Waveform, Parameterizable):
    """A waveform with amplitudes following a gaussian distribution for the specified parameters."""

    def __init__(
        self,
        length: float | FreeParameterExpression,
        sigma: float | FreeParameterExpression,
        amplitude: float | FreeParameterExpression = 1,
        zero_at_edges: bool = False,
        id: str | None = None,
    ):
        """Initializes a `GaussianWaveform`.

        Args:
            length (float | FreeParameterExpression): Value (in seconds) specifying the
                duration of the waveform.
            sigma (float | FreeParameterExpression): A measure (in seconds) of how wide
                or narrow the Gaussian peak is.
            amplitude (float | FreeParameterExpression): The amplitude of the waveform
                envelope. Defaults to 1.
            zero_at_edges (bool): bool specifying whether the waveform amplitude is clipped to
                zero at the edges. Defaults to False.
            id (str | None): The identifier used for declaring this waveform. A random string of
                ascii characters is assigned by default.
        """
        self._length = length
        self._sigma = sigma
        self._amplitude = amplitude
        self._zero_at_edges = zero_at_edges
        self.id = id or _make_identifier_name()
        super().__init__()

    @property
    def length(self) -> Union[float, FreeParameterExpression]:
        return self._length

    @length.setter
    def length(self, value: Union[float, FreeParameterExpression]) -> None:
        """
        Sets the length.

        Args:
            value (Union[float, FreeParameterExpression]): Value (in seconds) specifying the
                duration of the waveform.
        """
        self._length = value
        self._modify_oqpy_waveform_var("length", value, duration)

    @property
    def sigma(self) -> Union[float, FreeParameterExpression]:
        return self._sigma

    @sigma.setter
    def sigma(self, value: Union[float, FreeParameterExpression]) -> None:
        """
        Sets the gaussian waveform width.

        Args:
            value (Union[float, FreeParameterExpression]): A measure (in seconds) of how wide
                or narrow the Gaussian peak is.
        """
        self._sigma = value
        self._modify_oqpy_waveform_var("sigma", value, duration)

    @property
    def amplitude(self) -> Union[float, FreeParameterExpression]:
        return self._amplitude

    @amplitude.setter
    def amplitude(self, value: Union[float, FreeParameterExpression]) -> None:
        """
        Sets the amplitude.

        Args:
            value (Union[float, FreeParameterExpression]): The amplitude of the waveform
                envelope.
        """
        self._amplitude = value
        self._modify_oqpy_waveform_var("amplitude", value)

    @property
    def zero_at_edges(self) -> bool:
        return self._zero_at_edges

    @zero_at_edges.setter
    def zero_at_edges(self, value: bool) -> None:
        """
        Sets if the DRAG gaussian waveform should start and end at zero.

        Args:
            value (bool): bool specifying whether the waveform amplitude is clipped to
                zero at the edges.
        """
        self._zero_at_edges = value
        if self._pulse_sequence is not None:
            self._pulse_sequence._program.undeclared_vars[self.id].init_expression.args[
                "zero_at_edges"
            ] = value

    def __repr__(self) -> str:
        return (
            f"GaussianWaveform('id': {self.id}, 'length': {self.length}, 'sigma': {self.sigma}, "
            f"'amplitude': {self.amplitude}, 'zero_at_edges': {self.zero_at_edges})"
        )

    @property
    def parameters(self) -> list[FreeParameterExpression | FreeParameter | float]:
        """Returns the parameters associated with the object, either unbound free parameter
        expressions or bound values.
        """
        return [self.length, self.sigma, self.amplitude]

    def bind_values(self, **kwargs: FreeParameter | str) -> GaussianWaveform:
        """Takes in parameters and returns an object with specified parameters
        replaced with their values.

        Args:
            **kwargs (FreeParameter | str): Arbitrary keyword arguments.

        Returns:
            GaussianWaveform: A copy of this waveform with the requested parameters bound.
        """
        constructor_kwargs = {
            "length": subs_if_free_parameter(self.length, **kwargs),
            "sigma": subs_if_free_parameter(self.sigma, **kwargs),
            "amplitude": subs_if_free_parameter(self.amplitude, **kwargs),
            "zero_at_edges": self.zero_at_edges,
            "id": self.id,
        }
        return GaussianWaveform(**constructor_kwargs)

    def __eq__(self, other: GaussianWaveform):
        return isinstance(other, GaussianWaveform) and (
            self.length,
            self.sigma,
            self.amplitude,
            self.zero_at_edges,
            self.id,
        ) == (other.length, other.sigma, other.amplitude, other.zero_at_edges, other.id)

    def _to_oqpy_expression(self) -> OQPyExpression:
        """Returns an OQPyExpression defining this waveform.

        Returns:
            OQPyExpression: The OQPyExpression.
        """
        gaussian_generator = declare_waveform_generator(
            "gaussian",
            [
                ("length", duration),
                ("sigma", duration),
                ("amplitude", float64),
                ("zero_at_edges", bool_),
            ],
        )
        return WaveformVar(
            init_expression=gaussian_generator(
                self.length,
                self.sigma,
                self.amplitude,
                self.zero_at_edges,
            ),
            name=self.id,
        )

    def sample(self, dt: float) -> np.ndarray:
        """Generates a sample of amplitudes for this Waveform based on the given time resolution.

        Args:
            dt (float): The time resolution.

        Returns:
            np.ndarray: The sample amplitudes for this waveform.
        """
        sample_range = np.arange(0, self.length, dt)
        t0 = self.length / 2
        zero_at_edges_int = int(self.zero_at_edges)
        return (
            self.amplitude
            / (1 - zero_at_edges_int * np.exp(-0.5 * ((self.length / (2 * self.sigma)) ** 2)))
        ) * (
            np.exp(-0.5 * (((sample_range - t0) / self.sigma) ** 2))
            - zero_at_edges_int * np.exp(-0.5 * ((self.length / (2 * self.sigma)) ** 2))
        )

    @staticmethod
    def _from_calibration_schema(waveform_json: dict) -> GaussianWaveform:
        waveform_parameters = {"id": waveform_json["waveformId"]}
        for val in waveform_json["arguments"]:
            waveform_parameters[val["name"]] = (
                float(val["value"])
                if val["type"] == "float"
                else FreeParameterExpression(val["value"])
            )
        return GaussianWaveform(**waveform_parameters)


class ErfSquareWaveform(Waveform, Parameterizable):
    """A square waveform with smoothed edges."""

    def __init__(
        self,
        length: float | FreeParameterExpression,
        width: float | FreeParameterExpression,
        sigma: float | FreeParameterExpression,
        off_center: float | FreeParameterExpression = 0,
        amplitude: float | FreeParameterExpression = 1,
        zero_at_edges: bool = False,
        id: str | None = None,
    ):
        r"""Initializes a `ErfSquareWaveform`.

        .. math:: (\text{step}((t-t_1)/sigma) + \text{step}(-(t-t_2)/sigma) - 1)

        where :math:`\text{step}(t)` is the rounded step function defined as
        :math:`(erf(t)+1)/2` and :math:`t_1` and :math:`t_2` are the timestamps at the half
        height. The waveform is scaled such that its maximum is equal to `amplitude`.

        Args:
            length (float | FreeParameterExpression): Duration (in seconds) from the start
                to the end of the waveform.
            width (float | FreeParameterExpression): Duration (in seconds) between the
                half height of the two edges.
            sigma (float | FreeParameterExpression): A characteristic time of how quickly
                the edges rise and fall.
            off_center (float | FreeParameterExpression): Shift the smoothed square waveform
                earlier or later in time. When positive, the smoothed square is shifted later
                (to the right), otherwise earlier (to the left). Defaults to 0.
            amplitude (float | FreeParameterExpression): The amplitude of the waveform
                envelope. Defaults to 1.
            zero_at_edges (bool): Whether the waveform is scaled such that it has zero value at the
                edges. Defaults to False.
            id (str | None): The identifier used for declaring this waveform. A random string of
                ascii characters is assigned by default.
        """
        self.length = length
        self.width = width
        self.sigma = sigma
        self.off_center = off_center
        self.amplitude = amplitude
        self.zero_at_edges = zero_at_edges
        self.id = id or _make_identifier_name()

    def __repr__(self) -> str:
        return (
            f"ErfSquareWaveform('id': {self.id}, 'length': {self.length}, "
            f"'width': {self.width}, 'sigma': {self.sigma}, 'off_center': {self.off_center}, "
            f"'amplitude': {self.amplitude}, 'zero_at_edges': {self.zero_at_edges})"
        )

    @property
    def parameters(self) -> list[FreeParameterExpression | FreeParameter | float]:
        """Returns the parameters associated with the object, either unbound free parameter
        expressions or bound values.
        """
        return [self.length, self.width, self.sigma, self.off_center, self.amplitude]

    def bind_values(self, **kwargs: FreeParameter | str) -> ErfSquareWaveform:
        """Takes in parameters and returns an object with specified parameters
        replaced with their values.

        Args:
            **kwargs (FreeParameter | str): Arbitrary keyword arguments.

        Returns:
            ErfSquareWaveform: A copy of this waveform with the requested parameters bound.
        """
        constructor_kwargs = {
            "length": subs_if_free_parameter(self.length, **kwargs),
            "width": subs_if_free_parameter(self.width, **kwargs),
            "sigma": subs_if_free_parameter(self.sigma, **kwargs),
            "off_center": subs_if_free_parameter(self.off_center, **kwargs),
            "amplitude": subs_if_free_parameter(self.amplitude, **kwargs),
            "zero_at_edges": self.zero_at_edges,
            "id": self.id,
        }
        return ErfSquareWaveform(**constructor_kwargs)

    def __eq__(self, other: ErfSquareWaveform):
        return isinstance(other, ErfSquareWaveform) and (
            self.length,
            self.width,
            self.sigma,
            self.off_center,
            self.amplitude,
            self.zero_at_edges,
            self.id,
        ) == (
            other.length,
            other.width,
            other.sigma,
            other.off_center,
            other.amplitude,
            other.zero_at_edges,
            other.id,
        )

    def _to_oqpy_expression(self) -> OQPyExpression:
        """Returns an OQPyExpression defining this waveform.

        Returns:
            OQPyExpression: The OQPyExpression.
        """
        erf_square_generator = declare_waveform_generator(
            "erf_square",
            [
                ("length", duration),
                ("width", duration),
                ("sigma", duration),
                ("off_center", duration),
                ("amplitude", float64),
                ("zero_at_edges", bool_),
            ],
        )
        return WaveformVar(
            init_expression=erf_square_generator(
                self.length,
                self.width,
                self.sigma,
                self.off_center,
                self.amplitude,
                self.zero_at_edges,
            ),
            name=self.id,
        )

    def sample(self, dt: float) -> np.ndarray:
        """Generates a sample of amplitudes for this Waveform based on the given time resolution.

        Args:
            dt (float): The time resolution.

        Returns:
            np.ndarray: The sample amplitudes for this waveform.
        """
        sample_range = np.arange(0, self.length, dt)
        t1 = (self.length - self.width) / 2 + self.off_center
        t2 = (self.length + self.width) / 2 + self.off_center
        samples = (
            sp.special.erf((sample_range - t1) / self.sigma)
            + sp.special.erf(-(sample_range - t2) / self.sigma)
        ) / 2

        mid_waveform_height = sp.special.erf((self.width / 2) / self.sigma)
        waveform_bottom = (sp.special.erf(-t1 / self.sigma) + sp.special.erf(t2 / self.sigma)) / 2

        if self.zero_at_edges:
            return (
                (samples - waveform_bottom)
                / (mid_waveform_height - waveform_bottom)
                * self.amplitude
            )
        return samples * self.amplitude / mid_waveform_height

    @staticmethod
    def _from_calibration_schema(waveform_json: dict) -> ErfSquareWaveform:
        waveform_parameters = {"id": waveform_json["waveformId"]}
        for val in waveform_json["arguments"]:
            waveform_parameters[val["name"]] = (
                float(val["value"])
                if val["type"] == "float"
                else FreeParameterExpression(val["value"])
            )
        return ErfSquareWaveform(**waveform_parameters)


def _make_identifier_name() -> str:
    return "".join([random.choice(string.ascii_letters) for _ in range(10)])  # noqa: S311


def _parse_waveform_from_calibration_schema(waveform: dict) -> Waveform:
    waveform_names = {
        "arbitrary": ArbitraryWaveform._from_calibration_schema,
        "drag_gaussian": DragGaussianWaveform._from_calibration_schema,
        "gaussian": GaussianWaveform._from_calibration_schema,
        "constant": ConstantWaveform._from_calibration_schema,
        "erf_square": ErfSquareWaveform._from_calibration_schema,
    }
    if "amplitudes" in waveform:
        waveform["name"] = "arbitrary"
    if waveform["name"] in waveform_names:
        return waveform_names[waveform["name"]](waveform)
    waveform_id = waveform["waveformId"]
    raise ValueError(f"The waveform {waveform_id} of cannot be constructed")<|MERGE_RESOLUTION|>--- conflicted
+++ resolved
@@ -16,7 +16,6 @@
 import random
 import string
 from abc import ABC, abstractmethod
-<<<<<<< HEAD
 from copy import deepcopy
 from typing import TYPE_CHECKING, Any, Optional, Union
 
@@ -24,6 +23,7 @@
     from braket.pulse.pulse_sequence import PulseSequence
 
 import numpy as np
+import scipy as sp
 import openpulse.ast as ast
 from oqpy import (
     WaveformVar,
@@ -35,13 +35,6 @@
     float64,
 )
 from oqpy.base import OQPyExpression, to_ast
-=======
-
-import numpy as np
-import scipy as sp
-from oqpy import WaveformVar, bool_, complex128, declare_waveform_generator, duration, float64
-from oqpy.base import OQPyExpression
->>>>>>> bdc945ce
 
 from braket.parametric.free_parameter import FreeParameter
 from braket.parametric.free_parameter_expression import (
