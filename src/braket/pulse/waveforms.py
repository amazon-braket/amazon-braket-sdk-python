--- conflicted
+++ resolved
@@ -469,19 +469,6 @@
     return "".join([random.choice(string.ascii_letters) for _ in range(10)])
 
 
-<<<<<<< HEAD
-def _map_to_oqpy_type(
-    parameter: Union[FreeParameterExpression, float], is_duration_type: bool = False
-) -> Union[FreeParameterExpression, OQPyExpression]:
-    return (
-        FreeParameterExpression(parameter, duration)
-        if isinstance(parameter, FreeParameterExpression) and is_duration_type
-        else parameter
-    )
-
-
-=======
->>>>>>> adde1afc
 def _parse_waveform_from_calibration_schema(waveform: dict) -> Waveform:
     waveform_names = {
         "arbitrary": ArbitraryWaveform._from_calibration_schema,
