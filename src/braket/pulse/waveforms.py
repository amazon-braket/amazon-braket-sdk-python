--- conflicted
+++ resolved
@@ -501,18 +501,11 @@
 
     def __init__(
         self,
-<<<<<<< HEAD
         length: float | FreeParameterExpression,
         width: float | FreeParameterExpression,
         sigma: float | FreeParameterExpression,
+        off_center: float | FreeParameterExpression = 0,
         amplitude: float | FreeParameterExpression = 1,
-=======
-        length: Union[float, FreeParameterExpression],
-        width: Union[float, FreeParameterExpression],
-        sigma: Union[float, FreeParameterExpression],
-        off_center: Union[float, FreeParameterExpression] = 0,
-        amplitude: Union[float, FreeParameterExpression] = 1,
->>>>>>> cbe7fc98
         zero_at_edges: bool = False,
         id: str | None = None,
     ):
@@ -525,20 +518,20 @@
         height. The waveform is scaled such that its maximum is equal to `amplitude`.
 
         Args:
-            length (Union[float, FreeParameterExpression]): Duration (in seconds) from the start
+            length (float | FreeParameterExpression): Duration (in seconds) from the start
                 to the end of the waveform.
-            width (Union[float, FreeParameterExpression]): Duration (in seconds) between the
+            width (float | FreeParameterExpression): Duration (in seconds) between the
                 half height of the two edges.
-            sigma (Union[float, FreeParameterExpression]): A characteristic time of how quickly
+            sigma (float | FreeParameterExpression): A characteristic time of how quickly
                 the edges rise and fall.
-            off_center (Union[float, FreeParameterExpression]): Shift the smoothed square waveform
+            off_center (float | FreeParameterExpression): Shift the smoothed square waveform
                 earlier or later in time. When positive, the smoothed square is shifted later
                 (to the right), otherwise earlier (to the left). Defaults to 0.
-            amplitude (Union[float, FreeParameterExpression]): The amplitude of the waveform
+            amplitude (float | FreeParameterExpression): The amplitude of the waveform
                 envelope. Defaults to 1.
             zero_at_edges (bool): Whether the waveform is scaled such that it has zero value at the
                 edges. Defaults to False.
-            id (Optional[str]): The identifier used for declaring this waveform. A random string of
+            id (str | None): The identifier used for declaring this waveform. A random string of
                 ascii characters is assigned by default.
         """
         self.length = length
@@ -568,7 +561,7 @@
         replaced with their values.
 
         Args:
-            **kwargs (Union[FreeParameter, str]): Arbitrary keyword arguments.
+            **kwargs (FreeParameter | str): Arbitrary keyword arguments.
 
         Returns:
             ErfSquareWaveform: A copy of this waveform with the requested parameters bound.
