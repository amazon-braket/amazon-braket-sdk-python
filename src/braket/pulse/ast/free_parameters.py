--- conflicted
+++ resolved
@@ -27,11 +27,7 @@
 class _FreeParameterTransformer(QASMTransformer):
     """Walk the AST and evaluate FreeParameterExpressions."""
 
-<<<<<<< HEAD
-    def __init__(self, param_values: Dict[str, float], program: Program):
-=======
-    def __init__(self, param_values: dict[str, float]):
->>>>>>> c544b774
+    def __init__(self, param_values: dict[str, float], program: Program):
         self.param_values = param_values
         self.program = program
         super().__init__()
