# Copyright Amazon.com, Inc. or its affiliates. All Rights Reserved.
#
# Licensed under the Apache License, Version 2.0 (the "License"). You
# may not use this file except in compliance with the License. A copy of
# the License is located at
#
#     http://aws.amazon.com/apache2.0/
#
# or in the "license" file accompanying this file. This file is
# distributed on an "AS IS" BASIS, WITHOUT WARRANTIES OR CONDITIONS OF
# ANY KIND, either express or implied. See the License for the specific
# language governing permissions and limitations under the License.

import operator
from typing import Union

from openpulse import ast
from openqasm3.visitor import QASMTransformer
from oqpy.program import Program
from oqpy.timing import OQDurationLiteral

<<<<<<< HEAD
from braket.parametric.free_parameter_expression import FreeParameterExpression

=======
>>>>>>> adde1afc

class _FreeParameterTransformer(QASMTransformer):
    """Walk the AST and evaluate FreeParameterExpressions."""

    def __init__(self, param_values: dict[str, float], program: Program):
        self.param_values = param_values
        self.program = program
        super().__init__()

    def visit_Identifier(
        self, identifier: ast.Identifier
    ) -> Union[ast.Identifier, ast.FloatLiteral]:
        """Visit an Identifier.

        If the Identifier is used to hold a `FreeParameterExpression`, it will be simplified
        using the given parameter values.

        Args:
            identifier (Identifier): The identifier.

        Returns:
            Union[Identifier, FloatLiteral]: The transformed identifier.
<<<<<<< HEAD
        """
        if isinstance(identifier.name, FreeParameterExpression):
            new_value = FreeParameterExpression(identifier.name).subs(self.param_values)
            if isinstance(new_value, FreeParameterExpression):
                return ast.Identifier(new_value)
            else:
                return ast.FloatLiteral(float(new_value))
        return identifier

    def visit_DurationLiteral(self, duration_literal: ast.DurationLiteral) -> ast.DurationLiteral:
        """Visit Duration Literal.
            node.value, node.unit (node.unit.name, node.unit.value)
            1
=======
        """
        if identifier.name in self.param_values:
            return ast.FloatLiteral(float(self.param_values[identifier.name]))
        return identifier

    def visit_BinaryExpression(
        self, node: ast.BinaryExpression
    ) -> Union[ast.BinaryExpression, ast.FloatLiteral]:
        """Visit a BinaryExpression.

        Visit the operands and simplify if they are literals.

        Args:
            node (BinaryExpression): The node.

        Returns:
            Union[BinaryExpression, FloatLiteral]: The transformed identifier.
        """
        lhs = self.visit(node.lhs)
        rhs = self.visit(node.rhs)
        ops = {
            ast.BinaryOperator["+"]: operator.add,
            ast.BinaryOperator["*"]: operator.mul,
            ast.BinaryOperator["**"]: operator.pow,
        }
        if isinstance(lhs, ast.FloatLiteral):
            if isinstance(rhs, ast.FloatLiteral):
                return ast.FloatLiteral(ops[node.op](lhs.value, rhs.value))
            elif isinstance(rhs, ast.DurationLiteral) and node.op == ast.BinaryOperator["*"]:
                return OQDurationLiteral(lhs.value * rhs.value).to_ast(self.program)
        return ast.BinaryExpression(op=node.op, lhs=lhs, rhs=rhs)

    def visit_UnaryExpression(
        self, node: ast.UnaryExpression
    ) -> Union[ast.UnaryExpression, ast.FloatLiteral]:
        """Visit an UnaryExpression.

        Visit the operand and simplify if it is a literal.

>>>>>>> adde1afc
        Args:
            node (UnaryExpression): The node.

        Returns:
            Union[UnaryExpression, FloatLiteral]: The transformed identifier.
        """
<<<<<<< HEAD
        duration = duration_literal.value
        if not isinstance(duration, ast.Identifier):
            return duration_literal
        new_duration = FreeParameterExpression(duration.name).subs(self.param_values)
        if isinstance(new_duration, FreeParameterExpression):
            return ast.DurationLiteral(ast.Identifier(str(new_duration)), duration_literal.unit)
        return OQDurationLiteral(new_duration).to_ast(self.program)
=======
        expression = self.visit(node.expression)
        if (
            isinstance(expression, (ast.FloatLiteral, ast.DurationLiteral))
            and node.op == ast.UnaryOperator["-"]
        ):
            return type(expression)(-expression.value)
        return ast.UnaryExpression(op=node.op, expression=node.expression)  # pragma: no cover
>>>>>>> adde1afc
<|MERGE_RESOLUTION|>--- conflicted
+++ resolved
@@ -19,11 +19,6 @@
 from oqpy.program import Program
 from oqpy.timing import OQDurationLiteral
 
-<<<<<<< HEAD
-from braket.parametric.free_parameter_expression import FreeParameterExpression
-
-=======
->>>>>>> adde1afc
 
 class _FreeParameterTransformer(QASMTransformer):
     """Walk the AST and evaluate FreeParameterExpressions."""
@@ -46,21 +41,6 @@
 
         Returns:
             Union[Identifier, FloatLiteral]: The transformed identifier.
-<<<<<<< HEAD
-        """
-        if isinstance(identifier.name, FreeParameterExpression):
-            new_value = FreeParameterExpression(identifier.name).subs(self.param_values)
-            if isinstance(new_value, FreeParameterExpression):
-                return ast.Identifier(new_value)
-            else:
-                return ast.FloatLiteral(float(new_value))
-        return identifier
-
-    def visit_DurationLiteral(self, duration_literal: ast.DurationLiteral) -> ast.DurationLiteral:
-        """Visit Duration Literal.
-            node.value, node.unit (node.unit.name, node.unit.value)
-            1
-=======
         """
         if identifier.name in self.param_values:
             return ast.FloatLiteral(float(self.param_values[identifier.name]))
@@ -100,27 +80,16 @@
 
         Visit the operand and simplify if it is a literal.
 
->>>>>>> adde1afc
         Args:
             node (UnaryExpression): The node.
 
         Returns:
             Union[UnaryExpression, FloatLiteral]: The transformed identifier.
         """
-<<<<<<< HEAD
-        duration = duration_literal.value
-        if not isinstance(duration, ast.Identifier):
-            return duration_literal
-        new_duration = FreeParameterExpression(duration.name).subs(self.param_values)
-        if isinstance(new_duration, FreeParameterExpression):
-            return ast.DurationLiteral(ast.Identifier(str(new_duration)), duration_literal.unit)
-        return OQDurationLiteral(new_duration).to_ast(self.program)
-=======
         expression = self.visit(node.expression)
         if (
             isinstance(expression, (ast.FloatLiteral, ast.DurationLiteral))
             and node.op == ast.UnaryOperator["-"]
         ):
             return type(expression)(-expression.value)
-        return ast.UnaryExpression(op=node.op, expression=node.expression)  # pragma: no cover
->>>>>>> adde1afc
+        return ast.UnaryExpression(op=node.op, expression=node.expression)  # pragma: no cover