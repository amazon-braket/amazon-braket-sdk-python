--- conflicted
+++ resolved
@@ -31,23 +31,6 @@
             context (PrinterState): The printer state context.
         """
         self.stream.write(str(node.name))
-<<<<<<< HEAD
-
-    def visit_DurationLiteral(self, node: DurationLiteral, context: PrinterState) -> None:
-        """Visit Duration Literal.
-            node.value, node.unit (node.unit.name, node.unit.value)
-            1
-        Args:
-            node (ast.DurationLiteral): The duration literal.
-            context (PrinterState): The printer state context.
-        """
-        duration = node.value
-        if isinstance(duration, ast.Identifier):
-            self.stream.write(f"({duration.name}) * 1{node.unit.name}")
-        else:
-            super().visit_DurationLiteral(node, context)
-=======
->>>>>>> adde1afc
 
     def visit_ClassicalDeclaration(
         self, node: ast.ClassicalDeclaration, context: PrinterState
