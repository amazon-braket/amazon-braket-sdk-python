--- conflicted
+++ resolved
@@ -15,11 +15,7 @@
 from collections import defaultdict
 from collections.abc import KeysView
 from dataclasses import dataclass
-<<<<<<< HEAD
-from typing import Any, Optional, Union
-=======
 from typing import Any, ClassVar, Optional, Union
->>>>>>> 879133cb
 
 import numpy as np
 from openpulse import ast
@@ -63,11 +59,7 @@
         self.amplitudes = defaultdict(TimeSeries)
         self.frequencies = defaultdict(TimeSeries)
         self.phases = defaultdict(TimeSeries)
-<<<<<<< HEAD
-        context = _ParseState(variables={"pi": np.pi}, frame_data=_init_frame_data(frames))
-=======
         context = _ParseState(variables={}, frame_data=_init_frame_data(frames))
->>>>>>> 879133cb
         self._qubit_frames_mapping: dict[str, list[str]] = _init_qubit_frame_mapping(frames)
         self.visit(program.to_ast(include_externs=False), context)
 
@@ -562,11 +554,7 @@
 
 
 def _init_frame_data(frames: dict[str, Frame]) -> dict[str, _FrameState]:
-<<<<<<< HEAD
-    frame_states = dict()
-=======
     frame_states = {}
->>>>>>> 879133cb
     for frameId, frame in frames.items():
         frame_states[frameId] = _FrameState(
             frame.port.dt, frame.frequency, frame.phase % (2 * np.pi)
@@ -597,10 +585,6 @@
 
     Args:
         *dts (list[float]): list of time resolutions
-<<<<<<< HEAD
-    """
-=======
->>>>>>> 879133cb
 
     Returns:
         float: The LCM of time increments for a list of frames.
