--- conflicted
+++ resolved
@@ -391,14 +391,8 @@
                 raise ValueError(f"The {instr['name']} instruction has not been implemented")
         return calibration_sequence
 
-<<<<<<< HEAD
-    def __call__(self, arg: Any = None, **kwargs: Union[FreeParameter, str]) -> PulseSequence:
+    def __call__(self, arg: Any | None = None, **kwargs: Union[FreeParameter, str]) -> PulseSequence:
         """Implements the call function to easily make a bound PulseSequence.
-=======
-    def __call__(self, arg: Any | None = None, **kwargs) -> PulseSequence:
-        """
-        Implements the call function to easily make a bound PulseSequence.
->>>>>>> 4446f4bd
 
         Args:
             arg (Any | None): A value to bind to all parameters. Defaults to None and
