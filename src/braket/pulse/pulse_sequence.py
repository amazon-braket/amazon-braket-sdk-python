# Copyright Amazon.com, Inc. or its affiliates. All Rights Reserved.
#
# Licensed under the Apache License, Version 2.0 (the "License"). You
# may not use this file except in compliance with the License. A copy of
# the License is located at
#
#     http://aws.amazon.com/apache2.0/
#
# or in the "license" file accompanying this file. This file is
# distributed on an "AS IS" BASIS, WITHOUT WARRANTIES OR CONDITIONS OF
# ANY KIND, either express or implied. See the License for the specific
# language governing permissions and limitations under the License.

from __future__ import annotations

import builtins
from copy import deepcopy
from inspect import signature
from typing import Any, Union

from openpulse import ast
from oqpy import BitVar, PhysicalQubits, Program

from braket.parametric.free_parameter import FreeParameter
from braket.parametric.free_parameter_expression import FreeParameterExpression
from braket.parametric.parameterizable import Parameterizable
from braket.pulse.ast.approximation_parser import _ApproximationParser
from braket.pulse.ast.free_parameters import _FreeParameterTransformer
from braket.pulse.ast.qasm_parser import ast_to_qasm
from braket.pulse.ast.qasm_transformer import _IRQASMTransformer
from braket.pulse.frame import Frame
from braket.pulse.pulse_sequence_trace import PulseSequenceTrace
from braket.pulse.waveforms import Waveform
from braket.registers.qubit_set import QubitSet


class PulseSequence:
    """A representation of a collection of instructions to be performed on a quantum device
    and the requested results.
    """

    def __init__(self):
        self._capture_v0_count = 0
        self._program = Program(simplify_constants=False)
        self._frames = {}
        self._waveforms = {}
        self._free_parameters = set()

    def to_time_trace(self) -> PulseSequenceTrace:
        """Generate an approximate trace of the amplitude, frequency, phase for each frame
        contained in the PulseSequence, under the action of the instructions contained in
        the pulse sequence.

        Returns:
            PulseSequenceTrace: The approximation information with each attribute
            (amplitude, frequency and phase) mapping a str (frame id) to a TimeSeries
            (containing the time evolution of that attribute).
        """
        parser = _ApproximationParser(deepcopy(self._program), self._frames)
        return PulseSequenceTrace(
            amplitudes=parser.amplitudes, frequencies=parser.frequencies, phases=parser.phases
        )

    @property
    def parameters(self) -> set[FreeParameter]:
        """Returns the set of `FreeParameter` s in the PulseSequence."""
        return self._free_parameters.copy()

    def set_frequency(
        self, frame: Frame, frequency: Union[float, FreeParameterExpression]
    ) -> PulseSequence:
        """Adds an instruction to set the frequency of the frame to the specified `frequency` value.

        Args:
            frame (Frame): Frame for which the frequency needs to be set.
            frequency (Union[float, FreeParameterExpression]): frequency value to set
                for the specified frame.

        Returns:
            PulseSequence: self, with the instruction added.
        """
        _validate_uniqueness(self._frames, frame)
        self._register_free_parameters(frequency)
        self._program.set_frequency(frame=frame, freq=frequency)
        self._frames[frame.id] = frame
        return self

    def shift_frequency(
        self, frame: Frame, frequency: Union[float, FreeParameterExpression]
    ) -> PulseSequence:
        """Adds an instruction to shift the frequency of the frame by the specified `frequency`
        value.

        Args:
            frame (Frame): Frame for which the frequency needs to be shifted.
            frequency (Union[float, FreeParameterExpression]): frequency value by which to shift
                the frequency for the specified frame.

        Returns:
            PulseSequence: self, with the instruction added.
        """
        _validate_uniqueness(self._frames, frame)
        self._register_free_parameters(frequency)
        self._program.shift_frequency(frame=frame, freq=frequency)
        self._frames[frame.id] = frame
        return self

    def set_phase(
        self, frame: Frame, phase: Union[float, FreeParameterExpression]
    ) -> PulseSequence:
        """Adds an instruction to set the phase of the frame to the specified `phase` value.

        Args:
            frame (Frame): Frame for which the frequency needs to be set.
            phase (Union[float, FreeParameterExpression]): phase value to set
                for the specified frame.

        Returns:
            PulseSequence: self, with the instruction added.
        """
        _validate_uniqueness(self._frames, frame)
        self._register_free_parameters(phase)
        self._program.set_phase(frame=frame, phase=phase)
        self._frames[frame.id] = frame
        return self

    def shift_phase(
        self, frame: Frame, phase: Union[float, FreeParameterExpression]
    ) -> PulseSequence:
        """Adds an instruction to shift the phase of the frame by the specified `phase` value.

        Args:
            frame (Frame): Frame for which the phase needs to be shifted.
            phase (Union[float, FreeParameterExpression]): phase value by which to shift
                the phase for the specified frame.

        Returns:
            PulseSequence: self, with the instruction added.
        """
        _validate_uniqueness(self._frames, frame)
        self._register_free_parameters(phase)
        self._program.shift_phase(frame=frame, phase=phase)
        self._frames[frame.id] = frame
        return self

    def set_scale(
        self, frame: Frame, scale: Union[float, FreeParameterExpression]
    ) -> PulseSequence:
        """Adds an instruction to set the scale on the frame to the specified `scale` value.

        Args:
            frame (Frame): Frame for which the scale needs to be set.
            scale (Union[float, FreeParameterExpression]): scale value to set
                on the specified frame.

        Returns:
            PulseSequence: self, with the instruction added.
        """
        _validate_uniqueness(self._frames, frame)
        self._register_free_parameters(scale)
        self._program.set_scale(frame=frame, scale=scale)
        self._frames[frame.id] = frame
        return self

    def delay(
        self,
        qubits_or_frames: Union[Frame, list[Frame], QubitSet],
        duration: Union[float, FreeParameterExpression],
    ) -> PulseSequence:
        """Adds an instruction to advance the frame clock by the specified `duration` value.

        Args:
            qubits_or_frames (Union[Frame, list[Frame], QubitSet]): Qubits or frame(s) on which
                the delay needs to be introduced.
            duration (Union[float, FreeParameterExpression]): value (in seconds) defining
                the duration of the delay.

        Returns:
            PulseSequence: self, with the instruction added.
        """
        self._register_free_parameters(duration)
        if not isinstance(qubits_or_frames, QubitSet):
            if not isinstance(qubits_or_frames, list):
                qubits_or_frames = [qubits_or_frames]
            _validate_uniqueness(self._frames, qubits_or_frames)
            self._program.delay(time=duration, qubits_or_frames=qubits_or_frames)
            for frame in qubits_or_frames:
                self._frames[frame.id] = frame
        else:
            physical_qubits = [PhysicalQubits[int(x)] for x in qubits_or_frames]
            self._program.delay(time=duration, qubits_or_frames=physical_qubits)
        return self

    def barrier(self, qubits_or_frames: Union[list[Frame], QubitSet]) -> PulseSequence:
        """Adds an instruction to align the frame clocks to the latest time across all the specified
        frames.

        Args:
            qubits_or_frames (Union[list[Frame], QubitSet]): Qubits or frames which the delay
                needs to be introduced.

        Returns:
            PulseSequence: self, with the instruction added.
        """
        if not isinstance(qubits_or_frames, QubitSet):
            _validate_uniqueness(self._frames, qubits_or_frames)
            self._program.barrier(qubits_or_frames=qubits_or_frames)
            for frame in qubits_or_frames:
                self._frames[frame.id] = frame
        else:
            physical_qubits = [PhysicalQubits[int(x)] for x in qubits_or_frames]
            self._program.barrier(qubits_or_frames=physical_qubits)
        return self

    def play(self, frame: Frame, waveform: Waveform) -> PulseSequence:
        """Adds an instruction to play the specified waveform on the supplied frame.

        Args:
            frame (Frame): Frame on which the specified waveform signal would be output.
            waveform (Waveform): Waveform envelope specifying the signal to output on the
                specified frame.

        Returns:
            PulseSequence: returns self.
        """
        _validate_uniqueness(self._frames, frame)
        _validate_uniqueness(self._waveforms, waveform)
        if isinstance(waveform, Parameterizable):
            for param in waveform.parameters:
                self._register_free_parameters(param)
        self._program.play(frame=frame, waveform=waveform)
        self._frames[frame.id] = frame
        self._waveforms[waveform.id] = waveform
        return self

    def capture_v0(self, frame: Frame) -> PulseSequence:
        """Adds an instruction to capture the bit output from measuring the specified frame.

        Args:
            frame (Frame): Frame on which the capture operation needs
                to be performed.

        Returns:
            PulseSequence: self, with the instruction added.
        """
        _validate_uniqueness(self._frames, frame)
        self._program.function_call("capture_v0", [frame])
        self._capture_v0_count += 1
        self._frames[frame.id] = frame
        return self

    def make_bound_pulse_sequence(self, param_values: dict[str, float]) -> PulseSequence:
        """Binds FreeParameters based upon their name and values passed in. If parameters
        share the same name, all the parameters of that name will be set to the mapped value.

        Args:
            param_values (dict[str, float]):  A mapping of FreeParameter names
                to a value to assign to them.

        Returns:
            PulseSequence: Returns a PulseSequence with all present parameters fixed to
            their respective values.
        """
        program = deepcopy(self._program)
        tree: ast.Program = program.to_ast(include_externs=False, ignore_needs_declaration=True)
        new_tree: ast.Program = _FreeParameterTransformer(param_values, program).visit(tree)

        new_program = Program(simplify_constants=False)
        new_program.declared_vars = program.declared_vars
        new_program.undeclared_vars = program.undeclared_vars
        for param_name in param_values:
            new_program.undeclared_vars.pop(param_name, None)
        for x in new_tree.statements:
            new_program._add_statement(x)

        new_pulse_sequence = PulseSequence()
        new_pulse_sequence._program = new_program
        new_pulse_sequence._frames = deepcopy(self._frames)
        new_pulse_sequence._waveforms = {
            wf.id: wf.bind_values(**param_values) if isinstance(wf, Parameterizable) else wf
            for wf in deepcopy(self._waveforms).values()
        }

        # Update waveforms to bind values
        for v in new_program.undeclared_vars:
            if v in self._waveforms:
                new_program.undeclared_vars[v] = new_pulse_sequence._waveforms[
                    v
                ]._to_oqpy_expression()

        new_pulse_sequence._capture_v0_count = self._capture_v0_count
        new_pulse_sequence._free_parameters = {
            p for p in self._free_parameters if p.name not in param_values
        }

        return new_pulse_sequence

    def to_ir(self, sort_input_parameters: bool = False) -> str:
        """Converts this OpenPulse problem into IR representation.

        Args:
            sort_input_parameters (bool): whether input parameters should be printed
                in a sorted order. Defaults to False.

        Returns:
            str: a str representing the OpenPulse program encoding the PulseSequence.
        """
        program = deepcopy(self._program)
        program.autodeclare(encal=False)
        parameters = (
            sorted(self.parameters, key=lambda p: p.name, reverse=True)
            if sort_input_parameters
            else self.parameters
        )
        for param in parameters:
            program.declare(param._to_oqpy_expression(), to_beginning=True)

        if self._capture_v0_count:
            register_identifier = "psb"
            program.declare(
                BitVar[self._capture_v0_count](name=register_identifier), to_beginning=True
            )
            tree = program.to_ast(encal=True, include_externs=False)
            tree = _IRQASMTransformer(register_identifier).visit(tree)
        else:
            tree = program.to_ast(encal=True, include_externs=False)
        return ast_to_qasm(tree)

    def _register_free_parameters(
        self,
        parameter: Union[float, FreeParameterExpression],
    ) -> None:
        if isinstance(parameter, FreeParameterExpression):
            for p in parameter.expression.free_symbols:
                self._free_parameters.add(FreeParameter(p.name))

    def _parse_arg_from_calibration_schema(
        self, argument: dict, waveforms: dict[Waveform], frames: dict[Frame]
    ) -> Any:
        nonprimitive_arg_type = {
            "frame": frames.get,
            "waveform": waveforms.get,
            "expr": FreeParameterExpression,
        }
        if argument["type"] in nonprimitive_arg_type.keys():
            return nonprimitive_arg_type[argument["type"]](argument["value"])
        else:
            return getattr(builtins, argument["type"])(argument["value"])

    @classmethod
    def _parse_from_calibration_schema(
        cls, calibration: dict, waveforms: dict[Waveform], frames: dict[Frame]
    ) -> PulseSequence:
        """Parsing a JSON input based on https://github.com/aws/amazon-braket-schemas-python/blob/main/src/braket/device_schema/pulse/native_gate_calibrations_v1.py#L26. # noqa: E501

        Args:
            calibration (dict): The pulse instruction to parse
            waveforms (dict[Waveform]): The waveforms supplied for the pulse sequences.
            frames (dict[Frame]): A dictionary of frame objects to use.

        Raises:
            ValueError: If the requested instruction has not been implemented for pulses.

        Returns:
            PulseSequence: The parse sequence obtain from parsing a pulse instruction.
        """
        calibration_sequence = cls()
        for instr in calibration:
            if hasattr(PulseSequence, f"{instr['name']}"):
                instr_function = getattr(calibration_sequence, instr["name"])
                instr_args_keys = signature(instr_function).parameters.keys()
                instr_args = {}
                if instr["arguments"] is not None:
                    for argument in instr["arguments"]:
                        if argument["name"] in {"qubit", "frame"} and instr["name"] in {
                            "barrier",
                            "delay",
                        }:
                            argument_value = (
                                [frames[argument["value"]]]
                                if argument["name"] == "frame"
                                else instr_args.get("qubits_or_frames", QubitSet())
                            )
                            # QubitSet is an IndexedSet so the ordering matters
                            if argument["name"] == "frame":
                                argument_value = (
                                    instr_args.get("qubits_or_frames", []) + argument_value
                                )
                            else:
                                argument_value.update(QubitSet(int(argument["value"])))
                            instr_args["qubits_or_frames"] = argument_value
                        elif argument["name"] in instr_args_keys:
                            instr_args[argument["name"]] = (
                                calibration_sequence._parse_arg_from_calibration_schema(
                                    argument, waveforms, frames
                                )
                            )
                else:
                    instr_args["qubits_or_frames"] = []
                instr_function(**instr_args)
            else:
                raise ValueError(f"The {instr['name']} instruction has not been implemented")
        return calibration_sequence

    def __call__(
        self, arg: Any | None = None, **kwargs: Union[FreeParameter, str]
    ) -> PulseSequence:
        """Implements the call function to easily make a bound PulseSequence.

        Args:
            arg (Any | None): A value to bind to all parameters. Defaults to None and
                can be overridden if the parameter is in kwargs.
            **kwargs (Union[FreeParameter, str]): Arbitrary keyword arguments.

        Returns:
            PulseSequence: A pulse sequence with the specified parameters bound.
        """
        param_values = {}
        if arg is not None:
            for param in self.parameters:
                param_values[str(param)] = arg
        for key, val in kwargs.items():
            param_values[str(key)] = val
        return self.make_bound_pulse_sequence(param_values)

<<<<<<< HEAD
    def __eq__(self, other: PulseSequence):
=======
    def __eq__(self, other):
        sort_input_parameters = True
>>>>>>> d53bcb5f
        return (
            isinstance(other, PulseSequence)
            and self.parameters == other.parameters
            and self.to_ir(sort_input_parameters) == other.to_ir(sort_input_parameters)
        )


def _validate_uniqueness(
    mapping: dict[str, Any], values: Union[Frame, Waveform, list[Frame], list[Waveform]]
) -> None:
    if not isinstance(values, list):
        values = [values]

    for value in values:
        if value.id in mapping and mapping[value.id] != value:
            raise ValueError(
                f"{value.id} has already been used for defining {mapping[value.id]} "
                f"which differs from {value}"
            )<|MERGE_RESOLUTION|>--- conflicted
+++ resolved
@@ -423,12 +423,8 @@
             param_values[str(key)] = val
         return self.make_bound_pulse_sequence(param_values)
 
-<<<<<<< HEAD
     def __eq__(self, other: PulseSequence):
-=======
-    def __eq__(self, other):
         sort_input_parameters = True
->>>>>>> d53bcb5f
         return (
             isinstance(other, PulseSequence)
             and self.parameters == other.parameters
