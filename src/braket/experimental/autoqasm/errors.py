--- conflicted
+++ resolved
@@ -41,7 +41,10 @@
     """Gate definition does not meet the necessary requirements."""
 
 
-<<<<<<< HEAD
+class InvalidCalibrationDefinition(AutoQasmError):
+    """Calibration definition does not meet the necessary requirements."""
+
+
 class InvalidTargetQubit(AutoQasmError):
     """Target qubit is invalid in the current context."""
 
@@ -56,10 +59,6 @@
 
 class VerbatimBlockNotAllowed(AutoQasmError):
     """Verbatim block is not supported by the target device."""
-=======
-class InvalidCalibrationDefinition(AutoQasmError):
-    """Calibration definition does not meet the necessary requirements."""
->>>>>>> a69c39b4
 
 
 class UnknownQubitCountError(AutoQasmError):
