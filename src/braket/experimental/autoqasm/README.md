--- conflicted
+++ resolved
@@ -59,7 +59,7 @@
 structure. We can demonstrate this with a program that conditionally prepares multiple Bell states
 on qubit pairs (1, 2) and (3, 4).
 ```
-@aq.function
+@aq.function(num_qubits=5)
 def conditional_multi_bell_states() -> None:
     h(0)
     if measure(0):
@@ -68,20 +68,9 @@
             h(qubit)
             cnot(qubit, qubit+1)
 
-<<<<<<< HEAD
     measure([0,1,2,3,4])
-```
-In this example, the qubits are indexed by variable, rather than by integer literals. The variables
-are in general unresolvable until the execution time. So, AutoQASM does not know how many qubits
-the program may need. We must pass the number of qubits used, `num_qubits`, as a keyword
-argument to AutoQASM.
-```
-my_bell_program = conditional_multi_bell_states(num_qubits=5)
-=======
-Now that the program takes inputs, you must pass those inputs when you call your function.
-```
-my_reset_program = reset(qubit=0, num_repeats=3)
->>>>>>> 8d5ee9f4
+
+my_bell_program = conditional_multi_bell_states()
 ```
 
 AutoQASM can support nested subroutines and complex control flow. You can use the Python runtime
