--- conflicted
+++ resolved
@@ -40,15 +40,10 @@
     result[1] = measure __qubits__[1];
 """
 
-<<<<<<< HEAD
 from oqpy import pi  # noqa: F401
 
 from .api import function, gate  # noqa: F401
-from .gates import QubitIdentifierType as qubit  # noqa: F401
-=======
-from .api import function  # noqa: F401
-from .instructions import QubitIdentifierType  # noqa: F401
->>>>>>> 19a7fcff
+from .instructions import QubitIdentifierType as qubit  # noqa: F401
 from .program import Program, build_program, verbatim  # noqa: F401
 from .transpiler import transpiler  # noqa: F401
 from .types import ArrayVar, BitVar, BoolVar, FloatVar, IntVar  # noqa: F401
