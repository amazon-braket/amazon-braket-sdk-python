# Copyright Amazon.com Inc. or its affiliates. All Rights Reserved.
#
# Licensed under the Apache License, Version 2.0 (the "License"). You
# may not use this file except in compliance with the License. A copy of
# the License is located at
#
#     http://aws.amazon.com/apache2.0/
#
# or in the "license" file accompanying this file. This file is
# distributed on an "AS IS" BASIS, WITHOUT WARRANTIES OR CONDITIONS OF
# ANY KIND, either express or implied. See the License for the specific
# language governing permissions and limitations under the License.


"""Non-unitary instructions that apply to qubits.
"""

from typing import Any, List

from braket.experimental.autoqasm import program as aq_program

from .qubits import QubitIdentifierType, _qubit


<<<<<<< HEAD
def _qubit_instruction(name: str, qubits: List[QubitIdentifierType], *args: Any):
    # If this is an instruction inside a gate definition, ensure that it only operates on
    # qubits which are passed as arguments to the gate definition.
    program_conversion_context = aq_program.get_program_conversion_context()
    program_conversion_context.validate_target_qubits(qubits)

    # Add the instruction to the program.
    oqpy_program = program_conversion_context.get_oqpy_program()
=======
def _qubit_instruction(name: str, qubits: List[QubitIdentifierType], *args: Any) -> None:
    oqpy_program = program.get_program_conversion_context().get_oqpy_program()
>>>>>>> a7dee52a
    oqpy_program.gate([_qubit(q) for q in qubits], name, *args)


def reset(target: QubitIdentifierType) -> None:
    """Adds a reset instruction on a specified qubit.

    Args:
        target (QubitIdentifierType): The target qubit.
    """
    _qubit_instruction("reset", [target])<|MERGE_RESOLUTION|>--- conflicted
+++ resolved
@@ -22,8 +22,7 @@
 from .qubits import QubitIdentifierType, _qubit
 
 
-<<<<<<< HEAD
-def _qubit_instruction(name: str, qubits: List[QubitIdentifierType], *args: Any):
+def _qubit_instruction(name: str, qubits: List[QubitIdentifierType], *args: Any) -> None:
     # If this is an instruction inside a gate definition, ensure that it only operates on
     # qubits which are passed as arguments to the gate definition.
     program_conversion_context = aq_program.get_program_conversion_context()
@@ -31,10 +30,6 @@
 
     # Add the instruction to the program.
     oqpy_program = program_conversion_context.get_oqpy_program()
-=======
-def _qubit_instruction(name: str, qubits: List[QubitIdentifierType], *args: Any) -> None:
-    oqpy_program = program.get_program_conversion_context().get_oqpy_program()
->>>>>>> a7dee52a
     oqpy_program.gate([_qubit(q) for q in qubits], name, *args)
 
 
