# Copyright Amazon.com Inc. or its affiliates. All Rights Reserved.
#
# Licensed under the Apache License, Version 2.0 (the "License"). You
# may not use this file except in compliance with the License. A copy of
# the License is located at
#
#     http://aws.amazon.com/apache2.0/
#
# or in the "license" file accompanying this file. This file is
# distributed on an "AS IS" BASIS, WITHOUT WARRANTIES OR CONDITIONS OF
# ANY KIND, either express or implied. See the License for the specific
# language governing permissions and limitations under the License.


"""Quantum gates, which are applied to qubits. Some gates take parameters as arguments in addition
to the qubits.

Example of using a `h` gate and a `cnot` gate to create a Bell circuit:

.. code-block:: python

    @aq.function
    def bell():
        h(0)
        cnot(0, 1)
"""


from braket.experimental.autoqasm import program

from .qubits import QubitIdentifierType, _qubit


<<<<<<< HEAD
def reset(q: QubitIdentifier) -> None:
    """Adds a reset instruction on a specified qubit.

    Args:
        q (QubitIdentifier): The target qubit.
    """
    oqpy_program = program.get_program_conversion_context().get_oqpy_program()
    oqpy_program.gate(_qubit(q), "reset")


def h(q: QubitIdentifier) -> None:
=======
def h(q: QubitIdentifierType) -> None:
>>>>>>> 8d5ee9f4
    """Adds a Hadamard gate to the program on the specified qubit.

    Args:
        q (QubitIdentifierType): The target qubit.
    """
    oqpy_program = program.get_program_conversion_context().get_oqpy_program()
    oqpy_program.gate(_qubit(q), "h")


def x(q: QubitIdentifierType) -> None:
    """Adds a pi rotation around the X axis on the specified qubit.

    Args:
        q (QubitIdentifierType): The target qubit.
    """
    oqpy_program = program.get_program_conversion_context().get_oqpy_program()
    oqpy_program.gate(_qubit(q), "x")


<<<<<<< HEAD
def y(q: QubitIdentifier) -> None:
    """Adds a pi rotation around the Y axis on the specified qubit.

    Args:
        q (QubitIdentifier): The target qubit.
    """
    oqpy_program = program.get_program_conversion_context().get_oqpy_program()
    oqpy_program.gate(_qubit(q), "y")


def z(q: QubitIdentifier) -> None:
    """Adds a pi rotation around the Z axis on the specified qubit.

    Args:
        q (QubitIdentifier): The target qubit.
    """
    oqpy_program = program.get_program_conversion_context().get_oqpy_program()
    oqpy_program.gate(_qubit(q), "z")


def rz(q: QubitIdentifier, angle: float) -> None:
    """Adds a rotation around the Z axis by `angle` on the specified qubit.

    Args:
        q (QubitIdentifier): The target qubit.
        angle (float): Angle in radians.
    """
    oqpy_program = program.get_program_conversion_context().get_oqpy_program()
    oqpy_program.gate(_qubit(q), "rz", angle)


def cnot(q_ctrl: QubitIdentifier, q_target: QubitIdentifier) -> None:
=======
def rx(q: QubitIdentifierType, angle: float) -> None:
    """Adds a rotation around the X axis by `angle` on the specified qubit.
    Args:
        q (QubitIdentifierType): The target qubit.
        angle (float): Angle in radians.
    """
    oqpy_program = program.get_program_conversion_context().get_oqpy_program()
    oqpy_program.gate(_qubit(q), "rx", angle)


def cnot(q_ctrl: QubitIdentifierType, q_target: QubitIdentifierType) -> None:
>>>>>>> 8d5ee9f4
    """Adds a CNOT gate to the program on the specified qubits.

    Args:
        q_ctrl (QubitIdentifierType): The control qubit.
        q_target (QubitIdentifierType): The target qubit.
    """
    oqpy_program = program.get_program_conversion_context().get_oqpy_program()
    oqpy_program.gate([_qubit(q_ctrl), _qubit(q_target)], "cnot")


def cphaseshift(q_ctrl: QubitIdentifier, q_target: QubitIdentifier, angle: float) -> None:
    """Adds a CPhaseShift gate to the program on the specified qubits.

    Args:
        q_ctrl (QubitIdentifier): The control qubit.
        q_target (QubitIdentifier): The target qubit.
        angle (float): Phase in radians.
    """
    oqpy_program = program.get_program_conversion_context().get_oqpy_program()
    oqpy_program.gate([_qubit(q_ctrl), _qubit(q_target)], "cphaseshift", angle)<|MERGE_RESOLUTION|>--- conflicted
+++ resolved
@@ -31,21 +31,17 @@
 from .qubits import QubitIdentifierType, _qubit
 
 
-<<<<<<< HEAD
-def reset(q: QubitIdentifier) -> None:
+def reset(q: QubitIdentifierType) -> None:
     """Adds a reset instruction on a specified qubit.
 
     Args:
-        q (QubitIdentifier): The target qubit.
+        q (QubitIdentifierType): The target qubit.
     """
     oqpy_program = program.get_program_conversion_context().get_oqpy_program()
     oqpy_program.gate(_qubit(q), "reset")
 
 
-def h(q: QubitIdentifier) -> None:
-=======
 def h(q: QubitIdentifierType) -> None:
->>>>>>> 8d5ee9f4
     """Adds a Hadamard gate to the program on the specified qubit.
 
     Args:
@@ -65,40 +61,37 @@
     oqpy_program.gate(_qubit(q), "x")
 
 
-<<<<<<< HEAD
-def y(q: QubitIdentifier) -> None:
+def y(q: QubitIdentifierType) -> None:
     """Adds a pi rotation around the Y axis on the specified qubit.
 
     Args:
-        q (QubitIdentifier): The target qubit.
+        q (QubitIdentifierType): The target qubit.
     """
     oqpy_program = program.get_program_conversion_context().get_oqpy_program()
     oqpy_program.gate(_qubit(q), "y")
 
 
-def z(q: QubitIdentifier) -> None:
+def z(q: QubitIdentifierType) -> None:
     """Adds a pi rotation around the Z axis on the specified qubit.
 
     Args:
-        q (QubitIdentifier): The target qubit.
+        q (QubitIdentifierType): The target qubit.
     """
     oqpy_program = program.get_program_conversion_context().get_oqpy_program()
     oqpy_program.gate(_qubit(q), "z")
 
 
-def rz(q: QubitIdentifier, angle: float) -> None:
+def rz(q: QubitIdentifierType, angle: float) -> None:
     """Adds a rotation around the Z axis by `angle` on the specified qubit.
 
     Args:
-        q (QubitIdentifier): The target qubit.
+        q (QubitIdentifierType): The target qubit.
         angle (float): Angle in radians.
     """
     oqpy_program = program.get_program_conversion_context().get_oqpy_program()
     oqpy_program.gate(_qubit(q), "rz", angle)
 
 
-def cnot(q_ctrl: QubitIdentifier, q_target: QubitIdentifier) -> None:
-=======
 def rx(q: QubitIdentifierType, angle: float) -> None:
     """Adds a rotation around the X axis by `angle` on the specified qubit.
     Args:
@@ -110,7 +103,6 @@
 
 
 def cnot(q_ctrl: QubitIdentifierType, q_target: QubitIdentifierType) -> None:
->>>>>>> 8d5ee9f4
     """Adds a CNOT gate to the program on the specified qubits.
 
     Args:
@@ -121,12 +113,12 @@
     oqpy_program.gate([_qubit(q_ctrl), _qubit(q_target)], "cnot")
 
 
-def cphaseshift(q_ctrl: QubitIdentifier, q_target: QubitIdentifier, angle: float) -> None:
+def cphaseshift(q_ctrl: QubitIdentifierType, q_target: QubitIdentifierType, angle: float) -> None:
     """Adds a CPhaseShift gate to the program on the specified qubits.
 
     Args:
-        q_ctrl (QubitIdentifier): The control qubit.
-        q_target (QubitIdentifier): The target qubit.
+        q_ctrl (QubitIdentifierType): The control qubit.
+        q_target (QubitIdentifierType): The target qubit.
         angle (float): Phase in radians.
     """
     oqpy_program = program.get_program_conversion_context().get_oqpy_program()
