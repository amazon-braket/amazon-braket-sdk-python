# Copyright Amazon.com Inc. or its affiliates. All Rights Reserved.
#
# Licensed under the Apache License, Version 2.0 (the "License"). You
# may not use this file except in compliance with the License. A copy of
# the License is located at
#
#     http://aws.amazon.com/apache2.0/
#
# or in the "license" file accompanying this file. This file is
# distributed on an "AS IS" BASIS, WITHOUT WARRANTIES OR CONDITIONS OF
# ANY KIND, either express or implied. See the License for the specific
# language governing permissions and limitations under the License.

"""Quantum operations for use in AutoQASM programs."""

<<<<<<< HEAD
from .gates import QubitIdentifier, cnot, cphaseshift, h, reset, rz, x, y, z  # noqa: F401
=======
from .gates import QubitIdentifierType, cnot, h, rx, x  # noqa: F401
>>>>>>> 8d5ee9f4
from .measurements import measure  # noqa: F401<|MERGE_RESOLUTION|>--- conflicted
+++ resolved
@@ -13,9 +13,5 @@
 
 """Quantum operations for use in AutoQASM programs."""
 
-<<<<<<< HEAD
-from .gates import QubitIdentifier, cnot, cphaseshift, h, reset, rz, x, y, z  # noqa: F401
-=======
-from .gates import QubitIdentifierType, cnot, h, rx, x  # noqa: F401
->>>>>>> 8d5ee9f4
+from .gates import QubitIdentifierType, cnot, cphaseshift, h, reset, rx, rz, x, y, z  # noqa: F401
 from .measurements import measure  # noqa: F401