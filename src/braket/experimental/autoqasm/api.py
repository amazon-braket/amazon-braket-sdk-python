# Copyright Amazon.com Inc. or its affiliates. All Rights Reserved.
#
# Licensed under the Apache License, Version 2.0 (the "License"). You
# may not use this file except in compliance with the License. A copy of
# the License is located at
#
#     http://aws.amazon.com/apache2.0/
#
# or in the "license" file accompanying this file. This file is
# distributed on an "AS IS" BASIS, WITHOUT WARRANTIES OR CONDITIONS OF
# ANY KIND, either express or implied. See the License for the specific
# language governing permissions and limitations under the License.

"""This module implements the decorator API for generating programs using AutoQASM."""

import copy
import functools
import inspect
from types import FunctionType
from typing import Any, Callable, Dict, List, Optional, Tuple, Union

import openqasm3.ast as qasm_ast
import oqpy.base

import braket.experimental.autoqasm.constants as aq_constants
import braket.experimental.autoqasm.instructions as aq_instructions
import braket.experimental.autoqasm.program as aq_program
import braket.experimental.autoqasm.transpiler as aq_transpiler
import braket.experimental.autoqasm.types as aq_types
from braket.experimental.autoqasm import errors
from braket.experimental.autoqasm.autograph.core import ag_ctx, converter
from braket.experimental.autoqasm.autograph.impl.api_core import (
    autograph_artifact,
    is_autograph_artifact,
)
from braket.experimental.autoqasm.autograph.tf_utils import tf_decorator


def function(*args, num_qubits: Optional[int] = None) -> Callable[[Any], aq_program.Program]:
    """Decorator that converts a function into a callable that returns
    a Program object containing the quantum program.

    The decorator re-converts the target function whenever the decorated
    function is called, and a new Program object is returned.

    Args:
        num_qubits (Optional[int]): Configuration to set the total number of qubits to declare in
            the program.

    Returns:
        Callable[[Any], Program]: A callable which returns the converted
        quantum program when called.
    """
    # First, we just process the arguments to the decorator function
    user_config = aq_program.UserConfig(num_qubits=num_qubits)

    if len(args):
        # In this case, num_qubits wasn't supplied.
        # Matches the following syntax:
        #    @aq.function
        #    def my_func(...):
        # Equivalently, `function(my_func, num_qubits=None)`
        return _function_without_params(args[0], user_config=user_config)
    else:
        # In this case, num_qubits was supplied, and we don't know `f` yet.
        # Matches the following syntax:
        #    @aq.function(num_qubits=x)
        #    def my_func(...):
        # Equivalently: `function(num_qubits=x)(my_func)`
        def _function_with_params(f: Callable) -> Callable[[Any], aq_program.Program]:
            return _function_without_params(f, user_config=user_config)

        return _function_with_params


def gate(*args, declaration_only: bool = False) -> Callable[[Any], None]:
    """Decorator that converts a function into a callable gate definition.

    Args:
        declaration_only (bool, optional): If declaration_only is True, the provided body of the
            gate definition is ignored, and only the gate signature is declared so that it can be
            called from elsewhere in the program. This may be used, for example, if the program
            is being combined with an external list of gate definitions. Defaults to False.

    Returns:
        Callable[[Any], None]: A callable which can be used as a custom gate inside an
        aq.function or inside another aq.gate.
    """
    if not args:
        # In this case, declaration_only was supplied, and we don't know `f` yet.
        # Matches the following syntax:
        #    @aq.gate(declaration_only=True)
        #    def my_func(...):
        # Equivalently: `gate(declaration_only=True)(my_func)`
        def _gate_with_params(*args):
            return gate(*args, declaration_only=declaration_only)

        return _gate_with_params

    f = args[0]
    if is_autograph_artifact(f):
        return f

    wrapper_factory = _convert_gate_wrapper(declaration_only)
    wrapper = wrapper_factory(f)

    return autograph_artifact(wrapper)


def _function_without_params(
    f: Callable, user_config: aq_program.UserConfig
) -> Callable[[Any], aq_program.Program]:
    """Wrapping and conversion logic around the user function `f`.

    Args:
        f (Callable): The target function to be converted which represents
            the entry point of the quantum program.
        user_config (UserConfig): User-specified settings that influence program building

    Returns:
        Callable[[Any], Program]: A callable which returns the converted
        quantum program when called.
    """
    if is_autograph_artifact(f):
        return f

    wrapper_factory = _convert_program_wrapper(
        user_config=user_config,
        recursive=False,
    )
    wrapper = wrapper_factory(f)

    return autograph_artifact(wrapper)


def _convert_program_wrapper(
    user_config: aq_program.UserConfig,
    recursive: bool = False,
    user_requested: bool = True,
    conversion_ctx: Optional[ag_ctx.ControlStatusCtx] = ag_ctx.NullCtx(),
) -> Callable:
    """Generates a factory which does the conversion of a function into a callable
    that returns a Program object containing the quantum program.

    Args:
        user_config (UserConfig): User-specified settings that influence program building
        recursive (bool): whether to recursively convert any functions or classes
            that the converted function may use. Defaults to False.
        user_requested (bool): whether this is a function that the user explicitly
            asked to be converted. See ConversionOptions.user_requested. Defaults to True.
        conversion_ctx (Optional[ControlStatusCtx]): the Autograph context in
            which `f` is used. Defaults to ag_ctx.NullCtx().

    Returns:
        Callable: a decorator that converts the given function into an equivalent
        function that uses AutoQASM operations.
    """

    def _decorator(f: Callable) -> Callable[[Any], aq_program.Program]:
        """aq.function decorator implementation."""

        def _wrapper(*args, **kwargs) -> Union[aq_program.Program, Optional[oqpy.base.Var]]:
            """Wrapper that calls the converted version of f."""
            # This code is executed once the decorated function is called
            if aq_program.in_active_program_conversion_context():
                _validate_subroutine_args(user_config)
            options = converter.ConversionOptions(
                recursive=recursive,
                user_requested=user_requested,
                optional_features=_autograph_optional_features(),
            )
            return _convert_program(f, conversion_ctx, options, user_config, args, kwargs)

        if inspect.isfunction(f) or inspect.ismethod(f):
            _wrapper = functools.update_wrapper(_wrapper, f)

        decorated_wrapper = tf_decorator.make_decorator(f, _wrapper)
        return autograph_artifact(decorated_wrapper)

    return _decorator


def _convert_gate_wrapper(declaration_only: bool) -> Callable:
    def _decorator(f: Callable) -> Callable[[Any], None]:
        """aq.gate decorator implementation."""

        def _wrapper(*args, **kwargs) -> Callable:
            """Wrapper that calls the converted version of f."""
            options = converter.ConversionOptions(
                optional_features=_autograph_optional_features(),
            )
            return _convert_gate(f, declaration_only, options, args, kwargs)

        if inspect.isfunction(f) or inspect.ismethod(f):
            _wrapper = functools.update_wrapper(_wrapper, f)

        decorated_wrapper = tf_decorator.make_decorator(f, _wrapper)
        return autograph_artifact(decorated_wrapper)

    return _decorator


def _validate_subroutine_args(user_config: aq_program.UserConfig) -> None:
    """Validate decorator arguments to subroutines.

    Args:
        user_config (UserConfig): User-specified settings that influence program building

    Raises:
        InconsistentUserConfiguration: If subroutine num_qubits does not match the main
            function's num_qubits argument.
    """
    if user_config.num_qubits is None:
        return
    # Allow num_qubits only if the arg matches the value provided to the main function
    if user_config.num_qubits != aq_program.get_program_conversion_context().get_declared_qubits():
        raise errors.InconsistentNumQubits()


def _autograph_optional_features() -> Tuple[converter.Feature]:
    # Exclude autograph features which are TensorFlow-specific
    return converter.Feature.all_but(
        (converter.Feature.NAME_SCOPES, converter.Feature.AUTO_CONTROL_DEPS)
    )


def _convert_program(
    f: Callable,
    conversion_ctx: ag_ctx.ControlStatusCtx,
    options: converter.ConversionOptions,
    user_config: aq_program.UserConfig,
    args: List[Any],
    kwargs: Dict[str, Any],
) -> Union[aq_program.Program, Optional[oqpy.base.Var]]:
    """Convert the initial callable `f` into a full AutoQASM program `program`.

    This function adds error handling around `_convert_program_as_subroutine`
    and `_convert_program_as_main`, where the conversion logic itself lives.

    Args:
        f (Callable): The function to be converted.
        conversion_ctx (ControlStatusCtx): the Autograph context in which `f` is used.
        options (converter.ConversionOptions): Converter options.
        user_config (UserConfig): User-specified settings that influence program building
        args (List[Any]): Arguments passed to the program when called.
        kwargs (Dict[str, Any]): Keyword arguments passed to the program when called.

    Returns:
        Union[Program, Optional[Var]]: The converted program, if this is a top-level call
        to the conversion process. Or, the oqpy variable returned from the converted function,
        if this is a subroutine conversion.
    """
    # We will convert this function as a subroutine if we are already inside an
    # existing conversion process (i.e., this is a subroutine call).
    convert_as_subroutine = aq_program.in_active_program_conversion_context()

    with aq_program.build_program(user_config) as program_conversion_context:
        try:
            with conversion_ctx:
                if convert_as_subroutine:
                    _convert_program_as_subroutine(
                        f, program_conversion_context, options, args, kwargs
                    )
                else:
                    _convert_program_as_main(f, program_conversion_context, options, args, kwargs)
        except Exception as e:
            if isinstance(e, errors.AutoQasmError):
                raise
            elif hasattr(e, "ag_error_metadata"):
                raise e.ag_error_metadata.to_exception(e)
            else:
                raise

    if convert_as_subroutine:
        return program_conversion_context.return_variable

    return program_conversion_context.make_program()


def _convert_program_as_main(
    f: Callable,
    program_conversion_context: aq_program.ProgramConversionContext,
    options: converter.ConversionOptions,
    args: List[Any],
    kwargs: Dict[str, Any],
) -> None:
    """Convert the initial callable `f` into a full AutoQASM program `program`.
    Puts the contents of `f` at the global level of the program, rather than
    putting it into a subroutine as done in `_convert_program_as_subroutine`.

    Some program pre- and post-processing occurs here, such as adding a qubit
    declaration and adding the subroutine invocation at the top level.

    Args:
        f (Callable): The function to be converted.
        program_conversion_context (ProgramConversionContext): The program being converted.
        options (converter.ConversionOptions): Converter options.
        args (List[Any]): Arguments passed to the program when called.
        kwargs (Dict[str, Any]): Keyword arguments passed to the program when called.
    """
    # Process the program
    aq_transpiler.converted_call(f, args, kwargs, options=options)

    # Modify program to add qubit declaration if necessary
    _add_qubit_declaration(program_conversion_context)


def _convert_program_as_subroutine(
    f: Callable,
    program_conversion_context: aq_program.ProgramConversionContext,
    options: converter.ConversionOptions,
    args: List[Any],
    kwargs: Dict[str, Any],
) -> None:
    """Convert the initial callable `f` into a full AutoQASM program `program`.
    The contents of `f` are converted into a subroutine in the program.

    Some program pre- and post-processing occurs here, such as adding a qubit
    declaration and adding the subroutine invocation at the top level.

    Args:
        f (Callable): The function to be converted.
        program_conversion_context (ProgramConversionContext): The program being converted.
        options (converter.ConversionOptions): Converter options.
        args (List[Any]): Arguments passed to the program when called.
        kwargs (Dict[str, Any]): Keyword arguments passed to the program when called.
    """
    oqpy_program = program_conversion_context.get_oqpy_program()

    if f not in program_conversion_context.subroutines_processing:
        # Mark that we are starting to process this function to short-circuit recursion
        program_conversion_context.subroutines_processing.add(f)

        # Convert the function via autograph into an oqpy subroutine
        # NOTE: Process a clone of the function so that we don't modify the original object
        oqpy_sub = oqpy.subroutine(_wrap_for_oqpy_subroutine(_clone_function(f), options))

        # Process the program
        subroutine_function_call = oqpy_sub(oqpy_program, *args, **kwargs)

        # Mark that we are finished processing this function
        program_conversion_context.subroutines_processing.remove(f)
    else:
        # Convert the function via autograph into an oqpy subroutine
        # NOTE: Recursive call; process a dummy version of the function instead
        oqpy_sub = oqpy.subroutine(_wrap_for_oqpy_subroutine(_dummy_function(f), options))

        # Process the program
        subroutine_function_call = oqpy_sub(oqpy_program, *args, **kwargs)

    # Add the subroutine invocation to the program
    ret_type = subroutine_function_call.subroutine_decl.return_type
    return_instance = _make_return_instance_from_oqpy_return_type(ret_type)
    return_variable = None
    if isinstance(return_instance, list):
        return_variable = aq_types.ArrayVar(
            return_instance,
            dimensions=[d.value for d in ret_type.dimensions],
        )
        oqpy_program.set(return_variable, subroutine_function_call)
    elif return_instance is not None:
        return_variable = aq_types.wrap_value(return_instance)
        oqpy_program.declare(return_variable)
        oqpy_program.set(return_variable, subroutine_function_call)
    else:
        function_call = subroutine_function_call.to_ast(oqpy_program)
        oqpy_program._add_statement(qasm_ast.ExpressionStatement(function_call))

    # Store the return variable in the program conversion context
    program_conversion_context.return_variable = return_variable

    # Add the subroutine definition to the root-level program if necessary
    root_oqpy_program = program_conversion_context.oqpy_program_stack[0]
    subroutine_name = subroutine_function_call.identifier.name
    if (
        subroutine_name not in root_oqpy_program.subroutines
        and subroutine_function_call.subroutine_decl is not None
    ):
        root_oqpy_program._add_subroutine(subroutine_name, subroutine_function_call.subroutine_decl)


<<<<<<< HEAD
def _convert_gate(
    f: Callable,
    declaration_only: bool,
    options: converter.ConversionOptions,
    args: List[Any],
    kwargs: Dict[str, Any],
) -> Callable:
    try:
        # We must be inside an active conversion context in order to invoke a gate
        program_conversion_context = aq_program.get_program_conversion_context()

        # Wrap the function into an oqpy gate definition
        wrapped_f, gate_args = _wrap_for_oqpy_gate(f, options)
        gate_name = f.__name__

        # Validate that the gate definition acts on at least one qubit
        qubits = [
            oqpy.Qubit(name, needs_declaration=False) for name, is_qubit in gate_args if is_qubit
        ]
        if not qubits:
            raise errors.ParameterTypeError(
                f'Gate definition "{gate_name}" has no arguments of type aq.Qubit. '
                "Every gate definition must contain at least one qubit argument."
            )

        if not declaration_only:
            # Process the gate definition
            angles = [oqpy.AngleVar(name=name) for name, is_qubit in gate_args if not is_qubit]
            with program_conversion_context.gate_definition(gate_name, qubits, angles):
                # TODO - enforce that nothing gets added to the program inside here except gates
                wrapped_f(qubits, *angles)

            # Add the gate definition to the root-level program if necessary
            root_oqpy_program = program_conversion_context.oqpy_program_stack[0]
            if gate_name not in root_oqpy_program.gates:
                gate_stmt = program_conversion_context.get_oqpy_program().gates[gate_name]
                root_oqpy_program._add_gate(gate_name, gate_stmt)

        # Add the gate invocation to the program
        if len(args) != len(gate_args):
            raise errors.ParameterTypeError(
                f'Incorrect number of arguments passed to gate "{gate_name}". '
                f"Expected {len(gate_args)}, got {len(args)}."
            )
        qubit_args = [args[i] for i, (_, is_qubit) in enumerate(gate_args) if is_qubit]
        angle_args = [args[i] for i, (_, is_qubit) in enumerate(gate_args) if not is_qubit]
        aq_instructions.instructions._qubit_instruction(gate_name, qubit_args, *angle_args)
    except Exception as e:
        if isinstance(e, errors.AutoQasmError):
            raise
        elif hasattr(e, "ag_error_metadata"):
            raise e.ag_error_metadata.to_exception(e)
        else:
            raise


def _make_return_instance_from_oqpy_return_type(return_type) -> Any:
=======
def _make_return_instance_from_oqpy_return_type(return_type: Any) -> Any:
>>>>>>> a7dee52a
    if not return_type:
        return None

    return_type = aq_types.conversions.var_type_from_ast_type(return_type)
    if return_type == aq_types.ArrayVar:
        return []
    return return_type()


def _make_return_instance_from_f_annotation(f: Callable) -> Any:
    # TODO: Recursive functions should work even if the user's type hint is wrong
    annotations = f.__annotations__
    return_type = annotations["return"] if "return" in annotations else None

    return_instance = None
    if return_type and aq_types.is_qasm_type(return_type):
        return_instance = return_type()
    elif return_type:
        if hasattr(return_type, "__origin__"):
            # Types from python's typing module, such as `List`. origin gives us `list``
            return_instance = return_type.__origin__()
        else:
            return_instance = return_type()

    return return_instance


def _add_qubit_declaration(program_conversion_context: aq_program.ProgramConversionContext) -> None:
    """Modify the program to include a global qubit register declaration.

    The number of qubits declared is pulled from either the user config (supplied explicitly
    via kwargs when calling the program) or an attempt is made to dynamically determine the total
    number of qubits used by inspecting the program.

    Args:
        program_conversion_context (ProgramConversionContext): The program conversion context.
    """
    root_oqpy_program = program_conversion_context.oqpy_program_stack[0]

    # Declare the global qubit register if necessary
    user_specified_num_qubits = program_conversion_context.get_declared_qubits()

    if user_specified_num_qubits is not None:
        # User-supplied qubit count
        root_oqpy_program.declare(
            [oqpy.QubitArray(aq_constants.QUBIT_REGISTER, user_specified_num_qubits)],
            to_beginning=True,
        )

    else:
        # Qubit count from program inspection
        qubits = program_conversion_context.qubits
        max_qubit_index = qubits[-1] if len(qubits) else None
        if max_qubit_index is not None:
            root_oqpy_program.declare(
                [oqpy.QubitArray(aq_constants.QUBIT_REGISTER, max_qubit_index + 1)],
                to_beginning=True,
            )


def _clone_function(f_source: Callable) -> Callable:
    f_clone = FunctionType(
        copy.deepcopy(f_source.__code__),
        copy.copy(f_source.__globals__),
        copy.deepcopy(f_source.__name__),
        copy.deepcopy(f_source.__defaults__),
        copy.copy(f_source.__closure__),
    )
    setattr(f_clone, "__signature__", copy.deepcopy(inspect.signature(f_source)))
    setattr(f_clone, "__annotations__", copy.deepcopy(f_source.__annotations__))
    return f_clone


def _dummy_function(f_source: Callable) -> Callable:
    return_instance = _make_return_instance_from_f_annotation(f_source)

    def f_dummy(*args, **kwargs) -> Any:
        return return_instance  # pragma: no cover

    f_dummy.__name__ = copy.deepcopy(f_source.__name__)
    f_dummy.__defaults__ = copy.deepcopy(f_source.__defaults__)
    setattr(f_dummy, "__signature__", copy.deepcopy(inspect.signature(f_source)))
    setattr(f_dummy, "__annotations__", copy.deepcopy(f_source.__annotations__))
    return f_dummy


def _wrap_for_oqpy_subroutine(f: Callable, options: converter.ConversionOptions) -> Callable:
    """Wraps the given function into a callable expected by oqpy.subroutine.

    oqpy.subroutine requires that the first argument be of type `oqpy.Program`,
    which represents the nested Program object which will be built up while
    executing the subroutine.

    Args:
        f (Callable): The function to be wrapped.
        options (converter.ConversionOptions): Converter options.

    Returns:
        Callable: The modified function for use with oqpy.subroutine.
    """

    @functools.wraps(f)
    def _func(*args, **kwargs) -> Any:
        inner_program: oqpy.Program = args[0]
        with aq_program.get_program_conversion_context().push_oqpy_program(inner_program):
            result = aq_transpiler.converted_call(f, args[1:], kwargs, options=options)
        inner_program.autodeclare()
        return result

    # Replace the function signature with a new signature where the first
    # argument is of type `oqpy.Program`.
    sig = inspect.signature(_func)
    first_param = inspect.Parameter(
        name="inner_program",
        kind=inspect._ParameterKind.POSITIONAL_OR_KEYWORD,
        annotation=oqpy.Program,
    )
    _func.__annotations__[first_param.name] = first_param.annotation

    new_params = [first_param]
    for param in sig.parameters.values():
        if param.annotation is param.empty:
            raise errors.MissingParameterTypeError(
                f'Parameter "{param.name}" for subroutine "{_func.__name__}" '
                "is missing a required type hint."
            )

        new_param = inspect.Parameter(
            name=param.name, kind=param.kind, annotation=aq_types.map_type(param.annotation)
        )
        new_params.append(new_param)
        _func.__annotations__[new_param.name] = new_param.annotation

    _func.__signature__ = sig.replace(parameters=new_params)
    return _func


def _wrap_for_oqpy_gate(
    f: Callable,
    options: converter.ConversionOptions,
) -> Tuple[Callable[[List[oqpy.Qubit], Any], None], List[Tuple[str, bool]]]:
    gate_args = []
    sig = inspect.signature(f)
    for param in sig.parameters.values():
        if param.annotation is param.empty:
            raise errors.MissingParameterTypeError(
                f'Parameter "{param.name}" for gate "{f.__name__}" '
                "is missing a required type hint."
            )

        if param.annotation == aq_instructions.QubitIdentifierType:
            gate_args.append((param.name, True))
        elif param.annotation in [float, aq_types.FloatVar]:
            gate_args.append((param.name, False))
        else:
            raise errors.ParameterTypeError(
                f'Parameter "{param.name}" for gate "{f.__name__}" '
                "must have a type hint of either aq.Qubit or float."
            )

    def _func(qubits: List[oqpy.Qubit], *args: Any) -> None:
        qubits = qubits.copy()
        angles = list(args).copy() if args else []
        f_args = []
        for _, is_qubit in gate_args:
            f_args.append(qubits.pop(0) if is_qubit else angles.pop(0))
        aq_transpiler.converted_call(f, f_args, kwargs={}, options=options)

    return _func, gate_args<|MERGE_RESOLUTION|>--- conflicted
+++ resolved
@@ -379,7 +379,6 @@
         root_oqpy_program._add_subroutine(subroutine_name, subroutine_function_call.subroutine_decl)
 
 
-<<<<<<< HEAD
 def _convert_gate(
     f: Callable,
     declaration_only: bool,
@@ -436,10 +435,7 @@
             raise
 
 
-def _make_return_instance_from_oqpy_return_type(return_type) -> Any:
-=======
 def _make_return_instance_from_oqpy_return_type(return_type: Any) -> Any:
->>>>>>> a7dee52a
     if not return_type:
         return None
 
