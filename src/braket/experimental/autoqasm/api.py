# Copyright Amazon.com Inc. or its affiliates. All Rights Reserved.
#
# Licensed under the Apache License, Version 2.0 (the "License"). You
# may not use this file except in compliance with the License. A copy of
# the License is located at
#
#     http://aws.amazon.com/apache2.0/
#
# or in the "license" file accompanying this file. This file is
# distributed on an "AS IS" BASIS, WITHOUT WARRANTIES OR CONDITIONS OF
# ANY KIND, either express or implied. See the License for the specific
# language governing permissions and limitations under the License.

"""This module implements the decorator API for generating programs using AutoQASM."""

from __future__ import annotations

import copy
import functools
import inspect
from collections.abc import Callable
from types import FunctionType
from typing import Any, Iterable, Optional, Union, get_args

import openqasm3.ast as qasm_ast
import oqpy.base

import braket.experimental.autoqasm.constants as aq_constants
import braket.experimental.autoqasm.instructions as aq_instructions
import braket.experimental.autoqasm.program as aq_program
import braket.experimental.autoqasm.transpiler as aq_transpiler
import braket.experimental.autoqasm.types as aq_types
from braket.aws import AwsDevice
from braket.devices.device import Device
from braket.experimental.autoqasm import errors
from braket.experimental.autoqasm.autograph.core import converter
from braket.experimental.autoqasm.autograph.impl.api_core import (
    autograph_artifact,
    is_autograph_artifact,
)
from braket.experimental.autoqasm.autograph.tf_utils import tf_decorator
from braket.experimental.autoqasm.program.gate_calibrations import GateCalibration
from braket.experimental.autoqasm.types import QubitIdentifierType as Qubit


def main(
    func: Optional[Callable] = None,
    *,
    num_qubits: Optional[int] = None,
    device: Optional[Union[Device, str]] = None,
) -> aq_program.Program | Callable[..., aq_program.Program]:
    """Decorator that converts a function into a Program object containing the quantum program.

    The decorator re-converts the target function whenever the decorated
    function is called, and a new Program object is returned each time.

    Args:
        func (Optional[Callable]): Decorated function. May be `None` in the case where decorator
            is used with parentheses.
        num_qubits (Optional[int]): Configuration to set the total number of qubits to declare in
            the program.
        device (Optional[Union[Device, str]]): Configuration to set the target device for the
            program. Can be either an Device object or a valid Amazon Braket device ARN.

    Returns:
        Program | Callable[..., Program]: The Program object containing the converted quantum
        program, or a partial function of the `main` decorator.
    """
    if isinstance(device, str):
        device = AwsDevice(device)

    # decorator is called on a Program
    if isinstance(func, aq_program.Program):
        return func

    # decorator is used with parentheses
    # (see _function_wrapper for more details)
    if not (func and callable(func)):
        return functools.partial(main, num_qubits=num_qubits, device=device)

    program_builder = _function_wrapper(
        func,
        converter_callback=_convert_main,
        converter_args={
            "user_config": aq_program.UserConfig(
                num_qubits=num_qubits,
                device=device,
            )
        },
    )

    return program_builder()


def subroutine(
    func: Optional[Callable] = None, annotations: Optional[str | Iterable[str]] = None
) -> Callable[..., aq_program.Program]:
    """Decorator that converts a function into a callable that will insert a subroutine into
    the quantum program.

    Args:
        func (Optional[Callable]): Decorated function. May be `None` in the case where decorator
            is used with parentheses.
        annotations (Optional[str | Iterable[str]]): Annotations to be added to the subroutine.

    Returns:
        Callable[..., Program]: A callable which returns the converted
        quantum program when called.
    """
    return _function_wrapper(
        func,
        converter_callback=_convert_subroutine,
        converter_args={
            "annotations": aq_types.make_annotations_list(annotations),
        },
    )


def gate(func: Optional[Callable] = None) -> Callable[..., None]:
    """Decorator that converts a function into a callable gate definition.

    Args:
        func (Optional[Callable]): Decorated function. May be `None` in the case where decorator
            is used with parentheses.

    Returns:
        Callable[..., None]: A callable which can be used as a custom gate inside an
        aq.function or inside another aq.gate.
    """
    return _function_wrapper(func, converter_callback=_convert_gate)


def gate_calibration(*, implements: Callable, **kwargs) -> Callable[[], GateCalibration]:
    """A decorator that register the decorated function as a gate calibration definition. The
    decorated function is added to a main program using `with_calibrations` method of the main
    program. The fixed values of qubits or angles that the calibration is implemented against
    are supplied as kwargs. The name of the kwargs must match the args of the gate function it
    implements.

    Args:
        implements (Callable): Gate function.

    Returns:
        Callable[[], GateCalibration]: A callable to be added to a main program using
        `with_calibrations` method of the main program.
    """
    return _function_wrapper(
        None,
        converter_callback=_convert_calibration,
        converter_args={"gate_function": implements, **kwargs},
    )


def _function_wrapper(
    func: Optional[Callable],
    *,
    converter_callback: Callable,
    converter_args: Optional[dict[str, Any]] = None,
) -> Callable[..., Optional[Union[aq_program.Program, GateCalibration]]]:
    """Wrapping and conversion logic around the user function `f`.

    Args:
        func (Optional[Callable]): Decorated function. May be `None` in the case where decorator
            is used with parentheses.
        converter_callback (Callable): The function converter, e.g., _convert_main.
        converter_args (Optional[dict[str, Any]]): Extra arguments for the function converter.

    Returns:
        Callable[..., Optional[Union[Program, GateCalibration]]]: A callable which
        returns the converted construct, if any, when called.
    """
    if not (func and callable(func)):
        # This the case where a decorator is called either without a positional argument,
        # or with a non-callable positional argument, which is as close of an approximation
        # we can get to the case where a decorator is called with parentheses.
        #
        # There is still a false negative case, where we have something like:
        #     @aq.main(callable_pos_arg)
        #     def my_function():
        #
        # but this is known limitation in python (consider the valid non-decorator usage
        # `aq.main(my_function)` for an example of why this ambiguity exists).
        #
        # To make this work, here we simply return a partial application of this function
        # which still expects a Callable as the single positional argument.
        return functools.partial(
            _function_wrapper, converter_callback=converter_callback, converter_args=converter_args
        )

    if is_autograph_artifact(func):
        return func

    if not converter_args:
        converter_args = {}

    def _wrapper(*args, **kwargs) -> Callable:
        """Wrapper that calls the converted version of f."""
        options = converter.ConversionOptions(
            user_requested=True,
            optional_features=_autograph_optional_features(),
        )
        # Call the appropriate function converter
        return converter_callback(func, options=options, args=args, kwargs=kwargs, **converter_args)

    if inspect.isfunction(func) or inspect.ismethod(func):
        _wrapper = functools.update_wrapper(_wrapper, func)

    decorated_wrapper = tf_decorator.make_decorator(func, _wrapper)
    return autograph_artifact(decorated_wrapper)


def _autograph_optional_features() -> tuple[converter.Feature]:
    # Exclude autograph features which are TensorFlow-specific
    return converter.Feature.all_but(
        (converter.Feature.NAME_SCOPES, converter.Feature.AUTO_CONTROL_DEPS)
    )


def _convert_main(
    f: Callable,
    options: converter.ConversionOptions,
    args: tuple[Any],
    kwargs: dict[str, Any],
    user_config: aq_program.UserConfig,
) -> aq_program.Program:
    """Convert the initial callable `f` into a full AutoQASM program `program`.
    Puts the contents of `f` at the global level of the program, rather than
    putting it into a subroutine as done in `_convert_subroutine`.

    Some program pre- and post-processing occurs here, such as adding a qubit
    declaration and adding the subroutine invocation at the top level.

    Args:
        f (Callable): The function to be converted.
        options (converter.ConversionOptions): Converter options.
        args (tuple[Any]): Arguments passed to the program when called.
        kwargs (dict[str, Any]): Keyword arguments passed to the program when called.
        user_config (UserConfig): User-specified settings that influence program building.

    Returns:
        aq_program.Program: Generated AutoQASM Program.
    """
    kwargs = {}
    parameters = inspect.signature(f).parameters

    with aq_program.build_program(user_config) as program_conversion_context:
        # Capture inputs to decorated function as `FreeParameter` inputs for the Program
        for param in parameters.values():
            if param.kind == param.POSITIONAL_OR_KEYWORD:
                param_type = param.annotation if param.annotation is not param.empty else float
<<<<<<< HEAD
                kwargs[param.name] = program_conversion_context.register_parameter(
                    param.name, param_type
                )
=======
                program_conversion_context.register_input_parameter(param.name, param_type)
>>>>>>> 64a331d6
            else:
                raise NotImplementedError

        # Process the program
        aq_transpiler.converted_call(f, (), kwargs, options=options)

        # Modify program to add global declarations if necessary
        _add_qubit_declaration(program_conversion_context)
        program_conversion_context.add_io_declarations()

    return program_conversion_context.make_program()


def _add_qubit_declaration(program_conversion_context: aq_program.ProgramConversionContext) -> None:
    """Modify the program to include a global qubit register declaration.

    The number of qubits declared is pulled from either the user config (supplied explicitly
    via kwargs when calling the program) or an attempt is made to dynamically determine the total
    number of qubits used by inspecting the program.

    Args:
        program_conversion_context (ProgramConversionContext): The program conversion context.
    """
    num_qubits = None

    # User-supplied qubit count
    user_specified_num_qubits = program_conversion_context.get_declared_qubits()
    if user_specified_num_qubits is not None:
        num_qubits = user_specified_num_qubits

    # Qubit count from program inspection
    if num_qubits is None:
        qubits = program_conversion_context.qubits
        max_qubit_index = qubits[-1] if len(qubits) else None
        if max_qubit_index is not None:
            num_qubits = max_qubit_index + 1

    # Early return if we are not going to declare any qubits
    if num_qubits is None:
        return

    # Validate that the target device has enough qubits
    device = program_conversion_context.get_target_device()
    if device and num_qubits > device.properties.paradigm.qubitCount:
        raise errors.InsufficientQubitCountError(
            f'Program requires {num_qubits} qubits, but target device "{device.name}" has '
            f"only {device.properties.paradigm.qubitCount} qubits."
        )

    # Declare the global qubit register
    root_oqpy_program = program_conversion_context.get_oqpy_program(
        scope=aq_program.ProgramScope.MAIN
    )
    root_oqpy_program.declare(
        [oqpy.Qubit(aq_constants.QUBIT_REGISTER, num_qubits)],
        to_beginning=True,
    )


def _convert_subroutine(
    f: Callable,
    options: converter.ConversionOptions,
    annotations: Iterable[str],
    args: list[Any],
    kwargs: dict[str, Any],
) -> None:
    """Convert the initial callable `f` into a full AutoQASM program `program`.
    The contents of `f` are converted into a subroutine in the program.

    Some program pre- and post-processing occurs here, such as adding a qubit
    declaration and adding the subroutine invocation at the top level.

    Args:
        f (Callable): The function to be converted.
        options (converter.ConversionOptions): Converter options.
        annotations (Iterable[str]): Annotations to be added to the subroutine.
        args (list[Any]): Arguments passed to the program when called.
        kwargs (dict[str, Any]): Keyword arguments passed to the program when called.
    """
    if not aq_program.in_active_program_conversion_context():
        raise errors.AutoQasmTypeError(
            "Subroutines shouldn't be called directly. Please define an entry point "
            "function, decorate it with '@aq.main', and call your subroutine "
            "from within that function."
        )

    with aq_program.build_program() as program_conversion_context:
        oqpy_program = program_conversion_context.get_oqpy_program()

        if f not in program_conversion_context.subroutines_processing:
            # Mark that we are starting to process this function to short-circuit recursion
            program_conversion_context.subroutines_processing.add(f)

            # Convert the function via autograph into an oqpy subroutine
            # NOTE: Process a clone of the function so that we don't modify the original object
            oqpy_sub = oqpy.subroutine(annotations=annotations)(
                _wrap_for_oqpy_subroutine(_clone_function(f), options)
            )

            # Validate and declare used qubits
            quantum_indices = {
                i
                for i, param in enumerate(inspect.signature(f).parameters.values())
                if param.annotation == aq_types.QubitIdentifierType
            }
            args = [
                (aq_instructions.qubits._qubit(arg) if i in quantum_indices else arg)
                for i, arg in enumerate(args)
            ]

            # Process the program
            subroutine_function_call = oqpy_sub(oqpy_program, *args, **kwargs)
            program_conversion_context.register_args(args)

            # Mark that we are finished processing this function
            program_conversion_context.subroutines_processing.remove(f)
        else:
            # Convert the function via autograph into an oqpy subroutine
            # NOTE: Recursive call; process a dummy version of the function instead
            oqpy_sub = oqpy.subroutine(annotations=annotations)(
                _wrap_for_oqpy_subroutine(_dummy_function(f), options)
            )

            # Process the program
            subroutine_function_call = oqpy_sub(oqpy_program, *args, **kwargs)

        # Add the subroutine invocation to the program
        ret_type = subroutine_function_call.subroutine_decl.return_type
        return_instance = _make_return_instance_from_oqpy_return_type(ret_type)
        return_variable = None
        if return_instance is not None:
            return_variable = aq_types.wrap_value(return_instance)
            oqpy_program.declare(return_variable)
            oqpy_program.set(return_variable, subroutine_function_call)
        else:
            function_call = subroutine_function_call.to_ast(oqpy_program)
            oqpy_program._add_statement(qasm_ast.ExpressionStatement(function_call))

        # Store the return variable in the program conversion context
        program_conversion_context.return_variable = return_variable

        # Add the subroutine definition to the root-level program if necessary
        root_oqpy_program = program_conversion_context.get_oqpy_program(
            scope=aq_program.ProgramScope.MAIN
        )
        subroutine_name = subroutine_function_call.identifier.name
        if (
            subroutine_name not in root_oqpy_program.subroutines
            and subroutine_function_call.subroutine_decl is not None
        ):
            root_oqpy_program._add_subroutine(
                subroutine_name, subroutine_function_call.subroutine_decl
            )

    return program_conversion_context.return_variable


def _wrap_for_oqpy_subroutine(f: Callable, options: converter.ConversionOptions) -> Callable:
    """Wraps the given function into a callable expected by oqpy.subroutine.

    oqpy.subroutine requires that the first argument be of type `oqpy.Program`,
    which represents the nested Program object which will be built up while
    executing the subroutine.

    Args:
        f (Callable): The function to be wrapped.
        options (converter.ConversionOptions): Converter options.

    Returns:
        Callable: The modified function for use with oqpy.subroutine.
    """

    @functools.wraps(f)
    def _func(*args, **kwargs) -> Any:
        inner_program: oqpy.Program = args[0]
        with aq_program.get_program_conversion_context().push_oqpy_program(inner_program):
            result = aq_transpiler.converted_call(f, args[1:], kwargs, options=options)
        inner_program.autodeclare()
        return result

    # Replace the function signature with a new signature where the first
    # argument is of type `oqpy.Program`.
    sig = inspect.signature(_func)
    first_param = inspect.Parameter(
        name="inner_program",
        kind=inspect._ParameterKind.POSITIONAL_OR_KEYWORD,
        annotation=oqpy.Program,
    )
    _func.__annotations__[first_param.name] = first_param.annotation

    new_params = [first_param]
    for param in sig.parameters.values():
        if param.annotation is param.empty:
            raise errors.MissingParameterTypeError(
                f'Parameter "{param.name}" for subroutine "{_func.__name__}" '
                "is missing a required type hint."
            )

        new_param = inspect.Parameter(
            name=param.name,
            kind=param.kind,
            annotation=aq_types.map_parameter_type(param.annotation),
        )
        new_params.append(new_param)
        _func.__annotations__[new_param.name] = new_param.annotation

    _func.__signature__ = sig.replace(parameters=new_params)
    return _func


def _clone_function(f_source: Callable) -> Callable:
    if not hasattr(f_source, "__code__"):
        raise ValueError(f"AutoQASM encountered a callable that it cannot process: {f_source}.")
    f_clone = FunctionType(
        copy.deepcopy(f_source.__code__),
        copy.copy(f_source.__globals__),
        copy.deepcopy(f_source.__name__),
        copy.deepcopy(f_source.__defaults__),
        copy.copy(f_source.__closure__),
    )
    setattr(f_clone, "__signature__", copy.deepcopy(inspect.signature(f_source)))
    setattr(f_clone, "__annotations__", copy.deepcopy(f_source.__annotations__))
    return f_clone


def _dummy_function(f_source: Callable) -> Callable:
    return_instance = _make_return_instance_from_f_annotation(f_source)

    def f_dummy(*args, **kwargs) -> Any:
        return return_instance  # pragma: no cover

    f_dummy.__name__ = copy.deepcopy(f_source.__name__)
    f_dummy.__defaults__ = copy.deepcopy(f_source.__defaults__)
    setattr(f_dummy, "__signature__", copy.deepcopy(inspect.signature(f_source)))
    setattr(f_dummy, "__annotations__", copy.deepcopy(f_source.__annotations__))
    return f_dummy


def _make_return_instance_from_f_annotation(f: Callable) -> Any:
    # TODO: Recursive functions should work even if the user's type hint is wrong
    annotations = f.__annotations__
    return_type = annotations["return"] if "return" in annotations else None
    return return_type() if return_type else None


def _make_return_instance_from_oqpy_return_type(return_type: Any) -> Any:
    if not return_type:
        return None

    var_type = aq_types.conversions.var_type_from_ast_type(return_type)
    if var_type == aq_types.BitVar:
        return var_type(size=_get_bitvar_size(return_type))
    return var_type()


def _get_bitvar_size(node: qasm_ast.BitType) -> Optional[int]:
    if not isinstance(node, qasm_ast.BitType) or not node.size:
        return None
    return node.size.value


def _convert_gate(
    f: Callable,
    options: converter.ConversionOptions,
    args: list[Any],
    kwargs: dict[str, Any],
) -> Callable:
    # We must be inside an active conversion context in order to invoke a gate
    program_conversion_context = aq_program.get_program_conversion_context()

    # Wrap the function into an oqpy gate definition
    wrapped_f = _wrap_for_oqpy_gate(f, options)
    gate_name = f.__name__

    # Validate that the gate definition acts on at least one qubit
    gate_args = _get_gate_args(f)
    if not gate_args.qubits:
        raise errors.ParameterTypeError(
            f'Gate definition "{gate_name}" has no arguments of type aq.Qubit. '
            "Every gate definition must contain at least one qubit argument."
        )

    # Process the gate definition
    with program_conversion_context.gate_definition(gate_name, gate_args):
        wrapped_f(gate_args._args)

    # Add the gate definition to the root-level program if necessary
    root_oqpy_program = program_conversion_context.get_oqpy_program(
        scope=aq_program.ProgramScope.MAIN, mode=aq_program.ProgramMode.UNITARY
    )
    if gate_name not in root_oqpy_program.gates:
        gate_stmt = program_conversion_context.get_oqpy_program(
            mode=aq_program.ProgramMode.UNITARY
        ).gates[gate_name]
        root_oqpy_program._add_gate(gate_name, gate_stmt)

    # Add the gate invocation to the program
    if len(args) != len(gate_args):
        raise errors.ParameterTypeError(
            f'Incorrect number of arguments passed to gate "{gate_name}". '
            f"Expected {len(gate_args)}, got {len(args)}."
        )
    qubit_args = [args[i] for i in gate_args.qubit_indices]
    angle_args = [args[i] for i in gate_args.angle_indices]
    aq_instructions.instructions._qubit_instruction(gate_name, qubit_args, *angle_args)


def _wrap_for_oqpy_gate(
    f: Callable,
    options: converter.ConversionOptions,
) -> Callable[..., None]:
    """Wraps the given function into a callable expected by oqpy.gate.

    Args:
        f (Callable): The function to be wrapped.
        options (converter.ConversionOptions): Converter options.

    Returns:
        Callable[..., None]: The modified function for use with oqpy.gate.
    """

    def _func(*args: Any) -> None:
        aq_transpiler.converted_call(f, *args, kwargs={}, options=options)

    return _func


def _get_gate_args(f: Callable) -> aq_program.GateArgs:
    """Build a GateArgs object from the function signature of a gate.

    Args:
        f (Callable): Gate function

    Returns:
        aq_program.GateArgs: Object representing a list of qubit and angle arguments for
        a gate definition.
    """
    gate_args = aq_program.GateArgs()
    sig = inspect.signature(f)
    for param in sig.parameters.values():
        if param.annotation is param.empty:
            raise errors.MissingParameterTypeError(
                f'Parameter "{param.name}" for gate "{f.__name__}" '
                "is missing a required type hint."
            )

        if param.annotation == aq_instructions.QubitIdentifierType:
            gate_args.append_qubit(param.name)
        elif param.annotation == float or any(
            type_ == float for type_ in get_args(param.annotation)
        ):
            gate_args.append_angle(param.name)
        else:
            raise errors.ParameterTypeError(
                f'Parameter "{param.name}" for gate "{f.__name__}" '
                "must have a type hint of either aq.Qubit or float."
            )
    return gate_args


def _convert_calibration(
    f: Callable,
    options: converter.ConversionOptions,
    args: list[Any],
    kwargs: dict[str, Any],
    gate_function: Callable,
    **decorator_kwargs,
) -> GateCalibration:
    """Convert the initial callable `f` into a GateCalibration object that will be added to
    the main program as defcal.

    Args:
        f (Callable): The function to be converted.
        options (converter.ConversionOptions): Converter options.
        args (list[Any]): Arguments passed to the program when called.
        kwargs (dict[str, Any]): Keyword arguments passed to the program when called.
        gate_function (Callable): The gate function which calibration is being defined.

    Returns:
        GateCalibration: Object representing the calibration definition.
    """
    func_args = _get_gate_args(f)
    _validate_calibration_args(gate_function, decorator_kwargs, func_args)

    union_deco_func_args = {**decorator_kwargs, **{var.name: var for var in func_args._args}}

    gate_calibration_qubits = []
    gate_calibration_angles = []
    gate_args = _get_gate_args(gate_function)
    for i, var in enumerate(gate_args._args):
        name = var.name
        value = union_deco_func_args[name]
        is_qubit = i in gate_args.qubit_indices

        if is_qubit and not aq_types.is_qubit_identifier_type(value):
            raise errors.ParameterTypeError(f'Parameter "{name}" must have a type of aq.Qubit.')

        if not is_qubit and not isinstance(value, (float, oqpy.AngleVar)):
            raise errors.ParameterTypeError(f'Parameter "{name}" must have a type of float.')

        if is_qubit:
            gate_calibration_qubits.append(value)
        else:
            gate_calibration_angles.append(value)

    func_call_kwargs = {
        **{var.name: var for var in func_args.qubits},
        **{
            var.name: oqpy.FloatVar(name=var.name, needs_declaration=False)
            for var in func_args.angles
        },
    }

    with aq_program.build_program() as program_conversion_context:
        with program_conversion_context.calibration_definition(
            gate_function.__name__, gate_calibration_qubits, gate_calibration_angles
        ):
            aq_transpiler.converted_call(f, [], func_call_kwargs, options=options)

    return GateCalibration(
        gate_function=gate_function,
        qubits=gate_calibration_qubits,
        angles=gate_calibration_angles,
        program=program_conversion_context.make_program(),
    )


def _validate_calibration_args(
    gate_function: Callable,
    decorator_args: dict[str, Union[Qubit, float]],
    func_args: aq_program.GateArgs,
) -> None:
    """Validate the arguments passed to the calibration decorator and function.

    Args:
        gate_function (Callable): The gate function which calibration is being defined.
        decorator_args (dict[str, Union[Qubit, float]]): The calibration decorator arguments.
        func_args (aq_program.GateArgs): The gate function arguments.
    """
    gate_args = _get_gate_args(gate_function)
    gate_args_names = [var.name for var in gate_args._args]
    func_args_names = [var.name for var in func_args._args]
    decorator_args_names = decorator_args.keys()

    # validate the name of args
    if not set(gate_args_names) == set(decorator_args_names) | set(func_args_names):
        raise errors.InvalidCalibrationDefinition(
            "The union of calibration decorator arguments and function arguments must match the"
            " gate arguments."
        )

    if any(name in decorator_args_names for name in func_args_names):
        raise errors.InvalidCalibrationDefinition(
            "The function arguments must not duplicate any argument in the calibration decorator."
        )<|MERGE_RESOLUTION|>--- conflicted
+++ resolved
@@ -248,13 +248,9 @@
         for param in parameters.values():
             if param.kind == param.POSITIONAL_OR_KEYWORD:
                 param_type = param.annotation if param.annotation is not param.empty else float
-<<<<<<< HEAD
-                kwargs[param.name] = program_conversion_context.register_parameter(
+                kwargs[param.name] = program_conversion_context.register_input_parameter(
                     param.name, param_type
                 )
-=======
-                program_conversion_context.register_input_parameter(param.name, param_type)
->>>>>>> 64a331d6
             else:
                 raise NotImplementedError
 
