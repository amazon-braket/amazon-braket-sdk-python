# Copyright Amazon.com Inc. or its affiliates. All Rights Reserved.
#
# Licensed under the Apache License, Version 2.0 (the "License"). You
# may not use this file except in compliance with the License. A copy of
# the License is located at
#
#     http://aws.amazon.com/apache2.0/
#
# or in the "license" file accompanying this file. This file is
# distributed on an "AS IS" BASIS, WITHOUT WARRANTIES OR CONDITIONS OF
# ANY KIND, either express or implied. See the License for the specific
# language governing permissions and limitations under the License.

"""This module implements the decorator API for generating programs using AutoQASM."""

from __future__ import annotations

import copy
import functools
import inspect
from collections.abc import Callable
from types import FunctionType
from typing import Any, Optional, Union, get_args

import openqasm3.ast as qasm_ast
import oqpy.base

import braket.experimental.autoqasm.constants as aq_constants
import braket.experimental.autoqasm.instructions as aq_instructions
import braket.experimental.autoqasm.program as aq_program
import braket.experimental.autoqasm.transpiler as aq_transpiler
import braket.experimental.autoqasm.types as aq_types
from braket.aws import AwsDevice
from braket.devices.device import Device
from braket.experimental.autoqasm import errors
from braket.experimental.autoqasm.autograph.core import converter
from braket.experimental.autoqasm.autograph.impl.api_core import (
    autograph_artifact,
    is_autograph_artifact,
)
from braket.experimental.autoqasm.autograph.tf_utils import tf_decorator
from braket.experimental.autoqasm.instructions.qubits import QubitIdentifierType as Qubit
from braket.experimental.autoqasm.instructions.qubits import is_qubit_identifier_type
from braket.experimental.autoqasm.program.gate_calibrations import GateCalibration
from braket.parametric import FreeParameter


def main(
    func: Optional[Callable] = None,
    *,
    num_qubits: Optional[int] = None,
    device: Optional[Union[Device, str]] = None,
) -> aq_program.Program | functools.partial:
    """Decorator that converts a function into a Program object containing the quantum program.

    The decorator re-converts the target function whenever the decorated
    function is called, and a new Program object is returned each time.

    Args:
        func (Optional[Callable]): Decorated function. May be `None` in the case where decorator
            is used with parentheses.
        num_qubits (Optional[int]): Configuration to set the total number of qubits to declare in
            the program.
        device (Optional[Union[Device, str]]): Configuration to set the target device for the
            program. Can be either an Device object or a valid Amazon Braket device ARN.

    Returns:
<<<<<<< HEAD
        Program | partial: A callable
        which returns the converted quantum program when called.
=======
        Program | partial: The Program object containing the converted quantum program, or a
        partial function of the `main` decorator.
>>>>>>> 2fff3111
    """
    if isinstance(device, str):
        device = AwsDevice(device)

    # decorator is called on a Program
    if isinstance(func, aq_program.Program):
        return func

    # decorator is used with parentheses
    # (see _function_wrapper for more details)
    if not (func and callable(func)):
        return functools.partial(main, num_qubits=num_qubits, device=device)

    program_builder = _function_wrapper(
        func,
        converter_callback=_convert_main,
        converter_args={
            "user_config": aq_program.UserConfig(
                num_qubits=num_qubits,
                device=device,
            )
        },
    )

    return program_builder()


def subroutine(func: Optional[Callable] = None) -> Callable[..., aq_program.Program]:
    """Decorator that converts a function into a callable that will insert a subroutine into
    the quantum program.

    Args:
        func (Optional[Callable]): Decorated function. May be `None` in the case where decorator
            is used with parentheses.

    Returns:
        Callable[..., Program]: A callable which returns the converted
        quantum program when called.
    """
    return _function_wrapper(func, converter_callback=_convert_subroutine)


def gate(func: Optional[Callable] = None) -> Callable[..., None]:
    """Decorator that converts a function into a callable gate definition.

    Args:
        func (Optional[Callable]): Decorated function. May be `None` in the case where decorator
            is used with parentheses.

    Returns:
        Callable[..., None]: A callable which can be used as a custom gate inside an
        aq.function or inside another aq.gate.
    """
    return _function_wrapper(func, converter_callback=_convert_gate)


def gate_calibration(*, implements: Callable, **kwargs) -> Callable[[], GateCalibration]:
    """A decorator that register the decorated function as a gate calibration definition. The
    decorated function is added to a main program using `with_calibrations` method of the main
    program. The fixed values of qubits or angles that the calibration is implemented against
    are supplied as kwargs. The name of the kwargs must match the args of the gate function it
    implements.

    Args:
        implements (Callable): Gate function.

    Returns:
        Callable[[], GateCalibration]: A callable to be added to a main program using
        `with_calibrations` method of the main program.
    """
    return _function_wrapper(
        None,
        converter_callback=_convert_calibration,
        converter_args={"gate_function": implements, **kwargs},
    )


def _function_wrapper(
    func: Optional[Callable],
    *,
    converter_callback: Callable,
    converter_args: Optional[dict[str, Any]] = None,
) -> Callable[..., Optional[Union[aq_program.Program, GateCalibration]]]:
    """Wrapping and conversion logic around the user function `f`.

    Args:
        func (Optional[Callable]): Decorated function. May be `None` in the case where decorator
            is used with parentheses.
        converter_callback (Callable): The function converter, e.g., _convert_main.
        converter_args (Optional[dict[str, Any]]): Extra arguments for the function converter.

    Returns:
        Callable[..., Optional[Union[Program, GateCalibration]]]: A callable which
        returns the converted construct, if any, when called.
    """
    if not (func and callable(func)):
        # This the case where a decorator is called either without a positional argument,
        # or with a non-callable positional argument, which is as close of an approximation
        # we can get to the case where a decorator is called with parentheses.
        #
        # There is still a false negative case, where we have something like:
        #     @aq.main(callable_pos_arg)
        #     def my_function():
        #
        # but this is known limitation in python (consider the valid non-decorator usage
        # `aq.main(my_function)` for an example of why this ambiguity exists).
        #
        # To make this work, here we simply return a partial application of this function
        # which still expects a Callable as the single positional argument.
        return functools.partial(
            _function_wrapper, converter_callback=converter_callback, converter_args=converter_args
        )

    if is_autograph_artifact(func):
        return func

    if not converter_args:
        converter_args = {}

    def _wrapper(*args, **kwargs) -> Callable:
        """Wrapper that calls the converted version of f."""
        options = converter.ConversionOptions(
            user_requested=True,
            optional_features=_autograph_optional_features(),
        )
        # Call the appropriate function converter
        return converter_callback(func, options=options, args=args, kwargs=kwargs, **converter_args)

    if inspect.isfunction(func) or inspect.ismethod(func):
        _wrapper = functools.update_wrapper(_wrapper, func)

    decorated_wrapper = tf_decorator.make_decorator(func, _wrapper)
    return autograph_artifact(decorated_wrapper)


def _autograph_optional_features() -> tuple[converter.Feature]:
    # Exclude autograph features which are TensorFlow-specific
    return converter.Feature.all_but(
        (converter.Feature.NAME_SCOPES, converter.Feature.AUTO_CONTROL_DEPS)
    )


def _convert_main(
    f: Callable,
    options: converter.ConversionOptions,
    args: tuple[Any],
    kwargs: dict[str, Any],
    user_config: aq_program.UserConfig,
) -> aq_program.Program:
    """Convert the initial callable `f` into a full AutoQASM program `program`.
    Puts the contents of `f` at the global level of the program, rather than
    putting it into a subroutine as done in `_convert_subroutine`.

    Some program pre- and post-processing occurs here, such as adding a qubit
    declaration and adding the subroutine invocation at the top level.

    Args:
        f (Callable): The function to be converted.
        options (converter.ConversionOptions): Converter options.
        args (tuple[Any]): Arguments passed to the program when called.
        kwargs (dict[str, Any]): Keyword arguments passed to the program when called.
        user_config (UserConfig): User-specified settings that influence program building.

    Returns:
        aq_program.Program: Generated AutoQASM Program.
    """
    kwargs = {}
    parameters = inspect.signature(f).parameters

    with aq_program.build_program(user_config) as program_conversion_context:
        # Capture inputs to decorated function as `FreeParameter` inputs for the Program
        for param in parameters.values():
            if param.kind == param.POSITIONAL_OR_KEYWORD:
                kwargs[param.name] = FreeParameter(param.name)
                param_type = param.annotation if param.annotation is not param.empty else float
                program_conversion_context.register_parameter(param.name, param_type)
            else:
                raise NotImplementedError

        # Process the program
        aq_transpiler.converted_call(f, (), kwargs, options=options)

        # Modify program to add global declarations if necessary
        _add_qubit_declaration(program_conversion_context)
        program_conversion_context.add_io_declarations()

    return program_conversion_context.make_program()


def _add_qubit_declaration(program_conversion_context: aq_program.ProgramConversionContext) -> None:
    """Modify the program to include a global qubit register declaration.

    The number of qubits declared is pulled from either the user config (supplied explicitly
    via kwargs when calling the program) or an attempt is made to dynamically determine the total
    number of qubits used by inspecting the program.

    Args:
        program_conversion_context (ProgramConversionContext): The program conversion context.
    """
    num_qubits = None

    # User-supplied qubit count
    user_specified_num_qubits = program_conversion_context.get_declared_qubits()
    if user_specified_num_qubits is not None:
        num_qubits = user_specified_num_qubits

    # Qubit count from program inspection
    if num_qubits is None:
        qubits = program_conversion_context.qubits
        max_qubit_index = qubits[-1] if len(qubits) else None
        if max_qubit_index is not None:
            num_qubits = max_qubit_index + 1

    # Early return if we are not going to declare any qubits
    if num_qubits is None:
        return

    # Validate that the target device has enough qubits
    device = program_conversion_context.get_target_device()
    if device and num_qubits > device.properties.paradigm.qubitCount:
        raise errors.InsufficientQubitCountError(
            f'Program requires {num_qubits} qubits, but target device "{device.name}" has '
            f"only {device.properties.paradigm.qubitCount} qubits."
        )

    # Declare the global qubit register
    root_oqpy_program = program_conversion_context.get_oqpy_program(
        scope=aq_program.ProgramScope.MAIN
    )
    root_oqpy_program.declare(
        [oqpy.Qubit(aq_constants.QUBIT_REGISTER, num_qubits)],
        to_beginning=True,
    )


def _convert_subroutine(
    f: Callable,
    options: converter.ConversionOptions,
    args: list[Any],
    kwargs: dict[str, Any],
) -> None:
    """Convert the initial callable `f` into a full AutoQASM program `program`.
    The contents of `f` are converted into a subroutine in the program.

    Some program pre- and post-processing occurs here, such as adding a qubit
    declaration and adding the subroutine invocation at the top level.

    Args:
        f (Callable): The function to be converted.
        options (converter.ConversionOptions): Converter options.
        args (list[Any]): Arguments passed to the program when called.
        kwargs (dict[str, Any]): Keyword arguments passed to the program when called.
    """
    if not aq_program.in_active_program_conversion_context():
        raise errors.AutoQasmTypeError(
            "Subroutines shouldn't be called directly. Please define an entry point "
            "function, decorate it with '@aq.main', and call your subroutine "
            "from within that function."
        )

    with aq_program.build_program() as program_conversion_context:
        oqpy_program = program_conversion_context.get_oqpy_program()

        if f not in program_conversion_context.subroutines_processing:
            # Mark that we are starting to process this function to short-circuit recursion
            program_conversion_context.subroutines_processing.add(f)

            # Convert the function via autograph into an oqpy subroutine
            # NOTE: Process a clone of the function so that we don't modify the original object
            oqpy_sub = oqpy.subroutine(_wrap_for_oqpy_subroutine(_clone_function(f), options))

            # Process the program
            subroutine_function_call = oqpy_sub(oqpy_program, *args, **kwargs)
            program_conversion_context.register_args(args)

            # Mark that we are finished processing this function
            program_conversion_context.subroutines_processing.remove(f)
        else:
            # Convert the function via autograph into an oqpy subroutine
            # NOTE: Recursive call; process a dummy version of the function instead
            oqpy_sub = oqpy.subroutine(_wrap_for_oqpy_subroutine(_dummy_function(f), options))

            # Process the program
            subroutine_function_call = oqpy_sub(oqpy_program, *args, **kwargs)

        # Add the subroutine invocation to the program
        ret_type = subroutine_function_call.subroutine_decl.return_type
        return_instance = _make_return_instance_from_oqpy_return_type(ret_type)
        return_variable = None
        if return_instance is not None:
            return_variable = aq_types.wrap_value(return_instance)
            oqpy_program.declare(return_variable)
            oqpy_program.set(return_variable, subroutine_function_call)
        else:
            function_call = subroutine_function_call.to_ast(oqpy_program)
            oqpy_program._add_statement(qasm_ast.ExpressionStatement(function_call))

        # Store the return variable in the program conversion context
        program_conversion_context.return_variable = return_variable

        # Add the subroutine definition to the root-level program if necessary
        root_oqpy_program = program_conversion_context.get_oqpy_program(
            scope=aq_program.ProgramScope.MAIN
        )
        subroutine_name = subroutine_function_call.identifier.name
        if (
            subroutine_name not in root_oqpy_program.subroutines
            and subroutine_function_call.subroutine_decl is not None
        ):
            root_oqpy_program._add_subroutine(
                subroutine_name, subroutine_function_call.subroutine_decl
            )

    return program_conversion_context.return_variable


def _wrap_for_oqpy_subroutine(f: Callable, options: converter.ConversionOptions) -> Callable:
    """Wraps the given function into a callable expected by oqpy.subroutine.

    oqpy.subroutine requires that the first argument be of type `oqpy.Program`,
    which represents the nested Program object which will be built up while
    executing the subroutine.

    Args:
        f (Callable): The function to be wrapped.
        options (converter.ConversionOptions): Converter options.

    Returns:
        Callable: The modified function for use with oqpy.subroutine.
    """

    @functools.wraps(f)
    def _func(*args, **kwargs) -> Any:
        inner_program: oqpy.Program = args[0]
        with aq_program.get_program_conversion_context().push_oqpy_program(inner_program):
            result = aq_transpiler.converted_call(f, args[1:], kwargs, options=options)
        inner_program.autodeclare()
        return result

    # Replace the function signature with a new signature where the first
    # argument is of type `oqpy.Program`.
    sig = inspect.signature(_func)
    first_param = inspect.Parameter(
        name="inner_program",
        kind=inspect._ParameterKind.POSITIONAL_OR_KEYWORD,
        annotation=oqpy.Program,
    )
    _func.__annotations__[first_param.name] = first_param.annotation

    new_params = [first_param]
    for param in sig.parameters.values():
        if param.annotation is param.empty:
            raise errors.MissingParameterTypeError(
                f'Parameter "{param.name}" for subroutine "{_func.__name__}" '
                "is missing a required type hint."
            )

        new_param = inspect.Parameter(
            name=param.name,
            kind=param.kind,
            annotation=aq_types.map_parameter_type(param.annotation),
        )
        new_params.append(new_param)
        _func.__annotations__[new_param.name] = new_param.annotation

    _func.__signature__ = sig.replace(parameters=new_params)
    return _func


def _clone_function(f_source: Callable) -> Callable:
    if not hasattr(f_source, "__code__"):
        raise ValueError(f"AutoQASM encountered a callable that it cannot process: {f_source}.")
    f_clone = FunctionType(
        copy.deepcopy(f_source.__code__),
        copy.copy(f_source.__globals__),
        copy.deepcopy(f_source.__name__),
        copy.deepcopy(f_source.__defaults__),
        copy.copy(f_source.__closure__),
    )
    setattr(f_clone, "__signature__", copy.deepcopy(inspect.signature(f_source)))
    setattr(f_clone, "__annotations__", copy.deepcopy(f_source.__annotations__))
    return f_clone


def _dummy_function(f_source: Callable) -> Callable:
    return_instance = _make_return_instance_from_f_annotation(f_source)

    def f_dummy(*args, **kwargs) -> Any:
        return return_instance  # pragma: no cover

    f_dummy.__name__ = copy.deepcopy(f_source.__name__)
    f_dummy.__defaults__ = copy.deepcopy(f_source.__defaults__)
    setattr(f_dummy, "__signature__", copy.deepcopy(inspect.signature(f_source)))
    setattr(f_dummy, "__annotations__", copy.deepcopy(f_source.__annotations__))
    return f_dummy


def _make_return_instance_from_f_annotation(f: Callable) -> Any:
    # TODO: Recursive functions should work even if the user's type hint is wrong
    annotations = f.__annotations__
    return_type = annotations["return"] if "return" in annotations else None
    return return_type() if return_type else None


def _make_return_instance_from_oqpy_return_type(return_type: Any) -> Any:
    if not return_type:
        return None

    var_type = aq_types.conversions.var_type_from_ast_type(return_type)
    if var_type == aq_types.BitVar:
        return var_type(size=_get_bitvar_size(return_type))
    return var_type()


def _get_bitvar_size(node: qasm_ast.BitType) -> Optional[int]:
    if not isinstance(node, qasm_ast.BitType) or not node.size:
        return None
    return node.size.value


def _convert_gate(
    f: Callable,
    options: converter.ConversionOptions,
    args: list[Any],
    kwargs: dict[str, Any],
) -> Callable:
    # We must be inside an active conversion context in order to invoke a gate
    program_conversion_context = aq_program.get_program_conversion_context()

    # Wrap the function into an oqpy gate definition
    wrapped_f = _wrap_for_oqpy_gate(f, options)
    gate_name = f.__name__

    # Validate that the gate definition acts on at least one qubit
    gate_args = _get_gate_args(f)
    if not gate_args.qubits:
        raise errors.ParameterTypeError(
            f'Gate definition "{gate_name}" has no arguments of type aq.Qubit. '
            "Every gate definition must contain at least one qubit argument."
        )

    # Process the gate definition
    with program_conversion_context.gate_definition(gate_name, gate_args):
        wrapped_f(gate_args._args)

    # Add the gate definition to the root-level program if necessary
    root_oqpy_program = program_conversion_context.get_oqpy_program(
        scope=aq_program.ProgramScope.MAIN, mode=aq_program.ProgramMode.UNITARY
    )
    if gate_name not in root_oqpy_program.gates:
        gate_stmt = program_conversion_context.get_oqpy_program(
            mode=aq_program.ProgramMode.UNITARY
        ).gates[gate_name]
        root_oqpy_program._add_gate(gate_name, gate_stmt)

    # Add the gate invocation to the program
    if len(args) != len(gate_args):
        raise errors.ParameterTypeError(
            f'Incorrect number of arguments passed to gate "{gate_name}". '
            f"Expected {len(gate_args)}, got {len(args)}."
        )
    qubit_args = [args[i] for i in gate_args.qubit_indices]
    angle_args = [args[i] for i in gate_args.angle_indices]
    aq_instructions.instructions._qubit_instruction(gate_name, qubit_args, *angle_args)


def _wrap_for_oqpy_gate(
    f: Callable,
    options: converter.ConversionOptions,
) -> Callable[..., None]:
    """Wraps the given function into a callable expected by oqpy.gate.

    Args:
        f (Callable): The function to be wrapped.
        options (converter.ConversionOptions): Converter options.

    Returns:
        Callable[..., None]: The modified function for use with oqpy.gate.
    """

    def _func(*args: Any) -> None:
        aq_transpiler.converted_call(f, *args, kwargs={}, options=options)

    return _func


def _get_gate_args(f: Callable) -> aq_program.GateArgs:
    """Build a GateArgs object from the function signature of a gate.

    Args:
        f (Callable): Gate function

    Returns:
        aq_program.GateArgs: Object representing a list of qubit and angle arguments for
        a gate definition.
    """
    gate_args = aq_program.GateArgs()
    sig = inspect.signature(f)
    for param in sig.parameters.values():
        if param.annotation is param.empty:
            raise errors.MissingParameterTypeError(
                f'Parameter "{param.name}" for gate "{f.__name__}" '
                "is missing a required type hint."
            )

        if param.annotation == aq_instructions.QubitIdentifierType:
            gate_args.append_qubit(param.name)
        elif param.annotation == float or any(
            type_ == float for type_ in get_args(param.annotation)
        ):
            gate_args.append_angle(param.name)
        else:
            raise errors.ParameterTypeError(
                f'Parameter "{param.name}" for gate "{f.__name__}" '
                "must have a type hint of either aq.Qubit or float."
            )
    return gate_args


def _convert_calibration(
    f: Callable,
    options: converter.ConversionOptions,
    args: list[Any],
    kwargs: dict[str, Any],
    gate_function: Callable,
    **decorator_kwargs,
) -> GateCalibration:
    """Convert the initial callable `f` into a GateCalibration object that will be added to
    the main program as defcal.

    Args:
        f (Callable): The function to be converted.
        options (converter.ConversionOptions): Converter options.
        args (list[Any]): Arguments passed to the program when called.
        kwargs (dict[str, Any]): Keyword arguments passed to the program when called.
        gate_function (Callable): The gate function which calibration is being defined.

    Returns:
        GateCalibration: Object representing the calibration definition.
    """
    func_args = _get_gate_args(f)
    _validate_calibration_args(gate_function, decorator_kwargs, func_args)

    union_deco_func_args = {**decorator_kwargs, **{var.name: var for var in func_args._args}}

    gate_calibration_qubits = []
    gate_calibration_angles = []
    gate_args = _get_gate_args(gate_function)
    for i, var in enumerate(gate_args._args):
        name = var.name
        value = union_deco_func_args[name]
        is_qubit = i in gate_args.qubit_indices

        if is_qubit and not is_qubit_identifier_type(value):
            raise errors.ParameterTypeError(f'Parameter "{name}" must have a type of aq.Qubit.')

        if not is_qubit and not isinstance(value, (float, oqpy.AngleVar)):
            raise errors.ParameterTypeError(f'Parameter "{name}" must have a type of float.')

        if is_qubit:
            gate_calibration_qubits.append(value)
        else:
            gate_calibration_angles.append(value)

    func_call_kwargs = {
        **{var.name: var for var in func_args.qubits},
        **{
            var.name: oqpy.FloatVar(name=var.name, needs_declaration=False)
            for var in func_args.angles
        },
    }

    with aq_program.build_program() as program_conversion_context:
        with program_conversion_context.calibration_definition(
            gate_function.__name__, gate_calibration_qubits, gate_calibration_angles
        ):
            aq_transpiler.converted_call(f, [], func_call_kwargs, options=options)

    return GateCalibration(
        gate_function=gate_function,
        qubits=gate_calibration_qubits,
        angles=gate_calibration_angles,
        program=program_conversion_context.make_program(),
    )


def _validate_calibration_args(
    gate_function: Callable,
    decorator_args: dict[str, Union[Qubit, float]],
    func_args: aq_program.GateArgs,
) -> None:
    """Validate the arguments passed to the calibration decorator and function.

    Args:
        gate_function (Callable): The gate function which calibration is being defined.
        decorator_args (dict[str, Union[Qubit, float]]): The calibration decorator arguments.
        func_args (aq_program.GateArgs): The gate function arguments.
    """
    gate_args = _get_gate_args(gate_function)
    gate_args_names = [var.name for var in gate_args._args]
    func_args_names = [var.name for var in func_args._args]
    decorator_args_names = decorator_args.keys()

    # validate the name of args
    if not set(gate_args_names) == set(decorator_args_names) | set(func_args_names):
        raise errors.InvalidCalibrationDefinition(
            "The union of calibration decorator arguments and function arguments must match the"
            " gate arguments."
        )

    if any(name in decorator_args_names for name in func_args_names):
        raise errors.InvalidCalibrationDefinition(
            "The function arguments must not duplicate any argument in the calibration decorator."
        )<|MERGE_RESOLUTION|>--- conflicted
+++ resolved
@@ -65,13 +65,8 @@
             program. Can be either an Device object or a valid Amazon Braket device ARN.
 
     Returns:
-<<<<<<< HEAD
-        Program | partial: A callable
-        which returns the converted quantum program when called.
-=======
         Program | partial: The Program object containing the converted quantum program, or a
         partial function of the `main` decorator.
->>>>>>> 2fff3111
     """
     if isinstance(device, str):
         device = AwsDevice(device)
