--- conflicted
+++ resolved
@@ -1,7 +1,5 @@
 # Changelog
 
-<<<<<<< HEAD
-=======
 ## v1.29.2 (2022-08-25)
 
 ### Bug Fixes and Other Changes
@@ -20,7 +18,6 @@
 
  * Avoid mutation of fixtures
 
->>>>>>> 792986de
 ## v1.29.0 (2022-08-10)
 
 ### Features
