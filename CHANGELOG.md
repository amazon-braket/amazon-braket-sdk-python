# Changelog

<<<<<<< HEAD
=======
## v1.54.3.post0 (2023-09-04)

### Documentation Changes

 * standardize task and job naming to quantum task and hybrid job

>>>>>>> 94dd9652
## v1.54.3 (2023-08-30)

### Bug Fixes and Other Changes

 * Move inline `_flatten` to top of `qubit_set.py`
 * build(deps): bump actions/setup-python from 4.6.1 to 4.7.0

## v1.54.2 (2023-08-28)

### Bug Fixes and Other Changes

 * readthedocs integration
 * build(deps): bump pypa/gh-action-pypi-publish from 1.8.8 to 1.8.10

## v1.54.1 (2023-08-22)

### Bug Fixes and Other Changes

 * update: restricting parameter names to not collide with ones we use for OpenQASM generation.

## v1.54.0 (2023-08-16)

### Features

 * enable gate calibrations on supported devices

## v1.53.4 (2023-08-15)

### Bug Fixes and Other Changes

 * docs: add mermaid diagram to describe the CI flow

## v1.53.3 (2023-08-08)

### Bug Fixes and Other Changes

 * fix a bug in time series and add trapezoidal time series

## v1.53.2 (2023-08-07)

### Bug Fixes and Other Changes

 * don't wrap FreeParameterExpression input as string

## v1.53.1 (2023-08-03)

### Bug Fixes and Other Changes

 * Support OpenQASM `Program`s in `from_ir`

## v1.53.0.post0 (2023-08-02)

### Documentation Changes

 * fix flake8 issues in tests

## v1.53.0 (2023-07-31)

### Features

 * point image uri to latest tag

### Bug Fixes and Other Changes

 * Update quantum job tests for latest containers
 * build(deps): bump pypa/gh-action-pypi-publish from 1.8.7 to 1.8.8
 * move import back to top level in job example
 * update doc string for handle_parameter_value
 * change all tests in the circuit test path to use with pytest.raises
 * pull latest container image by default

## v1.52.0 (2023-07-25)

### Features

 * Support symbolic expressions in `from_ir`

### Bug Fixes and Other Changes

 * local import in job example
 * Add parameter support

## v1.51.0 (2023-07-21)

### Features

 * add gate calibration data for supported quantum devices

### Bug Fixes and Other Changes

 * revert adding gate calibration data
 * making additional meta available in AHS results
 * handle the optional calibration URL returning None
 * copy calibrations in to_ir

## v1.50.0 (2023-07-19)

### Features

 * Add dot(), power(), and to_circuit() to PauliString

## v1.49.1.post0 (2023-07-17)

### Documentation Changes

 * update aws_quantum_job.py to add pattern for create job_name pa…

## v1.49.1 (2023-07-12)

### Bug Fixes and Other Changes

 * coerce ArbitraryWaveform.amplitudes type

## v1.49.0 (2023-07-10)

### Features

 * OpenQASM to `Circuit` translator

### Bug Fixes and Other Changes

 * Update Braket dependencies
 * update noise operation in program context
 * ci: Harden GitHub Actions

## v1.48.1 (2023-07-07)

### Bug Fixes and Other Changes

 * use event callbacks to add braket user agents

## v1.48.0 (2023-07-06)

### Features

 * draw barrier/delay with qubits

### Bug Fixes and Other Changes

 * constrain boto version
 * pass the expression field when parsing to FreeParameterExpression
 * pass gate modifiers to to_unitary

## v1.47.0 (2023-06-30)

### Features

 * add optional third angle to MS gate

### Bug Fixes and Other Changes

 * mixed free parameters and floats

## v1.46.0 (2023-06-29)

### Features

 * add string support for FreeParameterExpressions

## v1.45.0 (2023-06-28)

### Features

 * enum for device arns

## v1.44.0 (2023-06-26)

### Features

 * add support for qubits in pulse delay and barrier

## v1.43.0 (2023-06-22)

### Features

 * add support for Python 3.11

## v1.42.2 (2023-06-20)

### Bug Fixes and Other Changes

 * pulse plotting with barriers that have no argument

## v1.42.1 (2023-06-07)

### Bug Fixes and Other Changes

 * Add more information to docstring about job name requirements

## v1.42.0 (2023-06-05)

### Features

 * support for the run_batch() method on LocalSimulator

## v1.41.0 (2023-05-30)

### Features

 * AHS ir valid input for `LocalSimulator`

### Bug Fixes and Other Changes

 * re-enable & update content as per BCS

## v1.40.0 (2023-05-25)

### Features

 * gate modifiers

## v1.39.1 (2023-05-18)

### Bug Fixes and Other Changes

 * exclude default none for kms
 * test: Rename ionQdevice to Harmony in tests
 * making kms key optional

### Testing and Release Infrastructure

 * twine check action

## v1.39.0 (2023-05-16)

### Features

 * Introduce error mitigation

## v1.38.3 (2023-05-16)

### Bug Fixes and Other Changes

 * Remove `exclude_none` from device params

## v1.38.2 (2023-05-16)

### Bug Fixes and Other Changes

 * docs: add a linter to check proper rst formatting and fix up incorrect docs

## v1.38.1 (2023-05-11)

### Bug Fixes and Other Changes

 * hardcode the language used by Sphinx instead of falling back on the default

## v1.38.0 (2023-05-01)

### Features

 * add tagging for python 3.10 images

## v1.37.1 (2023-04-25)

### Bug Fixes and Other Changes

 * test: fix tox parallel issues with unsorted sets
 * Mock task creation against QPUs for tracker
 * test: order terminal states for quantum jobs

### Testing and Release Infrastructure

 * speed up unit testing by automatically parallelizing the CPU workers for test runs

## v1.37.0 (2023-04-11)

### Features

 * Introduce AHS-related utils from examples repo
 * upgrade container URIs for python 3.9

### Bug Fixes and Other Changes

 * correct the python version in the container integ tests to the correct one
 * Use device-specific poll interval if provided

## v1.36.5 (2023-04-03)

### Bug Fixes and Other Changes

 * support adding a single instruction to moments
 * typo in noise_model.py

## v1.36.4 (2023-03-27)

### Bug Fixes and Other Changes

 * Export from ahs and timings modules

## v1.36.3 (2023-03-21)

### Bug Fixes and Other Changes

 * ignore CompilerDirective when calculating unitary
 * add DoubleAngledGate as exported symbol

## v1.36.2.post0 (2023-03-16)

### Documentation Changes

 * update README information

## v1.36.2 (2023-03-14)

### Bug Fixes and Other Changes

 * update job test for python3.8
 * Look for price offer url in env variable

## v1.36.1 (2023-03-07)

### Bug Fixes and Other Changes

 * test: make simulator tracking integ test more robust

## v1.36.0 (2023-03-03)

### Deprecations and Removals

 * deprecate python 3.7

### Bug Fixes and Other Changes

 * Take advantage of some nice Python 3.8 features
 * Include setuptools in requirements

## v1.35.5 (2023-02-16)

### Bug Fixes and Other Changes

 * Prevent float-FreeParameter comparison
 * build(deps): bump aws-actions/stale-issue-cleanup from 3 to 6

### Documentation Changes

 * Remove black badge

### Testing and Release Infrastructure

 * add dependabot updates for GH actions
 * change publish to pypi wf to use release/v1

## v1.35.4.post0 (2023-02-15)

### Documentation Changes

 * Add note to call result to estimate sim tasks

### Testing and Release Infrastructure

 * update github workflows for node12 retirement

## v1.35.4 (2023-02-09)

### Bug Fixes and Other Changes

 * update: adding build for python 3.10
 * copy session with env and profile.

## v1.35.3 (2023-01-17)

### Bug Fixes and Other Changes

 * update: updating for Aspen-M3

## v1.35.2 (2023-01-04)

### Bug Fixes and Other Changes

 * specify all for density matrix target
 * remove OS signaling from run_batch unit test
 * update ascii symbols for angled gate adjoint
 * remove ascii_characters dynamic property for sum observables
 * abort batch task submission on interrupt

## v1.35.1 (2022-12-08)

### Bug Fixes and Other Changes

 * Hamiltonian ascii simplification

## v1.35.0 (2022-12-07)

### Features

 * adjoint gradient

### Bug Fixes and Other Changes

 * docs: Update examples-getting-started.rst
 * loosen oqpy requirement

## v1.34.3.post0 (2022-11-21)

### Testing and Release Infrastructure

 * Remove Ocean plugin from dependent tests

## v1.34.3 (2022-11-17)

### Bug Fixes and Other Changes

 * remove d-wave content

## v1.34.2 (2022-11-17)

### Bug Fixes and Other Changes

 * Plot the phase between 0 and 2*pi

## v1.34.1 (2022-11-15)

### Bug Fixes and Other Changes

 * update import path in error message

## v1.34.0 (2022-11-14)

### Features

 * adding Braket checkstyle checks.

## v1.33.2 (2022-11-10)

### Bug Fixes and Other Changes

 * Reference code from the current commit for dependent tests

## v1.33.1 (2022-11-08)

### Bug Fixes and Other Changes

 * bump oqpy version

## v1.33.0.post0 (2022-11-02)

### Documentation Changes

 * update example notebook links

## v1.33.0 (2022-11-01)

### Features

 * Support analog Hamiltonian simulations

## v1.32.1.post0 (2022-10-25)

### Documentation Changes

 * update FreeParameter class with example

## v1.32.1 (2022-10-24)

### Bug Fixes and Other Changes

 * require boto containing latest API changes

## v1.32.0 (2022-10-20)

### Features

 * Add support for pulse control

## v1.31.1 (2022-10-12)

### Bug Fixes and Other Changes

 * update inputs on program's copy

## v1.31.0 (2022-09-26)

### Features

 * support inputs in the device interface

### Bug Fixes and Other Changes

 * add missing case for input handling
 * don't provide profile name for default profile

## v1.30.2 (2022-09-22)

### Bug Fixes and Other Changes

- copy profile name

## v1.30.1 (2022-09-20)

### Bug Fixes and Other Changes

- update paths within docker image to posix

## v1.30.0 (2022-09-16)

### Features

- IonQ native gates

## v1.29.4 (2022-09-08)

### Bug Fixes and Other Changes

- Simultaneous measurement of identity on all qubits

## v1.29.3 (2022-09-05)

### Bug Fixes and Other Changes

- making local jobs stream output.

## v1.29.2 (2022-08-25)

### Bug Fixes and Other Changes

- Updating documentation and type hints.

## v1.29.1 (2022-08-18)

### Bug Fixes and Other Changes

- updating test cost tracking integ test to use M2.

## v1.29.0.post0 (2022-08-17)

### Testing and Release Infrastructure

- Avoid mutation of fixtures

## v1.29.0 (2022-08-10)

### Features

- Pauli strings

### Testing and Release Infrastructure

- Don't run tests on push to feature branches
- Add SF plugin to dependent tests

## v1.28.1 (2022-08-05)

### Bug Fixes and Other Changes

- fix future warning

## v1.28.0 (2022-08-05)

### Features

- OpenQASM default IR and OpenQASM Local Simulator

### Bug Fixes and Other Changes

- update simulator version
- handle -0 edge case in result type hash

## v1.27.1 (2022-07-29)

### Bug Fixes and Other Changes

- customer script errors not shown when local jobs run from a notebook.

## v1.27.0 (2022-07-26)

### Features

- provide easy mechanism to update the local container when running local job.

## v1.26.2 (2022-07-21)

### Bug Fixes and Other Changes

- docs: Update README to include guidance for integrations

## v1.26.1 (2022-07-19)

### Bug Fixes and Other Changes

- Lazily parse schemas for devices so getDevice calls do not rely …

## v1.26.0 (2022-07-18)

### Features

- SDK Cost Tracker

## v1.25.2 (2022-06-22)

### Bug Fixes and Other Changes

- Set the range for amazon-braket-schemas to >= 1.10.0 for the latest device schemas needed.

## v1.25.1.post0 (2022-06-17)

### Documentation Changes

- remove s3 references from README

## v1.25.1 (2022-06-16)

### Bug Fixes and Other Changes

- change failureReason string check to let test pass

## v1.25.0 (2022-06-08)

### Features

- Add method for updating the user agent for braket client

## v1.24.0 (2022-06-02)

### Features

- Add support for photonic computations

## v1.23.2 (2022-05-24)

### Bug Fixes and Other Changes

- pin coverage dependency only for test extra

## v1.23.1 (2022-05-20)

### Bug Fixes and Other Changes

- removing validation for disable_qubit_rewiring

## v1.23.0 (2022-05-19)

### Features

- allow job role to be set via env variable
- allow user to set region+endpoint through env variables

## v1.22.0 (2022-05-18)

### Features

- Noise models

## v1.21.1 (2022-05-17)

### Bug Fixes and Other Changes

- broken links for examples

## v1.21.0 (2022-05-10)

### Features

- Gate and Circuit inversion

## v1.20.0 (2022-05-04)

### Features

- support local simulators for jobs

## v1.19.0 (2022-04-19)

### Deprecations and Removals

- use to_unitary rather than as_unitary.

### Bug Fixes and Other Changes

- align ECR gate definition with OQC
- add device arn error handling for badly formed ARNs

## v1.18.2 (2022-04-18)

### Bug Fixes and Other Changes

- stringify hyperparameters automatically

## v1.18.1 (2022-04-14)

### Bug Fixes and Other Changes

- add exception handling to local job test
- Run github workflows on feature branches

## v1.18.0.post0 (2022-04-06)

### Documentation Changes

- Specify DEVICE_REGIONS docs.

## v1.18.0 (2022-03-07)

### Features

- Add support for running OpenQASM programs

## v1.17.0 (2022-03-02)

### Features

- Add parameterized circuits

## v1.16.1 (2022-03-01)

### Bug Fixes and Other Changes

- Add the OQC ARN to the integ tests

## v1.16.0 (2022-02-27)

### Features

- LHR region configuration

### Bug Fixes and Other Changes

- Oqc release

## v1.15.0 (2022-02-15)

### Features

- Update region switching for regional device arns (#169)

## v1.14.0.post0 (2022-02-11)

### Documentation Changes

- fix documentation on environment variable to match the code.

## v1.14.0 (2022-02-02)

### Features

- adding TwoQubitPauliChannel

## v1.13.0 (2022-01-27)

### Features

- added controlled-sqrt-not gate

## v1.12.0 (2022-01-25)

### Features

- Added is_available property to AwsDevice
- optimize IAM role retrieval

### Bug Fixes and Other Changes

- Enable jobs integration tests

## v1.11.1 (2021-12-09)

### Bug Fixes and Other Changes

- remove extraneous reference from local job container setup

## v1.11.0 (2021-12-02)

### Features

- Adding integration tests for DM1

## v1.10.0 (2021-11-29)

### Features

- Add support for jobs

### Bug Fixes and Other Changes

- Skip jobs integration tests

## v1.9.5.post0 (2021-11-04)

### Testing and Release Infrastructure

- Pin docutils<0.18 in doc requirements

## v1.9.5 (2021-10-05)

### Bug Fixes and Other Changes

- Pin Coverage 5.5

## v1.9.4 (2021-10-04)

### Bug Fixes and Other Changes

- fixed a spelling nit

## v1.9.3 (2021-10-01)

### Bug Fixes and Other Changes

- rigetti typo

## v1.9.2 (2021-09-30)

## v1.9.1 (2021-09-24)

### Bug Fixes and Other Changes

- Have tasks that are failed output the failure reason from tas…

## v1.9.0 (2021-09-09)

### Features

- Verbatim boxes

## v1.8.0 (2021-08-23)

### Features

- Calculate arbitrary observables when `shots=0`

### Bug Fixes and Other Changes

- Remove immutable default args

## v1.7.5 (2021-08-18)

### Bug Fixes and Other Changes

- Add test for local simulator device names

### Documentation Changes

- Add documentation for support

### Testing and Release Infrastructure

- Update copyright notice

## v1.7.4 (2021-08-06)

### Bug Fixes and Other Changes

- Flatten Tensor Products

## v1.7.3.post0 (2021-08-05)

### Documentation Changes

- Modify README.md to include update instructions

## v1.7.3 (2021-07-22)

### Bug Fixes and Other Changes

- Add json schema validation for dwave device schemas.

## v1.7.2 (2021-07-14)

### Bug Fixes and Other Changes

- add json validation for device schema in unit tests

## v1.7.1 (2021-07-02)

### Bug Fixes and Other Changes

- Result Type syntax in IR
- Update test_circuit.py

## v1.7.0 (2021-06-25)

### Features

- code Circuit.as_unitary()

### Bug Fixes and Other Changes

- allow integral number types that aren't type int

## v1.6.5 (2021-06-23)

### Bug Fixes and Other Changes

- Get qubit count without instantiating op
- Require qubit indices to be integers

## v1.6.4 (2021-06-10)

### Bug Fixes and Other Changes

- fallback on empty dict for device level parameters

## v1.6.3 (2021-06-04)

### Bug Fixes and Other Changes

- use device data to create device level parameter data when creating a…

## v1.6.2 (2021-05-28)

### Bug Fixes and Other Changes

- exclude null values from device parameters for annealing tasks

## v1.6.1 (2021-05-25)

### Bug Fixes and Other Changes

- copy the boto3 session using the default botocore session

## v1.6.0.post0 (2021-05-24)

### Documentation Changes

- Add reference to the noise simulation example notebook

## v1.6.0 (2021-05-24)

### Features

- Noise operators

### Testing and Release Infrastructure

- Use GitHub source for tox tests

## v1.5.16 (2021-05-05)

### Bug Fixes and Other Changes

- Added /taskArn to id field in AwsQuantumTask **repr**

### Documentation Changes

- Fix link, typos, order

## v1.5.15 (2021-04-08)

### Bug Fixes and Other Changes

- stop manually managing waiting treads in quantum task batch requests

## v1.5.14 (2021-04-07)

### Bug Fixes and Other Changes

- roll back dwave change
- Dwave roll back
- use device data to create device level parameter data when creating a quantum annealing task

## v1.5.13 (2021-03-26)

### Bug Fixes and Other Changes

- check for task completion before entering async event loop
- remove unneeded get_quantum_task calls

## v1.5.12 (2021-03-25)

### Bug Fixes and Other Changes

- Update user_agent for AwsSession

## v1.5.11 (2021-03-22)

### Bug Fixes and Other Changes

- Fix broken repository links

## v1.5.10.post2 (2021-03-19)

### Testing and Release Infrastructure

- Run unit tests for dependent packages

## v1.5.10.post1 (2021-03-16)

### Documentation Changes

- Remove STS calls from examples

## v1.5.10.post0 (2021-03-11)

### Testing and Release Infrastructure

- Add Python 3.9

## v1.5.10 (2021-03-03)

### Bug Fixes and Other Changes

- Don't return NotImplemented for boolean
- Use np.eye for identity
- AngledGate equality checks angles
- Unitary equality checks matrix
- Remove hardcoded device ARNs

### Documentation Changes

- Wording changes
- Add note about AWS region in README

### Testing and Release Infrastructure

- Use main instead of PyPi for build dependencies
- very minor test changes

## v1.5.9.post0 (2021-02-22)

### Documentation Changes

- remove unneeded calls to sts from the README
- adjust s3_folder naming in README to clarify which bucket to use

## v1.5.9 (2021-02-06)

### Bug Fixes and Other Changes

- Search for unknown QPUs

## v1.5.8 (2021-01-29)

### Bug Fixes and Other Changes

- Remove redundant statement, boost coverage
- convert measurements to indices without allocating a high-dimens…

### Testing and Release Infrastructure

- Raise coverage to 100%

## v1.5.7 (2021-01-27)

### Bug Fixes and Other Changes

- More scalable eigenvalue calculation

## v1.5.6 (2021-01-21)

### Bug Fixes and Other Changes

- ensure AngledGate casts its angle argument to float so it can be…

## v1.5.5 (2021-01-15)

### Bug Fixes and Other Changes

- get correct event loop for task results after running a batch over multiple threads

## v1.5.4 (2021-01-12)

### Bug Fixes and Other Changes

- remove window check for polling-- revert to polling at all times
- update result_types to use hashing

### Testing and Release Infrastructure

- Enable Codecov

## v1.5.3 (2020-12-31)

### Bug Fixes and Other Changes

- Update range of random qubit in test_qft_iqft_h

## v1.5.2.post0 (2020-12-30)

### Testing and Release Infrastructure

- Add build badge
- Use GitHub Actions for CI

## v1.5.2 (2020-12-22)

### Bug Fixes and Other Changes

- Get regions for QPUs instead of providers
- Do not search for simulators in wrong region

## v1.5.1 (2020-12-10)

### Bug Fixes and Other Changes

- Use current region for simulators in get_devices

## v1.5.0 (2020-12-04)

### Features

- Always accept identity observable factors

### Documentation Changes

- backticks for batching tasks
- add punctuation to aws_session.py
- fix backticks, missing periods in quantum task docs
- fix backticks, grammar for aws_device.py

## v1.4.1 (2020-12-04)

### Bug Fixes and Other Changes

- Correct integ test bucket

## v1.4.0.post0 (2020-12-03)

### Documentation Changes

- Point README to developer guide

## v1.4.0 (2020-11-26)

### Features

- Enable retries when retrieving results from AwsQuantumTaskBatch.

## v1.3.1 (2020-11-25)

## v1.3.0 (2020-11-23)

### Features

- Enable explicit qubit allocation
- Add support for batch execution

### Bug Fixes and Other Changes

- Correctly cache status

## v1.2.0 (2020-11-02)

### Features

- support tags parameter for create method in AwsQuantumTask

## v1.1.4.post0 (2020-10-30)

### Testing and Release Infrastructure

- update codeowners

## v1.1.4 (2020-10-29)

### Bug Fixes and Other Changes

- Enable simultaneous measurement of observables with shared factors
- Add optimization to only poll during execution window

## v1.1.3 (2020-10-20)

### Bug Fixes and Other Changes

- add observable targets not in instructions to circuit qubit count and qubits

## v1.1.2.post1 (2020-10-15)

### Documentation Changes

- add sample notebooks link

## v1.1.2.post0 (2020-10-05)

### Testing and Release Infrastructure

- change check for s3 bucket exists
- change bucket creation setup for integ tests

## v1.1.2 (2020-10-02)

### Bug Fixes and Other Changes

- Add error for target qubit set size not equal to operator qubit size in instruction
- Add error message for running a circuit without instructions

### Documentation Changes

- Update docstring for measurement_counts

## v1.1.1.post2 (2020-09-29)

### Documentation Changes

- Add D-Wave Advantage_system1 arn

## v1.1.1.post1 (2020-09-10)

### Testing and Release Infrastructure

- fix black formatting

## v1.1.1.post0 (2020-09-09)

### Testing and Release Infrastructure

- Add CHANGELOG.md

## v1.1.1 (2020-09-09)

### Bug Fixes

- Add handling for solution_counts=[] for annealing result

## v1.1.0 (2020-09-08)

### Features

- Add get_devices to search devices based on criteria

### Bug Fixes

- Call async_result() before calling result()
- Convert amplitude result to a complex number

## v1.0.0.post1 (2020-08-14)

### Documentation

- add readthedocs link to README

## v1.0.0 (2020-08-13)

This is the public release of the Amazon Braket Python SDK!

The Amazon Braket Python SDK is an open source library that provides a framework that you can use to interact with quantum computing devices through Amazon Braket.<|MERGE_RESOLUTION|>--- conflicted
+++ resolved
@@ -1,14 +1,11 @@
 # Changelog
 
-<<<<<<< HEAD
-=======
 ## v1.54.3.post0 (2023-09-04)
 
 ### Documentation Changes
 
  * standardize task and job naming to quantum task and hybrid job
 
->>>>>>> 94dd9652
 ## v1.54.3 (2023-08-30)
 
 ### Bug Fixes and Other Changes
