--- conflicted
+++ resolved
@@ -27,17 +27,12 @@
     packages=find_namespace_packages(where="src", exclude=("test",)),
     package_dir={"": "src"},
     install_requires=[
-<<<<<<< HEAD
-        "amazon-braket-schemas>=1.20.2",
-        # Pin the latest commit of mcm-sim branch of aws/amazon-braket-default-simulator-python.git
+        "amazon-braket-schemas>=1.21.0",
+        # Pin the latest commit of mcm-sim branch of the amazon-braket-default-simulator repo
         # to get the version of the simulator that supports the mcm=True argument for Monte Carlo
         # simulation of mid-circuit measurement, which AutoQASM requires.
         # NOTE: This change should remain in the feature/autoqasm branch; do not merge to main.
-        "amazon-braket-default-simulator @ git+https://github.com/aws/amazon-braket-default-simulator-python.git@f17d3070a4f87a3bbef677e385a2e94dd386af78#egg=amazon-braket-default-simulator",  # noqa E501
-=======
-        "amazon-braket-schemas>=1.21.0",
-        "amazon-braket-default-simulator>=1.19.1",
->>>>>>> 5884b1f9
+        "amazon-braket-default-simulator @ git+https://github.com/amazon-braket/amazon-braket-default-simulator-python.git@7245414b79856a03ac0507f86f1eae92ff697cd0#egg=amazon-braket-default-simulator",  # noqa E501
         "oqpy~=0.3.5",
         "setuptools",
         "backoff",
