--- conflicted
+++ resolved
@@ -15,11 +15,7 @@
 
 setup(
     name="braket-sdk",
-<<<<<<< HEAD
-    version="0.2.0",
-=======
-    version="0.2.2",
->>>>>>> 25d3482c
+    version="0.3.0",
     license="Apache License 2.0",
     python_requires=">= 3.7.2",
     packages=find_namespace_packages(where="src", exclude=("test",)),
