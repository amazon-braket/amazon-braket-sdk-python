--- conflicted
+++ resolved
@@ -27,19 +27,13 @@
     packages=find_namespace_packages(where="src", exclude=("test",)),
     package_dir={"": "src"},
     install_requires=[
-<<<<<<< HEAD
-        "amazon-braket-schemas>=1.19.1",
+        "amazon-braket-schemas>=1.20.2",
         # Pin the latest commit of mcm-sim branch of aws/amazon-braket-default-simulator-python.git
         # to get the version of the simulator that supports the mcm=True argument for Monte Carlo
         # simulation of mid-circuit measurement, which AutoQASM requires.
         # NOTE: This change should remain in the feature/autoqasm branch; do not merge to main.
         "amazon-braket-default-simulator @ git+https://github.com/aws/amazon-braket-default-simulator-python.git@f17d3070a4f87a3bbef677e385a2e94dd386af78#egg=amazon-braket-default-simulator",  # noqa E501
-        "oqpy~=0.3.3",
-=======
-        "amazon-braket-schemas>=1.20.2",
-        "amazon-braket-default-simulator>=1.19.1",
         "oqpy~=0.3.5",
->>>>>>> adde1afc
         "setuptools",
         "backoff",
         "boltons",
