--- conflicted
+++ resolved
@@ -45,14 +45,11 @@
         "openpulse",
         "openqasm3",
         "sympy",
-<<<<<<< HEAD
+        "backports.entry-points-selectable",
         "astunparse",
         "gast",
         "termcolor",
         "openqasm_pygments",
-=======
-        "backports.entry-points-selectable",
->>>>>>> f5565675
     ],
     extras_require={
         "test": [
