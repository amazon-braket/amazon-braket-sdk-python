# Copyright Amazon.com Inc. or its affiliates. All Rights Reserved.
#
# Licensed under the Apache License, Version 2.0 (the "License"). You
# may not use this file except in compliance with the License. A copy of
# the License is located at
#
#     http://aws.amazon.com/apache2.0/
#
# or in the "license" file accompanying this file. This file is
# distributed on an "AS IS" BASIS, WITHOUT WARRANTIES OR CONDITIONS OF
# ANY KIND, either express or implied. See the License for the specific
# language governing permissions and limitations under the License.

from setuptools import find_namespace_packages, setup

with open("README.md", "r") as fh:
    long_description = fh.read()

with open("src/braket/_sdk/_version.py") as f:
    version = f.readlines()[-1].split()[-1].strip("\"'")

setup(
    name="amazon-braket-sdk",
    version=version,
    license="Apache License 2.0",
    python_requires=">= 3.9",
    packages=find_namespace_packages(where="src", exclude=("test",)),
    package_dir={"": "src"},
    install_requires=[
        "amazon-braket-schemas>=1.19.1",
        # Pin the latest commit of mcm-sim branch of aws/amazon-braket-default-simulator-python.git
        # to get the version of the simulator that supports the mcm=True argument for Monte Carlo
        # simulation of mid-circuit measurement, which AutoQASM requires.
        # NOTE: This change should remain in the feature/autoqasm branch; do not merge to main.
<<<<<<< HEAD
        "amazon-braket-default-simulator @ git+https://github.com/aws/amazon-braket-default-simulator-python.git@31d6c95f3ac250a0ccd04e1433ad61c8bfa4bde4#egg=amazon-braket-default-simulator",  # noqa E501
        "oqpy~=0.3.2",
=======
        "amazon-braket-default-simulator @ git+https://github.com/aws/amazon-braket-default-simulator-python.git@46aea776976ad7f958d847c06f29f3a7976f5cf5#egg=amazon-braket-default-simulator",  # noqa E501
        # Pin the latest commit of the qubit-array branch of ajberdy/oqpy.git to get the version of
        # oqpy which contains changes that AutoQASM relies on, including the QubitArray type.
        # NOTE: This change should remain in the feature/autoqasm branch; do not merge to main.
        "oqpy @ git+https://github.com/ajberdy/oqpy.git@26cf4f9089c3b381370917734d2d964c45c4458d#egg=oqpy",  # noqa E501
>>>>>>> c544b774
        "setuptools",
        "backoff",
        "boltons",
        "boto3>=1.28.53",
        "nest-asyncio",
        "networkx",
        "numpy",
        "openpulse",
        "openqasm3",
        "sympy",
        "astunparse",
        "gast",
        "termcolor",
    ],
    extras_require={
        "test": [
            "black",
            "botocore",
            "flake8<=5.0.4",
            "flake8-rst-docstrings",
            "isort",
            "jsonschema==3.2.0",
            "pre-commit",
            "pylint",
            "pytest",
            "pytest-cov",
            "pytest-rerunfailures",
            "pytest-xdist",
            "sphinx",
            "sphinx-rtd-theme",
            "sphinxcontrib-apidoc",
            "tox",
        ],
    },
    include_package_data=True,
    url="https://github.com/amazon-braket/amazon-braket-sdk-python",
    author="Amazon Web Services",
    description=(
        "An open source library for interacting with quantum computing devices on Amazon Braket"
    ),
    long_description=long_description,
    long_description_content_type="text/markdown",
    keywords="Amazon AWS Quantum",
    classifiers=[
        "Development Status :: 5 - Production/Stable",
        "Intended Audience :: Developers",
        "Natural Language :: English",
        "License :: OSI Approved :: Apache Software License",
        "Programming Language :: Python",
        "Programming Language :: Python :: 3.9",
        "Programming Language :: Python :: 3.10",
        "Programming Language :: Python :: 3.11",
    ],
)<|MERGE_RESOLUTION|>--- conflicted
+++ resolved
@@ -32,16 +32,8 @@
         # to get the version of the simulator that supports the mcm=True argument for Monte Carlo
         # simulation of mid-circuit measurement, which AutoQASM requires.
         # NOTE: This change should remain in the feature/autoqasm branch; do not merge to main.
-<<<<<<< HEAD
-        "amazon-braket-default-simulator @ git+https://github.com/aws/amazon-braket-default-simulator-python.git@31d6c95f3ac250a0ccd04e1433ad61c8bfa4bde4#egg=amazon-braket-default-simulator",  # noqa E501
+        "amazon-braket-default-simulator @ git+https://github.com/aws/amazon-braket-default-simulator-python.git@46aea776976ad7f958d847c06f29f3a7976f5cf5#egg=amazon-braket-default-simulator",  # noqa E501
         "oqpy~=0.3.2",
-=======
-        "amazon-braket-default-simulator @ git+https://github.com/aws/amazon-braket-default-simulator-python.git@46aea776976ad7f958d847c06f29f3a7976f5cf5#egg=amazon-braket-default-simulator",  # noqa E501
-        # Pin the latest commit of the qubit-array branch of ajberdy/oqpy.git to get the version of
-        # oqpy which contains changes that AutoQASM relies on, including the QubitArray type.
-        # NOTE: This change should remain in the feature/autoqasm branch; do not merge to main.
-        "oqpy @ git+https://github.com/ajberdy/oqpy.git@26cf4f9089c3b381370917734d2d964c45c4458d#egg=oqpy",  # noqa E501
->>>>>>> c544b774
         "setuptools",
         "backoff",
         "boltons",
