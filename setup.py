# Copyright Amazon.com Inc. or its affiliates. All Rights Reserved.
#
# Licensed under the Apache License, Version 2.0 (the "License"). You
# may not use this file except in compliance with the License. A copy of
# the License is located at
#
#     http://aws.amazon.com/apache2.0/
#
# or in the "license" file accompanying this file. This file is
# distributed on an "AS IS" BASIS, WITHOUT WARRANTIES OR CONDITIONS OF
# ANY KIND, either express or implied. See the License for the specific
# language governing permissions and limitations under the License.

from setuptools import find_namespace_packages, setup

with open("README.md", "r") as fh:
    long_description = fh.read()

with open("src/braket/_sdk/_version.py") as f:
    version = f.readlines()[-1].split()[-1].strip("\"'")

setup(
    name="amazon-braket-sdk",
    version=version,
    license="Apache License 2.0",
    python_requires=">= 3.9",
    packages=find_namespace_packages(where="src", exclude=("test",)),
    package_dir={"": "src"},
    install_requires=[
<<<<<<< HEAD
        "amazon-braket-schemas>=1.21.0",
        "amazon-braket-default-simulator>=1.21.4",
=======
        "amazon-braket-schemas>=1.21.3",
        "amazon-braket-default-simulator>=1.21.2",
>>>>>>> 04d8a957
        "oqpy~=0.3.5",
        "backoff",
        "boltons",
        "boto3>=1.28.53",
        "cloudpickle==2.2.1",
        "nest-asyncio",
        "networkx",
        "numpy<2",
        "openpulse",
        "openqasm3",
        "sympy",
        "backports.entry-points-selectable",
    ],
    extras_require={
        "test": [
            "black",
            "botocore",
            "flake8<=5.0.4",
            "isort",
            "jsonschema==3.2.0",
            "pre-commit",
            "pylint",
            "pytest",
            "pytest-cov",
            "pytest-rerunfailures",
            "pytest-xdist[psutil]",
            "sphinx",
            "sphinx-rtd-theme",
            "sphinxcontrib-apidoc",
            "tox",
        ]
    },
    include_package_data=True,
    url="https://github.com/amazon-braket/amazon-braket-sdk-python",
    author="Amazon Web Services",
    description=(
        "An open source library for interacting with quantum computing devices on Amazon Braket"
    ),
    long_description=long_description,
    long_description_content_type="text/markdown",
    keywords="Amazon AWS Quantum",
    classifiers=[
        "Development Status :: 5 - Production/Stable",
        "Intended Audience :: Developers",
        "Intended Audience :: Education",
        "Intended Audience :: Science/Research",
        "Natural Language :: English",
        "License :: OSI Approved :: Apache Software License",
        "Programming Language :: Python",
        "Programming Language :: Python :: 3.9",
        "Programming Language :: Python :: 3.10",
        "Programming Language :: Python :: 3.11",
    ],
)<|MERGE_RESOLUTION|>--- conflicted
+++ resolved
@@ -27,13 +27,8 @@
     packages=find_namespace_packages(where="src", exclude=("test",)),
     package_dir={"": "src"},
     install_requires=[
-<<<<<<< HEAD
-        "amazon-braket-schemas>=1.21.0",
+        "amazon-braket-schemas>=1.21.3",
         "amazon-braket-default-simulator>=1.21.4",
-=======
-        "amazon-braket-schemas>=1.21.3",
-        "amazon-braket-default-simulator>=1.21.2",
->>>>>>> 04d8a957
         "oqpy~=0.3.5",
         "backoff",
         "boltons",
