# Copyright Amazon.com Inc. or its affiliates. All Rights Reserved.
#
# Licensed under the Apache License, Version 2.0 (the "License"). You
# may not use this file except in compliance with the License. A copy of
# the License is located at
#
#     http://aws.amazon.com/apache2.0/
#
# or in the "license" file accompanying this file. This file is
# distributed on an "AS IS" BASIS, WITHOUT WARRANTIES OR CONDITIONS OF
# ANY KIND, either express or implied. See the License for the specific
# language governing permissions and limitations under the License.

from setuptools import find_namespace_packages, setup

with open("README.md", "r") as fh:
    long_description = fh.read()

with open("src/braket/_sdk/_version.py") as f:
    version = f.readlines()[-1].split()[-1].strip("\"'")

setup(
    name="amazon-braket-sdk",
    version=version,
    license="Apache License 2.0",
    python_requires=">= 3.9",
    packages=find_namespace_packages(where="src", exclude=("test",)),
    package_dir={"": "src"},
    install_requires=[
        "amazon-braket-schemas>=1.20.2",
        "amazon-braket-default-simulator>=1.19.1",
<<<<<<< HEAD
        "oqpy~=0.3.1",
=======
        "oqpy~=0.3.5",
>>>>>>> 879133cb
        "setuptools",
        "backoff",
        "boltons",
        "boto3>=1.28.53",
        "cloudpickle==2.2.1",
        "nest-asyncio",
        "networkx",
        "numpy",
        "openpulse",
        "openqasm3",
        "sympy",
    ],
    extras_require={
        "test": [
            "black",
            "botocore",
            "flake8<=5.0.4",
            "isort",
            "jsonschema==3.2.0",
            "pre-commit",
            "pylint",
            "pytest",
            "pytest-cov",
            "pytest-rerunfailures",
            "pytest-xdist[psutil]",
            "sphinx",
            "sphinx-rtd-theme",
            "sphinxcontrib-apidoc",
            "tox",
        ]
    },
    include_package_data=True,
    url="https://github.com/amazon-braket/amazon-braket-sdk-python",
    author="Amazon Web Services",
    description=(
        "An open source library for interacting with quantum computing devices on Amazon Braket"
    ),
    long_description=long_description,
    long_description_content_type="text/markdown",
    keywords="Amazon AWS Quantum",
    classifiers=[
        "Development Status :: 5 - Production/Stable",
        "Intended Audience :: Developers",
        "Intended Audience :: Education",
        "Intended Audience :: Science/Research",
        "Natural Language :: English",
        "License :: OSI Approved :: Apache Software License",
        "Programming Language :: Python",
        "Programming Language :: Python :: 3.9",
        "Programming Language :: Python :: 3.10",
        "Programming Language :: Python :: 3.11",
    ],
)<|MERGE_RESOLUTION|>--- conflicted
+++ resolved
@@ -29,11 +29,7 @@
     install_requires=[
         "amazon-braket-schemas>=1.20.2",
         "amazon-braket-default-simulator>=1.19.1",
-<<<<<<< HEAD
-        "oqpy~=0.3.1",
-=======
         "oqpy~=0.3.5",
->>>>>>> 879133cb
         "setuptools",
         "backoff",
         "boltons",
