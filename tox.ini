[tox]
envlist = clean,linters,docs,unit-tests


[testenv]
parallel_show_output = true
package = wheel
wheel_build_env = .pkg

[testenv:clean]
deps = coverage
skip_install = true
commands = coverage erase

[testenv:unit-tests]
usedevelop=True
basepython = python3
# {posargs} contains additional arguments specified when invoking tox. e.g. tox -- -s -k test_foo.py
deps =
    {[test-deps]deps}
commands =
    pytest {posargs} --cov=braket --cov-report term-missing --cov-report html --cov-report xml --cov-append
extras = test

[testenv:integ-tests]
basepython = python3
usedevelop=True
# {posargs} contains additional arguments specified when invoking tox. e.g. tox -- -s -k test_foo.py
deps =
    {[test-deps]deps}
passenv =
    AWS_PROFILE
    BRAKET_ENDPOINT
commands =
    pytest test/integ_tests {posargs}
extras = test

[testenv:linters]
basepython = python3
skip_install = true
deps =
    {[testenv:isort]deps}
    {[testenv:black]deps}
    {[testenv:flake8]deps}
commands =
    # isort MUST come before black as it will revert any changes made by black
    {[testenv:isort]commands}
    {[testenv:black]commands}
    {[testenv:flake8]commands}

# Read only linter env
[testenv:linters_check]
basepython = python3
skip_install = true
deps =
    {[testenv:isort_check]deps}
    {[testenv:black_check]deps}
    {[testenv:flake8]deps}
commands =
    {[testenv:isort_check]commands}
    {[testenv:black_check]commands}
    {[testenv:flake8]commands}

[testenv:flake8]
basepython = python3
skip_install = true
deps =
    flake8
<<<<<<< HEAD
    flake8-rst-docstrings
=======
>>>>>>> 879133cb
    git+https://github.com/amazon-braket/amazon-braket-build-tools.git
commands =
    flake8 --extend-exclude src {posargs}
    flake8 --enable-extensions=BCS src {posargs}

[testenv:isort]
basepython = python3
skip_install = true
deps =
    isort
commands =
    isort . {posargs}

[testenv:isort_check]
basepython = python3
skip_install = true
deps =
    isort
commands =
    isort . -c {posargs}

[testenv:black]
basepython = python3
skip_install = true
deps =
    black
commands =
    black ./ {posargs}

[testenv:black_check]
basepython = python3
skip_install = true
deps =
    black
commands =
    black --check ./ {posargs}

[testenv:docs]
basepython = python3
deps =
    {[test-deps]deps}
    sphinx
    sphinx-rtd-theme
    sphinxcontrib-apidoc
commands =
    sphinx-build -E -T -b html doc build/documentation/html

[testenv:serve-docs]
basepython = python3
skip_install = true
changedir = build/documentation/html
commands =
    python -m http.server {posargs}

[testenv:zip-build]
basepython = python3
skip_install = true
commands =
    /bin/sh -c 'tar -czvf build_files.tar.gz build/'

[test-deps]
deps =
    # If you need to test on a certain branch, add @<branch-name> after .git
    git+https://github.com/amazon-braket/amazon-braket-schemas-python.git
    git+https://github.com/amazon-braket/amazon-braket-default-simulator-python.git<|MERGE_RESOLUTION|>--- conflicted
+++ resolved
@@ -66,10 +66,6 @@
 skip_install = true
 deps =
     flake8
-<<<<<<< HEAD
-    flake8-rst-docstrings
-=======
->>>>>>> 879133cb
     git+https://github.com/amazon-braket/amazon-braket-build-tools.git
 commands =
     flake8 --extend-exclude src {posargs}
