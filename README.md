--- conflicted
+++ resolved
@@ -259,15 +259,9 @@
 ```
 
 Specify which quantum computer hardware to use by changing the value of the `device_arn` to the value for quantum computer to use:
-<<<<<<< HEAD
-- **IonQ** "arn:aws:aqx:::qpu:ionq" (Jobs may take 24 hours to complete on IonQ.)
-- **Rigetti** "arn:aws:aqx:::qpu:rigetti"
-- **D-Wave** "arn:aws:aqx:::qpu:d-wave"
-=======
 - **IonQ** "arn:aws:aqx:::qpu:ionq" (Tasks may take 24 hours to complete on IonQ.)
 - **Rigetti** "arn:aws:aqx:::qpu:rigetti" (Tasks are run when the QPU is available. Time varies day to day.)
 - **D-Wave** "arn:aws:aqx:::qpu:d-wave" (Use for annealing problems.)
->>>>>>> 9c96bee7
 
 ### Using Amazon Braket with D-Wave QPU
 If you want to use [Ocean](https://docs.ocean.dwavesys.com/en/latest/) with the D-Wave QPU, you can install the [braket-ocean-python-plugin](https://github.com/aws/braket-ocean-python-plugin). Information about how to install the plugin is provided in the [README](https://github.com/aws/braket-ocean-python-plugin/blob/master/README.md) for the repo.
