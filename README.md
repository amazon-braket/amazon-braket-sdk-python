# Amazon Braket Python SDK

[![Latest Version](https://img.shields.io/pypi/v/amazon-braket-sdk.svg)](https://pypi.python.org/pypi/amazon-braket-sdk)
[![Supported Python Versions](https://img.shields.io/pypi/pyversions/amazon-braket-sdk.svg)](https://pypi.python.org/pypi/amazon-braket-sdk)
[![Build Status](https://img.shields.io/github/workflow/status/aws/amazon-braket-sdk-python/Python%20package/main?logo=github)](https://github.com/aws/amazon-braket-sdk-python/actions?query=workflow%3A%22Python+package%22)
[![codecov](https://codecov.io/gh/aws/amazon-braket-sdk-python/branch/main/graph/badge.svg?token=1lsqkZL3Ll)](https://codecov.io/gh/aws/amazon-braket-sdk-python)
[![Documentation Status](https://img.shields.io/readthedocs/amazon-braket-sdk-python.svg?logo=read-the-docs)](https://amazon-braket-sdk-python.readthedocs.io/en/latest/?badge=latest)
[![Code Style: Black](https://img.shields.io/badge/code_style-black-000000.svg)](https://github.com/psf/black)

The Amazon Braket Python SDK is an open source library that provides a framework that you can use to interact with quantum computing hardware devices through Amazon Braket.

## Prerequisites
Before you begin working with the Amazon Braket SDK, make sure that you've installed or configured the following prerequisites.

### Python 3.7.2 or greater
Download and install Python 3.7.2 or greater from [Python.org](https://www.python.org/downloads/).

### Git
Install Git from https://git-scm.com/downloads. Installation instructions are provided on the download page.

### IAM user or role with required permissions
As a managed service, Amazon Braket performs operations on your behalf on the AWS hardware that is managed by Amazon Braket. Amazon Braket can perform only operations that the user permits. You can read more about which permissions are necessary in the AWS Documentation.

The Braket Python SDK should not require any additional permissions aside from what is required for using Braket. However, if you are using an IAM role with a path in it, you should grant permission for iam:GetRole.

To learn more about IAM user, roles, and policies, see [Adding and Removing IAM Identity Permissions](https://docs.aws.amazon.com/IAM/latest/UserGuide/access_policies_manage-attach-detach.html).

### Boto3 and setting up AWS credentials

Follow the installation [instructions](https://boto3.amazonaws.com/v1/documentation/api/latest/guide/quickstart.html) for Boto3 and setting up AWS credentials.

**Note:** Make sure that your AWS region is set to one supported by Amazon Braket. You can check this in your AWS configuration file, which is located by default at `~/.aws/config`.

### Configure your AWS account with the resources necessary for Amazon Braket
If you are new to Amazon Braket, onboard to the service and create the resources necessary to use Amazon Braket using the [AWS console](https://console.aws.amazon.com/braket/home ).

## Installing the Amazon Braket Python SDK

The Amazon Braket Python SDK can be installed with pip as follows:

```bash
pip install amazon-braket-sdk
```

You can also install from source by cloning this repository and running a pip install command in the root directory of the repository:

```bash
git clone https://github.com/aws/amazon-braket-sdk-python.git
cd amazon-braket-sdk-python
pip install .
```

### Check the version you have installed
You can view the version of the amazon-braket-sdk you have installed by using the following command:
```bash
pip show amazon-braket-sdk
```

You can also check your version of `amazon-braket-sdk` from within Python:

```
>>> import braket._sdk as braket_sdk
>>> braket_sdk.__version__
```

## Usage

### Running a circuit on an AWS simulator

```python
import boto3
from braket.aws import AwsDevice
from braket.circuits import Circuit

device = AwsDevice("arn:aws:braket:::device/quantum-simulator/amazon/sv1")
s3_folder = ("amazon-braket-Your-Bucket-Name", "folder-name") # Use the S3 bucket you created during onboarding

bell = Circuit().h(0).cnot(0, 1)
task = device.run(bell, s3_folder, shots=100)
print(task.result().measurement_counts)
```

The code sample imports the Amazon Braket framework, then defines the device to use (the SV1 AWS simulator). The `s3_folder` statement defines the Amazon S3 bucket for the task result and the folder in the bucket to store the task result. This folder is created when you run the task. It then creates a Bell Pair circuit, executes the circuit on the simulator and prints the results of the job. This example can be found in `../examples/bell.py`.

### Running multiple tasks at once

Many quantum algorithms need to run multiple independent circuits, and submitting the circuits in parallel can be faster than submitting them one at a time. In particular, parallel task processing provides a significant speed up when using simulator devices. The following example shows how to run a batch of tasks on SV1:

```python
circuits = [bell for _ in range(5)]
batch = device.run_batch(circuits, s3_folder, shots=100)
print(batch.results()[0].measurement_counts)  # The result of the first task in the batch
```

### Available Simulators
Amazon Braket provides access to two types of simulators: fully managed simulators, available through the Amazon Braket service, and the local simulator that is part of the Amazon Braket SDK.

- Fully managed simulators offer high-performance circuit simulations. These simulators can handle circuits larger than circuits that run on quantum hardware. For example, the SV1 state vector simulator shown in the previous examples requires approximately 1 or 2 hours to complete a 34-qubit, dense, and square circuit (circuit depth = 34), depending on the type of gates used and other factors. For a list of available simulators and their features, consult the [Amazon Braket Developer Guide](https://docs.aws.amazon.com/braket/latest/developerguide/braket-devices.html).

<<<<<<< HEAD
- `LocalSimulator()` - The Amazon Braket Python SDK comes bundled with an implementation of a quantum simulator that you can run locally. The local simulator is well suited for rapid prototyping on small circuits up to 25 qubits or on small noisy circuits up to 13 qubits, depending on the hardware specifications of your Braket notebook instance or your local environment. An example of how to execute the task locally is included in the repo `../examples/local_bell.py` and `../examples/local_noise_simulation.py`.
=======
- The Amazon Braket Python SDK includes an implementation of a quantum simulator that can run circuits on your local, classic hardware. The local simulator is well suited for rapid prototyping on small circuits up to 25 qubits, depending on the hardware specifications of your Braket notebook instance or your local environment. An example of how to execute the task locally is included in the repository `../examples/local_bell.py`.
>>>>>>> f3af07a6

### Debugging logs

Tasks sent to QPUs don't always run right away. To view task status, you can enable debugging logs. An example of how to enable these logs is included in repo: `../examples/debug_bell.py`. This example enables task logging so that status updates are continuously printed to the terminal after a quantum task is executed. The logs can also be configured to save to a file or output to another stream. You can use the debugging example to get information on the tasks you submit, such as the current status, so that you know when your task completes.

### Running a Quantum Algorithm on a Quantum Computer
With Amazon Braket, you can run your quantum circuit on a physical quantum computer.

The following example executes the same Bell Pair example described to validate your configuration on a Rigetti quantum computer.

```python
import boto3
from braket.circuits import Circuit
from braket.aws import AwsDevice

device = AwsDevice("arn:aws:braket:::device/qpu/rigetti/Aspen-8")
s3_folder = ("amazon-braket-Your-Bucket-Name", "RIGETTI") # Use the S3 bucket you created during onboarding

bell = Circuit().h(0).cnot(0, 1)
task = device.run(bell, s3_folder)
print(task.result().measurement_counts)
```

When you execute your task, Amazon Braket polls for a result. By default, Braket polls for 5 days; however, it is possible to change this by modifying the `poll_timeout_seconds` parameter in `AwsDevice.run`, as in the example below. Keep in mind that if your polling timeout is too short, results may not be returned within the polling time, such as when a QPU is unavailable, and a local timeout error is returned. You can always restart the polling by using `task.result()`.

```python
task = device.run(bell, s3_folder, poll_timeout_seconds=86400)  # 1 day
print(task.result().measurement_counts)
```

To select a quantum hardware device, specify its ARN as the value of the `device_arn` argument. A list of available quantum devices and their features can be found in the [Amazon Braket Developer Guide](https://docs.aws.amazon.com/braket/latest/developerguide/braket-devices.html).

**Important** Tasks may not run immediately on the QPU. The QPUs only execute tasks during execution windows. To find their execution windows, please refer to the [AWS console](https://console.aws.amazon.com/braket/home) in the "Devices" tab.

### Using Amazon Braket with D-Wave QPU
If you want to use [Ocean](https://docs.ocean.dwavesys.com/en/latest/) with the D-Wave QPU, you can install the [amazon-braket-ocean-plugin-python](https://github.com/aws/amazon-braket-ocean-plugin-python). Information about how to install the plugin is provided in the [README](https://github.com/aws/amazon-braket-ocean-plugin-python/blob/master/README.md) for the repo.

## Sample Notebooks
Sample Jupyter notebooks can be found in the [amazon-braket-examples](https://github.com/aws/amazon-braket-examples/) repo.

## Braket Python SDK API Reference Documentation

The API reference, can be found on [Read the Docs](https://amazon-braket-sdk-python.readthedocs.io/en/latest/).

**To generate the API Reference HTML in your local environment**

To generate the HTML, first change directories (`cd`) to position the cursor in the `amazon-braket-sdk-python` directory. Then, run the following command to generate the HTML documentation files:

```bash
pip install tox
tox -e docs
```

To view the generated documentation, open the following file in a browser:
`../amazon-braket-sdk-python/build/documentation/html/index.html`

## Testing

This repository has both unit and integration tests.

To run the tests, make sure to install test dependencies first:

```bash
pip install -e "amazon-braket-sdk-python[test]"
```

### Unit Tests

To run the unit tests:

```bash
tox -e unit-tests
```

You can also pass in various pytest arguments to run selected tests:

```bash
tox -e unit-tests -- your-arguments
```

For more information, please see [pytest usage](https://docs.pytest.org/en/stable/usage.html).

To run linters and doc generators and unit tests:

```bash
tox
```

### Integration Tests

First, configure a profile to use your account to interact with AWS. To learn more, see [Configure AWS CLI](https://docs.aws.amazon.com/cli/latest/userguide/cli-chap-configure.html).

After you create a profile, use the following command to set the `AWS_PROFILE` so that all future commands can access your AWS account and resources.

```bash
export AWS_PROFILE=YOUR_PROFILE_NAME
```

Run the tests:

```bash
tox -e integ-tests
```

As with unit tests, you can also pass in various pytest arguments:

```bash
tox -e integ-tests -- your-arguments
```

## License
This project is licensed under the Apache-2.0 License.<|MERGE_RESOLUTION|>--- conflicted
+++ resolved
@@ -97,11 +97,8 @@
 
 - Fully managed simulators offer high-performance circuit simulations. These simulators can handle circuits larger than circuits that run on quantum hardware. For example, the SV1 state vector simulator shown in the previous examples requires approximately 1 or 2 hours to complete a 34-qubit, dense, and square circuit (circuit depth = 34), depending on the type of gates used and other factors. For a list of available simulators and their features, consult the [Amazon Braket Developer Guide](https://docs.aws.amazon.com/braket/latest/developerguide/braket-devices.html).
 
-<<<<<<< HEAD
 - `LocalSimulator()` - The Amazon Braket Python SDK comes bundled with an implementation of a quantum simulator that you can run locally. The local simulator is well suited for rapid prototyping on small circuits up to 25 qubits or on small noisy circuits up to 13 qubits, depending on the hardware specifications of your Braket notebook instance or your local environment. An example of how to execute the task locally is included in the repo `../examples/local_bell.py` and `../examples/local_noise_simulation.py`.
-=======
-- The Amazon Braket Python SDK includes an implementation of a quantum simulator that can run circuits on your local, classic hardware. The local simulator is well suited for rapid prototyping on small circuits up to 25 qubits, depending on the hardware specifications of your Braket notebook instance or your local environment. An example of how to execute the task locally is included in the repository `../examples/local_bell.py`.
->>>>>>> f3af07a6
+
 
 ### Debugging logs
 
